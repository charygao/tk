/*
 * tkWinFont.c --
 *
 *	Contains the Windows implementation of the platform-independant font
 *	package interface.
 *
 * Copyright (c) 1994 Software Research Associates, Inc.
 * Copyright (c) 1995-1997 Sun Microsystems, Inc.
 * Copyright (c) 1998-1999 by Scriptics Corporation.
 *
 * See the file "license.terms" for information on usage and redistribution of
 * this file, and for a DISCLAIMER OF ALL WARRANTIES.
 */

#include "tkWinInt.h"
#include "tkFont.h"

/*
 * The following structure represents a font family. It is assumed that all
 * screen fonts constructed from the same "font family" share certain
 * properties; all screen fonts with the same "font family" point to a shared
 * instance of this structure. The most important shared property is the
 * character existence metrics, used to determine if a screen font can display
 * a given Unicode character.
 *
 * Under Windows, a "font family" is uniquely identified by its face name.
 */

#define FONTMAP_SHIFT	    10

#define FONTMAP_PAGES	    	(1 << (sizeof(Tcl_UniChar)*8 - FONTMAP_SHIFT))
#define FONTMAP_BITSPERPAGE	(1 << FONTMAP_SHIFT)

typedef struct FontFamily {
    struct FontFamily *nextPtr;	/* Next in list of all known font families. */
    size_t refCount;		/* How many SubFonts are referring to this
				 * FontFamily. When the refCount drops to
				 * zero, this FontFamily may be freed. */
    /*
     * Key.
     */

    Tk_Uid faceName;		/* Face name key for this FontFamily. */

    /*
     * Derived properties.
     */

    Tcl_Encoding encoding;	/* Encoding for this font family. */
    int isSymbolFont;		/* Non-zero if this is a symbol font. */
    int isWideFont;		/* 1 if this is a double-byte font, 0
				 * otherwise. */
    BOOL (WINAPI *textOutProc)(HDC hdc, int x, int y, TCHAR *str, int len);
				/* The procedure to use to draw text after it
				 * has been converted from UTF-8 to the
				 * encoding of this font. */
    BOOL (WINAPI *getTextExtentPoint32Proc)(HDC, TCHAR *, int, LPSIZE);
				/* The procedure to use to measure text after
				 * it has been converted from UTF-8 to the
				 * encoding of this font. */

    char *fontMap[FONTMAP_PAGES];
				/* Two-level sparse table used to determine
				 * quickly if the specified character exists.
				 * As characters are encountered, more pages
				 * in this table are dynamically added. The
				 * contents of each page is a bitmask
				 * consisting of FONTMAP_BITSPERPAGE bits,
				 * representing whether this font can be used
				 * to display the given character at the
				 * corresponding bit position. The high bits
				 * of the character are used to pick which
				 * page of the table is used. */

    /*
     * Cached Truetype font info.
     */

    int segCount;		/* The length of the following arrays. */
    USHORT *startCount;		/* Truetype information about the font, */
    USHORT *endCount;		/* indicating which characters this font can
				 * display (malloced). The format of this
				 * information is (relatively) compact, but
				 * would take longer to search than indexing
				 * into the fontMap[][] table. */
} FontFamily;

/*
 * The following structure encapsulates an individual screen font. A font
 * object is made up of however many SubFonts are necessary to display a
 * stream of multilingual characters.
 */

typedef struct SubFont {
    char **fontMap;		/* Pointer to font map from the FontFamily,
				 * cached here to save a dereference. */
    HFONT hFont0;		/* The specific screen font that will be used
				 * when displaying/measuring chars belonging
				 * to the FontFamily. */
    FontFamily *familyPtr;	/* The FontFamily for this SubFont. */
    HFONT hFontAngled;
    double angle;
} SubFont;

/*
 * The following structure represents Windows' implementation of a font
 * object.
 */

#define SUBFONT_SPACE		3
#define BASE_CHARS		128

typedef struct WinFont {
    TkFont font;		/* Stuff used by generic font package. Must be
				 * first in structure. */
    SubFont staticSubFonts[SUBFONT_SPACE];
				/* Builtin space for a limited number of
				 * SubFonts. */
    int numSubFonts;		/* Length of following array. */
    SubFont *subFontArray;	/* Array of SubFonts that have been loaded in
				 * order to draw/measure all the characters
				 * encountered by this font so far. All fonts
				 * start off with one SubFont initialized by
				 * AllocFont() from the original set of font
				 * attributes. Usually points to
				 * staticSubFonts, but may point to malloced
				 * space if there are lots of SubFonts. */
    HWND hwnd;			/* Toplevel window of application that owns
				 * this font, used for getting HDC for
				 * offscreen measurements. */
    int pixelSize;		/* Original pixel size used when font was
				 * constructed. */
    int widths[BASE_CHARS];	/* Widths of first 128 chars in the base font,
				 * for handling common case. The base font is
				 * always used to draw characters between
				 * 0x0000 and 0x007f. */
} WinFont;

/*
 * The following structure is passed as the LPARAM when calling the font
 * enumeration procedure to determine if a font can support the given
 * character.
 */

typedef struct CanUse {
    HDC hdc;
    WinFont *fontPtr;
    Tcl_DString *nameTriedPtr;
    int ch;
    SubFont *subFontPtr;
    SubFont **subFontPtrPtr;
} CanUse;

/*
 * The following structure is used to map between the Tcl strings that
 * represent the system fonts and the numbers used by Windows.
 */

static const TkStateMap systemMap[] = {
    {ANSI_FIXED_FONT,	    "ansifixed"},
    {ANSI_FIXED_FONT,	    "fixed"},
    {ANSI_VAR_FONT,	    "ansi"},
    {DEVICE_DEFAULT_FONT,   "device"},
    {DEFAULT_GUI_FONT,	    "defaultgui"},
    {OEM_FIXED_FONT,	    "oemfixed"},
    {SYSTEM_FIXED_FONT,	    "systemfixed"},
    {SYSTEM_FONT,	    "system"},
    {-1,		    NULL}
};

typedef struct ThreadSpecificData {
    FontFamily *fontFamilyList; /* The list of font families that are
				 * currently loaded. As screen fonts are
				 * loaded, this list grows to hold information
				 * about what characters exist in each font
				 * family. */
    Tcl_HashTable uidTable;
} ThreadSpecificData;
static Tcl_ThreadDataKey dataKey;

/*
 * Information cached about the system at startup time.
 */

static Tcl_Encoding systemEncoding;

/*
 * Procedures used only in this file.
 */

static FontFamily *	AllocFontFamily(HDC hdc, HFONT hFont, int base);
static SubFont *	CanUseFallback(HDC hdc, WinFont *fontPtr,
			    const char *fallbackName, int ch,
			    SubFont **subFontPtrPtr);
static SubFont *	CanUseFallbackWithAliases(HDC hdc, WinFont *fontPtr,
			    const char *faceName, int ch,
			    Tcl_DString *nameTriedPtr,
			    SubFont **subFontPtrPtr);
static int		FamilyExists(HDC hdc, const char *faceName);
static const char *	FamilyOrAliasExists(HDC hdc, const char *faceName);
static SubFont *	FindSubFontForChar(WinFont *fontPtr, int ch,
			    SubFont **subFontPtrPtr);
static void		FontMapInsert(SubFont *subFontPtr, int ch);
static void		FontMapLoadPage(SubFont *subFontPtr, int row);
static int		FontMapLookup(SubFont *subFontPtr, int ch);
static void		FreeFontFamily(FontFamily *familyPtr);
static HFONT		GetScreenFont(const TkFontAttributes *faPtr,
			    const char *faceName, int pixelSize,
			    double angle);
static void		InitFont(Tk_Window tkwin, HFONT hFont,
			    int overstrike, WinFont *tkFontPtr);
static inline void	InitSubFont(HDC hdc, HFONT hFont, int base,
			    SubFont *subFontPtr);
static int		CreateNamedSystemLogFont(Tcl_Interp *interp,
			    Tk_Window tkwin, const char* name,
			    LOGFONT* logFontPtr);
static int		CreateNamedSystemFont(Tcl_Interp *interp,
			    Tk_Window tkwin, const char* name, HFONT hFont);
static int		LoadFontRanges(HDC hdc, HFONT hFont,
			    USHORT **startCount, USHORT **endCount,
			    int *symbolPtr);
static void		MultiFontTextOut(HDC hdc, WinFont *fontPtr,
			    const char *source, int numBytes, int x, int y,
			    double angle);
static void		ReleaseFont(WinFont *fontPtr);
static inline void	ReleaseSubFont(SubFont *subFontPtr);
static int		SeenName(const char *name, Tcl_DString *dsPtr);
static inline HFONT	SelectFont(HDC hdc, WinFont *fontPtr,
			    SubFont *subFontPtr, double angle);
static inline void	SwapLong(PULONG p);
static inline void	SwapShort(USHORT *p);
static int CALLBACK	WinFontCanUseProc(ENUMLOGFONT *lfPtr,
			    NEWTEXTMETRIC *tmPtr, int fontType,
			    LPARAM lParam);
static int CALLBACK	WinFontExistProc(ENUMLOGFONT *lfPtr,
			    NEWTEXTMETRIC *tmPtr, int fontType,
			    LPARAM lParam);
static int CALLBACK	WinFontFamilyEnumProc(ENUMLOGFONT *lfPtr,
			    NEWTEXTMETRIC *tmPtr, int fontType,
			    LPARAM lParam);

/*
 *-------------------------------------------------------------------------
 *
 * TkpFontPkgInit --
 *
 *	This procedure is called when an application is created. It
 *	initializes all the structures that are used by the platform-dependent
 *	code on a per application basis.
 *
 * Results:
 *	None.
 *
 * Side effects:
 *
 *	None.
 *
 *-------------------------------------------------------------------------
 */

void
TkpFontPkgInit(
    TkMainInfo *mainPtr)	/* The application being created. */
{
    systemEncoding = TkWinGetUnicodeEncoding();
    TkWinSetupSystemFonts(mainPtr);
}

/*
 *---------------------------------------------------------------------------
 *
 * TkpGetNativeFont --
 *
 *	Map a platform-specific native font name to a TkFont.
 *
 * Results:
 *	The return value is a pointer to a TkFont that represents the native
 *	font. If a native font by the given name could not be found, the
 *	return value is NULL.
 *
 *	Every call to this procedure returns a new TkFont structure, even if
 *	the name has already been seen before. The caller should call
 *	TkpDeleteFont() when the font is no longer needed.
 *
 *	The caller is responsible for initializing the memory associated with
 *	the generic TkFont when this function returns and releasing the
 *	contents of the generic TkFont before calling TkpDeleteFont().
 *
 * Side effects:
 *	Memory allocated.
 *
 *---------------------------------------------------------------------------
 */

TkFont *
TkpGetNativeFont(
    Tk_Window tkwin,		/* For display where font will be used. */
    const char *name)		/* Platform-specific font name. */
{
    int object;
    WinFont *fontPtr;

    object = TkFindStateNum(NULL, NULL, systemMap, name);
    if (object < 0) {
	return NULL;
    }

    tkwin = (Tk_Window) ((TkWindow *) tkwin)->mainPtr->winPtr;
    fontPtr = ckalloc(sizeof(WinFont));
    InitFont(tkwin, GetStockObject(object), 0, fontPtr);

    return (TkFont *) fontPtr;
}

/*
 *---------------------------------------------------------------------------
 *
 * CreateNamedSystemFont --
 *
 *	This function registers a Windows logical font description with the Tk
 *	named font mechanism.
 *
 * Side effects:
 *	A new named font is added to the Tk font registry.
 *
 *---------------------------------------------------------------------------
 */

static int
CreateNamedSystemLogFont(
    Tcl_Interp *interp,
    Tk_Window tkwin,
    const char* name,
    LOGFONT* logFontPtr)
{
    HFONT hFont;
    int r;

    hFont = CreateFontIndirect(logFontPtr);
    r = CreateNamedSystemFont(interp, tkwin, name, hFont);
    DeleteObject((HGDIOBJ)hFont);
    return r;
}

/*
 *---------------------------------------------------------------------------
 *
 * CreateNamedSystemFont --
 *
 *	This function registers a Windows font with the Tk named font
 *	mechanism.
 *
 * Side effects:
 *	A new named font is added to the Tk font registry.
 *
 *---------------------------------------------------------------------------
 */

static int
CreateNamedSystemFont(
    Tcl_Interp *interp,
    Tk_Window tkwin,
    const char* name,
    HFONT hFont)
{
    WinFont winfont;
    int r;

    TkDeleteNamedFont(NULL, tkwin, name);
    InitFont(tkwin, hFont, 0, &winfont);
    r = TkCreateNamedFont(interp, tkwin, name, &winfont.font.fa);
    TkpDeleteFont((TkFont *)&winfont);
    return r;
}

/*
 *---------------------------------------------------------------------------
 *
 * TkWinSystemFonts --
 *
 *	Create some platform specific named fonts that to give access to the
 *	system fonts. These are all defined for the Windows desktop
 *	parameters.
 *
 *---------------------------------------------------------------------------
 */

void
TkWinSetupSystemFonts(
    TkMainInfo *mainPtr)
{
    Tcl_Interp *interp;
    Tk_Window tkwin;
    const TkStateMap *mapPtr;
    NONCLIENTMETRICS ncMetrics;
    ICONMETRICS iconMetrics;
    HFONT hFont;

    interp = (Tcl_Interp *) mainPtr->interp;
    tkwin = (Tk_Window) mainPtr->winPtr;

    /* force this for now */
    if (((TkWindow *) tkwin)->mainPtr == NULL) {
	((TkWindow *) tkwin)->mainPtr = mainPtr;
    }

    /*
     * If this API call fails then we will fallback to setting these named
     * fonts from script in ttk/fonts.tcl. So far I've only seen it fail when
     * WINVER has been defined for a higher platform than we are running on.
     * (i.e. WINVER=0x0600 and running on XP).
     */

    ZeroMemory(&ncMetrics, sizeof(ncMetrics));
    ncMetrics.cbSize = sizeof(ncMetrics);
    if (SystemParametersInfo(SPI_GETNONCLIENTMETRICS,
	    sizeof(ncMetrics), &ncMetrics, 0)) {
	CreateNamedSystemLogFont(interp, tkwin, "TkDefaultFont",
		&ncMetrics.lfMessageFont);
	CreateNamedSystemLogFont(interp, tkwin, "TkHeadingFont",
		&ncMetrics.lfMessageFont);
	CreateNamedSystemLogFont(interp, tkwin, "TkTextFont",
		&ncMetrics.lfMessageFont);
	CreateNamedSystemLogFont(interp, tkwin, "TkMenuFont",
		&ncMetrics.lfMenuFont);
	CreateNamedSystemLogFont(interp, tkwin, "TkTooltipFont",
		&ncMetrics.lfStatusFont);
	CreateNamedSystemLogFont(interp, tkwin, "TkCaptionFont",
		&ncMetrics.lfCaptionFont);
	CreateNamedSystemLogFont(interp, tkwin, "TkSmallCaptionFont",
		&ncMetrics.lfSmCaptionFont);
    }

    iconMetrics.cbSize = sizeof(iconMetrics);
    if (SystemParametersInfo(SPI_GETICONMETRICS, sizeof(iconMetrics),
	    &iconMetrics, 0)) {
	CreateNamedSystemLogFont(interp, tkwin, "TkIconFont",
		&iconMetrics.lfFont);
    }

    /*
     * Identify an available fixed font. Equivalent to ANSI_FIXED_FONT but
     * more reliable on Russian Windows.
     */

    {
	LOGFONT lfFixed = {
	    0, 0, 0, 0, FW_NORMAL, FALSE, FALSE, FALSE, DEFAULT_CHARSET,
	    0, 0, DEFAULT_QUALITY, FIXED_PITCH | FF_MODERN, TEXT("")
	};
	long pointSize, dpi;
	HDC hdc = GetDC(NULL);
	dpi = GetDeviceCaps(hdc, LOGPIXELSY);
	pointSize = -MulDiv(ncMetrics.lfMessageFont.lfHeight, 72, dpi);
	lfFixed.lfHeight = -MulDiv(pointSize+1, dpi, 72);
	ReleaseDC(NULL, hdc);
	CreateNamedSystemLogFont(interp, tkwin, "TkFixedFont", &lfFixed);
    }

    /*
     * Setup the remaining standard Tk font names as named fonts.
     */

    for (mapPtr = systemMap; mapPtr->strKey != NULL; mapPtr++) {
	hFont = (HFONT) GetStockObject(mapPtr->numKey);
	CreateNamedSystemFont(interp, tkwin, mapPtr->strKey, hFont);
    }
}

/*
 *---------------------------------------------------------------------------
 *
 * TkpGetFontFromAttributes --
 *
 *	Given a desired set of attributes for a font, find a font with the
 *	closest matching attributes.
 *
 * Results:
 *	The return value is a pointer to a TkFont that represents the font
 *	with the desired attributes. If a font with the desired attributes
 *	could not be constructed, some other font will be substituted
 *	automatically. NULL is never returned.
 *
 *	Every call to this procedure returns a new TkFont structure, even if
 *	the specified attributes have already been seen before. The caller
 *	should call TkpDeleteFont() to free the platform- specific data when
 *	the font is no longer needed.
 *
 *	The caller is responsible for initializing the memory associated with
 *	the generic TkFont when this function returns and releasing the
 *	contents of the generic TkFont before calling TkpDeleteFont().
 *
 * Side effects:
 *	Memory allocated.
 *
 *---------------------------------------------------------------------------
 */

TkFont *
TkpGetFontFromAttributes(
    TkFont *tkFontPtr,		/* If non-NULL, store the information in this
				 * existing TkFont structure, rather than
				 * allocating a new structure to hold the
				 * font; the existing contents of the font
				 * will be released. If NULL, a new TkFont
				 * structure is allocated. */
    Tk_Window tkwin,		/* For display where font will be used. */
    const TkFontAttributes *faPtr)
				/* Set of attributes to match. */
{
    int i, j;
    HDC hdc;
    HWND hwnd;
    HFONT hFont;
    Window window;
    WinFont *fontPtr;
    const char *const *const *fontFallbacks;
    Tk_Uid faceName, fallback, actualName;

    tkwin = (Tk_Window) ((TkWindow *) tkwin)->mainPtr->winPtr;
    window = Tk_WindowId(tkwin);
    hwnd = window ? TkWinGetHWND(window) : NULL;
    hdc = GetDC(hwnd);

    /*
     * Algorithm to get the closest font name to the one requested.
     *
     * try fontname
     * try all aliases for fontname
     * foreach fallback for fontname
     *	    try the fallback
     *	    try all aliases for the fallback
     */

    faceName = faPtr->family;
    if (faceName != NULL) {
	actualName = FamilyOrAliasExists(hdc, faceName);
	if (actualName != NULL) {
	    faceName = actualName;
	    goto found;
	}
	fontFallbacks = TkFontGetFallbacks();
	for (i = 0; fontFallbacks[i] != NULL; i++) {
	    for (j = 0; (fallback = fontFallbacks[i][j]) != NULL; j++) {
		if (strcasecmp(faceName, fallback) == 0) {
		    break;
		}
	    }
	    if (fallback != NULL) {
		for (j = 0; (fallback = fontFallbacks[i][j]) != NULL; j++) {
		    actualName = FamilyOrAliasExists(hdc, fallback);
		    if (actualName != NULL) {
			faceName = actualName;
			goto found;
		    }
		}
	    }
	}
    }

  found:
    ReleaseDC(hwnd, hdc);

    hFont = GetScreenFont(faPtr, faceName,
	    (int)(TkFontGetPixels(tkwin, faPtr->size) + 0.5), 0.0);
    if (tkFontPtr == NULL) {
	fontPtr = ckalloc(sizeof(WinFont));
    } else {
	fontPtr = (WinFont *) tkFontPtr;
	ReleaseFont(fontPtr);
    }
    InitFont(tkwin, hFont, faPtr->overstrike, fontPtr);

    return (TkFont *) fontPtr;
}

/*
 *---------------------------------------------------------------------------
 *
 * TkpDeleteFont --
 *
 *	Called to release a font allocated by TkpGetNativeFont() or
 *	TkpGetFontFromAttributes(). The caller should have already released
 *	the fields of the TkFont that are used exclusively by the generic
 *	TkFont code.
 *
 * Results:
 *	None.
 *
 * Side effects:
 *	TkFont is deallocated.
 *
 *---------------------------------------------------------------------------
 */

void
TkpDeleteFont(
    TkFont *tkFontPtr)		/* Token of font to be deleted. */
{
    WinFont *fontPtr;

    fontPtr = (WinFont *) tkFontPtr;
    ReleaseFont(fontPtr);
}

/*
 *---------------------------------------------------------------------------
 *
 * TkpGetFontFamilies, WinFontFamilyEnumProc --
 *
 *	Return information about the font families that are available on the
 *	display of the given window.
 *
 * Results:
 *	Modifies interp's result object to hold a list of all the available
 *	font families.
 *
 * Side effects:
 *	None.
 *
 *---------------------------------------------------------------------------
 */

void
TkpGetFontFamilies(
    Tcl_Interp *interp,		/* Interp to hold result. */
    Tk_Window tkwin)		/* For display to query. */
{
    HDC hdc;
    HWND hwnd;
    Window window;
    Tcl_Obj *resultObj;

    window = Tk_WindowId(tkwin);
    hwnd = window ? TkWinGetHWND(window) : NULL;
    hdc = GetDC(hwnd);
    resultObj = Tcl_NewObj();

    /*
     * On any version NT, there may fonts with international names. Use the
     * NT-only Unicode version of EnumFontFamilies to get the font names. If
     * we used the ANSI version on a non-internationalized version of NT, we
     * would get font names with '?' replacing all the international
     * characters.
     *
     * On a non-internationalized verson of 95, fonts with international names
     * are not allowed, so the ANSI version of EnumFontFamilies will work. On
     * an internationalized version of 95, there may be fonts with
     * international names; the ANSI version will work, fetching the name in
     * the system code page. Can't use the Unicode version of EnumFontFamilies
     * because it only exists under NT.
     */

    EnumFontFamilies(hdc, NULL, (FONTENUMPROC) WinFontFamilyEnumProc,
	    (LPARAM) resultObj);
    ReleaseDC(hwnd, hdc);
    Tcl_SetObjResult(interp, resultObj);
}

static int CALLBACK
WinFontFamilyEnumProc(
    ENUMLOGFONT *lfPtr,		/* Logical-font data. */
    NEWTEXTMETRIC *tmPtr,	/* Physical-font data (not used). */
    int fontType,		/* Type of font (not used). */
    LPARAM lParam)		/* Result object to hold result. */
{
    char *faceName = (char *) lfPtr->elfLogFont.lfFaceName;
    Tcl_Obj *resultObj = (Tcl_Obj *) lParam;
    Tcl_DString faceString;

    Tcl_ExternalToUtfDString(systemEncoding, faceName, -1, &faceString);
    Tcl_ListObjAppendElement(NULL, resultObj, Tcl_NewStringObj(
	    Tcl_DStringValue(&faceString), Tcl_DStringLength(&faceString)));
    Tcl_DStringFree(&faceString);
    return 1;
}

/*
 *-------------------------------------------------------------------------
 *
 * TkpGetSubFonts --
 *
 *	A function used by the testing package for querying the actual screen
 *	fonts that make up a font object.
 *
 * Results:
 *	Modifies interp's result object to hold a list containing the names of
 *	the screen fonts that make up the given font object.
 *
 * Side effects:
 *	None.
 *
 *-------------------------------------------------------------------------
 */

void
TkpGetSubFonts(
    Tcl_Interp *interp,		/* Interp to hold result. */
    Tk_Font tkfont)		/* Font object to query. */
{
    int i;
    WinFont *fontPtr;
    FontFamily *familyPtr;
    Tcl_Obj *resultPtr, *strPtr;

    resultPtr = Tcl_NewObj();
    fontPtr = (WinFont *) tkfont;
    for (i = 0; i < fontPtr->numSubFonts; i++) {
	familyPtr = fontPtr->subFontArray[i].familyPtr;
	strPtr = Tcl_NewStringObj(familyPtr->faceName, -1);
	Tcl_ListObjAppendElement(NULL, resultPtr, strPtr);
    }
    Tcl_SetObjResult(interp, resultPtr);
}

/*
 *----------------------------------------------------------------------
 *
 * TkpGetFontAttrsForChar --
 *
 *	Retrieve the font attributes of the actual font used to render a given
 *	character.
 *
 * Results:
 *	None.
 *
 * Side effects:
 *	The font attributes are stored in *faPtr.
 *
 *----------------------------------------------------------------------
 */

void
TkpGetFontAttrsForChar(
    Tk_Window tkwin,		/* Window on the font's display */
    Tk_Font tkfont,		/* Font to query */
    int c,         		/* Character of interest */
    TkFontAttributes *faPtr)	/* Output: Font attributes */
{
    WinFont *fontPtr = (WinFont *) tkfont;
				/* Structure describing the logical font */
    HDC hdc = GetDC(fontPtr->hwnd);
				/* GDI device context */
    SubFont *lastSubFontPtr = &fontPtr->subFontArray[0];
				/* Pointer to subfont array in case
				 * FindSubFontForChar needs to fix up the
				 * memory allocation */
    SubFont *thisSubFontPtr =
	    FindSubFontForChar(fontPtr, c, &lastSubFontPtr);
				/* Pointer to the subfont to use for the given
				 * character */
    FontFamily *familyPtr = thisSubFontPtr->familyPtr;
    HFONT oldfont;		/* Saved font from the device context */
    TEXTMETRIC tm;		/* Font metrics of the selected subfont */

    /*
     * Get the font attributes.
     */

    oldfont = SelectObject(hdc, thisSubFontPtr->hFont0);
    GetTextMetrics(hdc, &tm);
    SelectObject(hdc, oldfont);
    ReleaseDC(fontPtr->hwnd, hdc);
    faPtr->family = familyPtr->faceName;
    faPtr->size = TkFontGetPoints(tkwin,
	    (double)(tm.tmInternalLeading - tm.tmHeight));
    faPtr->weight = (tm.tmWeight > FW_MEDIUM) ? TK_FW_BOLD : TK_FW_NORMAL;
    faPtr->slant = tm.tmItalic ? TK_FS_ITALIC : TK_FS_ROMAN;
    faPtr->underline = (tm.tmUnderlined != 0);
    faPtr->overstrike = fontPtr->font.fa.overstrike;
}

/*
 *---------------------------------------------------------------------------
 *
 * Tk_MeasureChars --
 *
 *	Determine the number of bytes from the string that will fit in the
 *	given horizontal span. The measurement is done under the assumption
 *	that Tk_DrawChars() will be used to actually display the characters.
 *
 * Results:
 *	The return value is the number of bytes from source that fit into the
 *	span that extends from 0 to maxLength. *lengthPtr is filled with the
 *	x-coordinate of the right edge of the last character that did fit.
 *
 * Side effects:
 *	None.
 *
 *---------------------------------------------------------------------------
 */

int
Tk_MeasureChars(
    Tk_Font tkfont,		/* Font in which characters will be drawn. */
    const char *source,		/* UTF-8 string to be displayed. Need not be
				 * '\0' terminated. */
    int numBytes,		/* Maximum number of bytes to consider from
				 * source string. */
    int maxLength,		/* If >= 0, maxLength specifies the longest
				 * permissible line length in pixels; don't
				 * consider any character that would cross
				 * this x-position. If < 0, then line length
				 * is unbounded and the flags argument is
				 * ignored. */
    int flags,			/* Various flag bits OR-ed together:
				 * TK_PARTIAL_OK means include the last char
				 * which only partially fits on this line.
				 * TK_WHOLE_WORDS means stop on a word
				 * boundary, if possible. TK_AT_LEAST_ONE
				 * means return at least one character (or at
				 * least the first partial word in case
				 * TK_WHOLE_WORDS is also set) even if no
				 * characters (words) fit. */
    int *lengthPtr)		/* Filled with x-location just after the
				 * terminating character. */
{
    HDC hdc;
    HFONT oldFont;
    WinFont *fontPtr;
    int curX, moretomeasure;
    int ch;
    SIZE size;
    FontFamily *familyPtr;
    Tcl_DString runString;
    SubFont *thisSubFontPtr, *lastSubFontPtr;
    const char *p, *end, *next = NULL, *start;

    if (numBytes == 0) {
	*lengthPtr = 0;
	return 0;
    }

    fontPtr = (WinFont *) tkfont;

    hdc = GetDC(fontPtr->hwnd);
    lastSubFontPtr = &fontPtr->subFontArray[0];
    oldFont = SelectObject(hdc, lastSubFontPtr->hFont0);

    /*
     * A three step process:
     * 1. Find a contiguous range of characters that can all be represented by
     *    a single screen font.
     * 2. Convert those chars to the encoding of that font.
     * 3. Measure converted chars.
     */

    moretomeasure = 0;
    curX = 0;
    start = source;
    end = start + numBytes;
    for (p = start; p < end; ) {
	next = p + TkUtfToUniChar(p, &ch);
	thisSubFontPtr = FindSubFontForChar(fontPtr, ch, &lastSubFontPtr);
	if (thisSubFontPtr != lastSubFontPtr) {
	    familyPtr = lastSubFontPtr->familyPtr;
	    Tcl_UtfToExternalDString(familyPtr->encoding, start,
		    (int) (p - start), &runString);
	    size.cx = 0;
	    familyPtr->getTextExtentPoint32Proc(hdc,
		    (TCHAR *)Tcl_DStringValue(&runString),
		    Tcl_DStringLength(&runString) >> familyPtr->isWideFont,
		    &size);
	    Tcl_DStringFree(&runString);
	    if (maxLength >= 0 && (curX+size.cx) > maxLength) {
		moretomeasure = 1;
		break;
	    }
	    curX += size.cx;
	    lastSubFontPtr = thisSubFontPtr;
	    start = p;

	    SelectObject(hdc, lastSubFontPtr->hFont0);
	}
	p = next;
    }

    if (!moretomeasure) {
	/*
	 * We get here if the previous loop was just finished normally,
	 * without a break. Just measure the last run and that's it.
	 */

	familyPtr = lastSubFontPtr->familyPtr;
	Tcl_UtfToExternalDString(familyPtr->encoding, start,
		(int) (p - start), &runString);
	size.cx = 0;
	familyPtr->getTextExtentPoint32Proc(hdc, (TCHAR *) Tcl_DStringValue(&runString),
		Tcl_DStringLength(&runString) >> familyPtr->isWideFont,
		&size);
	Tcl_DStringFree(&runString);
	if (maxLength >= 0 && (curX+size.cx) > maxLength) {
	    moretomeasure = 1;
	} else {
	    curX += size.cx;
	    p = end;
	}
    }

    if (moretomeasure) {
	/*
	 * We get here if the measurement of the last run was over the
	 * maxLength limit. We need to restart this run and do it char by
	 * char, but always in context with the previous text to account for
	 * kerning (especially italics).
	 */

	char buf[16];
	int dstWrote;
	int lastSize = 0;

	familyPtr = lastSubFontPtr->familyPtr;
	Tcl_DStringInit(&runString);
	for (p = start; p < end; ) {
	    next = p + TkUtfToUniChar(p, &ch);
	    Tcl_UtfToExternal(NULL, familyPtr->encoding, p,
		    (int) (next - p), 0, NULL, buf, sizeof(buf), NULL,
		    &dstWrote, NULL);
	    Tcl_DStringAppend(&runString,buf,dstWrote);
	    size.cx = 0;
	    familyPtr->getTextExtentPoint32Proc(hdc,
		    (TCHAR *) Tcl_DStringValue(&runString),
		    Tcl_DStringLength(&runString) >> familyPtr->isWideFont,
		    &size);
	    if ((curX+size.cx) > maxLength) {
		break;
	    }
	    lastSize = size.cx;
	    p = next;
	}
	Tcl_DStringFree(&runString);

	/*
	 * "p" points to the first character that doesn't fit in the desired
	 * span. Look at the flags to figure out whether to include this next
	 * character.
	 */

	if ((p < end) && (((flags & TK_PARTIAL_OK) && (curX != maxLength))
		|| ((p==source) && (flags&TK_AT_LEAST_ONE) && (curX==0)))) {
	    /*
	     * Include the first character that didn't quite fit in the
	     * desired span. The width returned will include the width of that
	     * extra character.
	     */

	    p = next;
	    curX += size.cx;
	} else {
	    curX += lastSize;
	}
    }

    SelectObject(hdc, oldFont);
    ReleaseDC(fontPtr->hwnd, hdc);

    if ((flags & TK_WHOLE_WORDS) && (p < end)) {
	/*
	 * Scan the string for the last word break and than repeat the whole
	 * procedure without the maxLength limit or any flags.
	 */

	const char *lastWordBreak = NULL;
	int ch2;

	end = p;
	p = source;
	ch = ' ';
	while (p < end) {
	    next = p + TkUtfToUniChar(p, &ch2);
	    if ((ch != ' ') && (ch2 == ' ')) {
		lastWordBreak = p;
	    }
	    p = next;
	    ch = ch2;
	}

	if (lastWordBreak != NULL) {
	    return Tk_MeasureChars(tkfont, source, lastWordBreak-source,
		    -1, 0, lengthPtr);
	}
	if (flags & TK_AT_LEAST_ONE) {
	    p = end;
	} else {
	    p = source;
	    curX = 0;
	}
    }

    *lengthPtr = curX;
    return p - source;
}

/*
 *---------------------------------------------------------------------------
 *
 * TkpMeasureCharsInContext --
 *
 *	Determine the number of bytes from the string that will fit in the
 *	given horizontal span. The measurement is done under the assumption
 *	that TkpDrawCharsInContext() will be used to actually display the
 *	characters.
 *
 *	This one is almost the same as Tk_MeasureChars(), but with access to
 *	all the characters on the line for context. On Windows this context
 *	isn't consulted, so we just call Tk_MeasureChars().
 *
 * Results:
 *	The return value is the number of bytes from source that fit into the
 *	span that extends from 0 to maxLength. *lengthPtr is filled with the
 *	x-coordinate of the right edge of the last character that did fit.
 *
 * Side effects:
 *	None.
 *
 *---------------------------------------------------------------------------
 */

int
TkpMeasureCharsInContext(
    Tk_Font tkfont,		/* Font in which characters will be drawn. */
    const char *source,		/* UTF-8 string to be displayed. Need not be
				 * '\0' terminated. */
    int numBytes,		/* Maximum number of bytes to consider from
				 * source string in all. */
    int rangeStart,		/* Index of first byte to measure. */
    int rangeLength,		/* Length of range to measure in bytes. */
    int maxLength,		/* If >= 0, maxLength specifies the longest
				 * permissible line length; don't consider any
				 * character that would cross this x-position.
				 * If < 0, then line length is unbounded and
				 * the flags argument is ignored. */
    int flags,			/* Various flag bits OR-ed together:
				 * TK_PARTIAL_OK means include the last char
				 * which only partially fit on this line.
				 * TK_WHOLE_WORDS means stop on a word
				 * boundary, if possible. TK_AT_LEAST_ONE
				 * means return at least one character even if
				 * no characters fit. TK_ISOLATE_END means
				 * that the last character should not be
				 * considered in context with the rest of the
				 * string (used for breaking lines). */
    int *lengthPtr)		/* Filled with x-location just after the
				 * terminating character. */
{
    (void) numBytes; /*unused*/
    return Tk_MeasureChars(tkfont, source + rangeStart, rangeLength,
	    maxLength, flags, lengthPtr);
}

/*
 *---------------------------------------------------------------------------
 *
 * Tk_DrawChars --
 *
 *	Draw a string of characters on the screen.
 *
 * Results:
 *	None.
 *
 * Side effects:
 *	Information gets drawn on the screen.
 *
 *---------------------------------------------------------------------------
 */

void
Tk_DrawChars(
    Display *display,		/* Display on which to draw. */
    Drawable drawable,		/* Window or pixmap in which to draw. */
    GC gc,			/* Graphics context for drawing characters. */
    Tk_Font tkfont,		/* Font in which characters will be drawn;
				 * must be the same as font used in GC. */
    const char *source,		/* UTF-8 string to be displayed. Need not be
				 * '\0' terminated. All Tk meta-characters
				 * (tabs, control characters, and newlines)
				 * should be stripped out of the string that
				 * is passed to this function. If they are not
				 * stripped out, they will be displayed as
				 * regular printing characters. */
    int numBytes,		/* Number of bytes in string. */
    int x, int y)		/* Coordinates at which to place origin of
				 * string when drawing. */
{
    HDC dc;
    WinFont *fontPtr;
    TkWinDCState state;

    fontPtr = (WinFont *) gc->font;
    display->request++;

    if (!drawable) {
	return;
    }

    dc = TkWinGetDrawableDC(display, drawable, &state);

    SetROP2(dc, tkpWinRopModes[gc->function]);

<<<<<<< HEAD
    if ((gc->clip_mask != None) &&
	    ((TkpClipMask *) gc->clip_mask)->type == TKP_CLIP_REGION) {
	SelectClipRgn(dc, (HRGN)((TkpClipMask *)gc->clip_mask)->value.region);
=======
    if (gc->clip_mask &&
	    ((TkpClipMask*)gc->clip_mask)->type == TKP_CLIP_REGION) {
	SelectClipRgn(dc, (HRGN)((TkpClipMask*)gc->clip_mask)->value.region);
>>>>>>> 7cc06d2e
    }

    if ((gc->fill_style == FillStippled
	    || gc->fill_style == FillOpaqueStippled)
<<<<<<< HEAD
	    && gc->stipple != None) {
	TkWinDrawable *twdPtr = (TkWinDrawable *) gc->stipple;
=======
	    && gc->stipple) {
	TkWinDrawable *twdPtr = (TkWinDrawable *)gc->stipple;
>>>>>>> 7cc06d2e
	HBRUSH oldBrush, stipple;
	HBITMAP oldBitmap, bitmap;
	HDC dcMem;
	TEXTMETRIC tm;
	SIZE size;

	if (twdPtr->type != TWD_BITMAP) {
	    Tcl_Panic("unexpected drawable type in stipple");
	}

	/*
	 * Select stipple pattern into destination dc.
	 */

	dcMem = CreateCompatibleDC(dc);

	stipple = CreatePatternBrush(twdPtr->bitmap.handle);
	SetBrushOrgEx(dc, gc->ts_x_origin, gc->ts_y_origin, NULL);
	oldBrush = SelectObject(dc, stipple);

	SetTextAlign(dcMem, TA_LEFT | TA_BASELINE);
	SetTextColor(dcMem, gc->foreground);
	SetBkMode(dcMem, TRANSPARENT);
	SetBkColor(dcMem, RGB(0, 0, 0));

	/*
	 * Compute the bounding box and create a compatible bitmap.
	 */

	GetTextExtentPointA(dcMem, source, numBytes, &size);
	GetTextMetrics(dcMem, &tm);
	size.cx -= tm.tmOverhang;
	bitmap = CreateCompatibleBitmap(dc, size.cx, size.cy);
	oldBitmap = SelectObject(dcMem, bitmap);

	/*
	 * The following code is tricky because fonts are rendered in multiple
	 * colors. First we draw onto a black background and copy the white
	 * bits. Then we draw onto a white background and copy the black bits.
	 * Both the foreground and background bits of the font are ANDed with
	 * the stipple pattern as they are copied.
	 */

	PatBlt(dcMem, 0, 0, size.cx, size.cy, BLACKNESS);
	MultiFontTextOut(dc, fontPtr, source, numBytes, x, y, 0.0);
	BitBlt(dc, x, y - tm.tmAscent, size.cx, size.cy, dcMem,
		0, 0, 0xEA02E9);
	PatBlt(dcMem, 0, 0, size.cx, size.cy, WHITENESS);
	MultiFontTextOut(dc, fontPtr, source, numBytes, x, y, 0.0);
	BitBlt(dc, x, y - tm.tmAscent, size.cx, size.cy, dcMem,
		0, 0, 0x8A0E06);

	/*
	 * Destroy the temporary bitmap and restore the device context.
	 */

	SelectObject(dcMem, oldBitmap);
	DeleteObject(bitmap);
	DeleteDC(dcMem);
	SelectObject(dc, oldBrush);
	DeleteObject(stipple);
    } else if (gc->function == GXcopy) {
	SetTextAlign(dc, TA_LEFT | TA_BASELINE);
	SetTextColor(dc, gc->foreground);
	SetBkMode(dc, TRANSPARENT);
	MultiFontTextOut(dc, fontPtr, source, numBytes, x, y, 0.0);
    } else {
	HBITMAP oldBitmap, bitmap;
	HDC dcMem;
	TEXTMETRIC tm;
	SIZE size;

	dcMem = CreateCompatibleDC(dc);

	SetTextAlign(dcMem, TA_LEFT | TA_BASELINE);
	SetTextColor(dcMem, gc->foreground);
	SetBkMode(dcMem, TRANSPARENT);
	SetBkColor(dcMem, RGB(0, 0, 0));

	/*
	 * Compute the bounding box and create a compatible bitmap.
	 */

	GetTextExtentPointA(dcMem, source, numBytes, &size);
	GetTextMetrics(dcMem, &tm);
	size.cx -= tm.tmOverhang;
	bitmap = CreateCompatibleBitmap(dc, size.cx, size.cy);
	oldBitmap = SelectObject(dcMem, bitmap);

	MultiFontTextOut(dcMem, fontPtr, source, numBytes, 0, tm.tmAscent,
		0.0);
	BitBlt(dc, x, y - tm.tmAscent, size.cx, size.cy, dcMem,
		0, 0, (DWORD) tkpWinBltModes[gc->function]);

	/*
	 * Destroy the temporary bitmap and restore the device context.
	 */

	SelectObject(dcMem, oldBitmap);
	DeleteObject(bitmap);
	DeleteDC(dcMem);
    }
    TkWinReleaseDrawableDC(drawable, dc, &state);
}

void
TkDrawAngledChars(
    Display *display,		/* Display on which to draw. */
    Drawable drawable,		/* Window or pixmap in which to draw. */
    GC gc,			/* Graphics context for drawing characters. */
    Tk_Font tkfont,		/* Font in which characters will be drawn;
				 * must be the same as font used in GC. */
    const char *source,		/* UTF-8 string to be displayed. Need not be
				 * '\0' terminated. All Tk meta-characters
				 * (tabs, control characters, and newlines)
				 * should be stripped out of the string that
				 * is passed to this function. If they are not
				 * stripped out, they will be displayed as
				 * regular printing characters. */
    int numBytes,		/* Number of bytes in string. */
    double x, double y,		/* Coordinates at which to place origin of
				 * string when drawing. */
    double angle)
{
    HDC dc;
    WinFont *fontPtr;
    TkWinDCState state;

    fontPtr = (WinFont *) gc->font;
    display->request++;

    if (drawable == None) {
	return;
    }

    dc = TkWinGetDrawableDC(display, drawable, &state);

    SetROP2(dc, tkpWinRopModes[gc->function]);

    if ((gc->clip_mask != None) &&
	    ((TkpClipMask *) gc->clip_mask)->type == TKP_CLIP_REGION) {
	SelectClipRgn(dc, (HRGN)((TkpClipMask *)gc->clip_mask)->value.region);
    }

    if ((gc->fill_style == FillStippled
	    || gc->fill_style == FillOpaqueStippled)
	    && gc->stipple != None) {
	TkWinDrawable *twdPtr = (TkWinDrawable *)gc->stipple;
	HBRUSH oldBrush, stipple;
	HBITMAP oldBitmap, bitmap;
	HDC dcMem;
	TEXTMETRIC tm;
	SIZE size;

	if (twdPtr->type != TWD_BITMAP) {
	    Tcl_Panic("unexpected drawable type in stipple");
	}

	/*
	 * Select stipple pattern into destination dc.
	 */

	dcMem = CreateCompatibleDC(dc);

	stipple = CreatePatternBrush(twdPtr->bitmap.handle);
	SetBrushOrgEx(dc, gc->ts_x_origin, gc->ts_y_origin, NULL);
	oldBrush = SelectObject(dc, stipple);

	SetTextAlign(dcMem, TA_LEFT | TA_BASELINE);
	SetTextColor(dcMem, gc->foreground);
	SetBkMode(dcMem, TRANSPARENT);
	SetBkColor(dcMem, RGB(0, 0, 0));

	/*
	 * Compute the bounding box and create a compatible bitmap.
	 */

	GetTextExtentPointA(dcMem, source, numBytes, &size);
	GetTextMetrics(dcMem, &tm);
	size.cx -= tm.tmOverhang;
	bitmap = CreateCompatibleBitmap(dc, size.cx, size.cy);
	oldBitmap = SelectObject(dcMem, bitmap);

	/*
	 * The following code is tricky because fonts are rendered in multiple
	 * colors. First we draw onto a black background and copy the white
	 * bits. Then we draw onto a white background and copy the black bits.
	 * Both the foreground and background bits of the font are ANDed with
	 * the stipple pattern as they are copied.
	 */

	PatBlt(dcMem, 0, 0, size.cx, size.cy, BLACKNESS);
	MultiFontTextOut(dc, fontPtr, source, numBytes, (int)x, (int)y, angle);
	BitBlt(dc, (int)x, (int)y - tm.tmAscent, size.cx, size.cy, dcMem,
		0, 0, 0xEA02E9);
	PatBlt(dcMem, 0, 0, size.cx, size.cy, WHITENESS);
	MultiFontTextOut(dc, fontPtr, source, numBytes, (int)x, (int)y, angle);
	BitBlt(dc, (int)x, (int)y - tm.tmAscent, size.cx, size.cy, dcMem,
		0, 0, 0x8A0E06);

	/*
	 * Destroy the temporary bitmap and restore the device context.
	 */

	SelectObject(dcMem, oldBitmap);
	DeleteObject(bitmap);
	DeleteDC(dcMem);
	SelectObject(dc, oldBrush);
	DeleteObject(stipple);
    } else if (gc->function == GXcopy) {
	SetTextAlign(dc, TA_LEFT | TA_BASELINE);
	SetTextColor(dc, gc->foreground);
	SetBkMode(dc, TRANSPARENT);
	MultiFontTextOut(dc, fontPtr, source, numBytes, (int)x, (int)y, angle);
    } else {
	HBITMAP oldBitmap, bitmap;
	HDC dcMem;
	TEXTMETRIC tm;
	SIZE size;

	dcMem = CreateCompatibleDC(dc);

	SetTextAlign(dcMem, TA_LEFT | TA_BASELINE);
	SetTextColor(dcMem, gc->foreground);
	SetBkMode(dcMem, TRANSPARENT);
	SetBkColor(dcMem, RGB(0, 0, 0));

	/*
	 * Compute the bounding box and create a compatible bitmap.
	 */

	GetTextExtentPointA(dcMem, source, numBytes, &size);
	GetTextMetrics(dcMem, &tm);
	size.cx -= tm.tmOverhang;
	bitmap = CreateCompatibleBitmap(dc, size.cx, size.cy);
	oldBitmap = SelectObject(dcMem, bitmap);

	MultiFontTextOut(dcMem, fontPtr, source, numBytes, 0, tm.tmAscent,
		angle);
	BitBlt(dc, (int)x, (int)y - tm.tmAscent, size.cx, size.cy, dcMem,
		0, 0, (DWORD) tkpWinBltModes[gc->function]);

	/*
	 * Destroy the temporary bitmap and restore the device context.
	 */

	SelectObject(dcMem, oldBitmap);
	DeleteObject(bitmap);
	DeleteDC(dcMem);
    }
    TkWinReleaseDrawableDC(drawable, dc, &state);
}

/*
 *---------------------------------------------------------------------------
 *
 * TkpDrawCharsInContext --
 *
 *	Draw a string of characters on the screen like Tk_DrawChars(), but
 *	with access to all the characters on the line for context. On Windows
 *	this context isn't consulted, so we just call Tk_DrawChars().
 *
 * Results:
 *	None.
 *
 * Side effects:
 *	Information gets drawn on the screen.
 *
 *---------------------------------------------------------------------------
 */

void
TkpDrawCharsInContext(
    Display *display,		/* Display on which to draw. */
    Drawable drawable,		/* Window or pixmap in which to draw. */
    GC gc,			/* Graphics context for drawing characters. */
    Tk_Font tkfont,		/* Font in which characters will be drawn;
				 * must be the same as font used in GC. */
    const char *source,		/* UTF-8 string to be displayed. Need not be
				 * '\0' terminated. All Tk meta-characters
				 * (tabs, control characters, and newlines)
				 * should be stripped out of the string that
				 * is passed to this function. If they are not
				 * stripped out, they will be displayed as
				 * regular printing characters. */
    int numBytes,		/* Number of bytes in string. */
    int rangeStart,		/* Index of first byte to draw. */
    int rangeLength,		/* Length of range to draw in bytes. */
    int x, int y)		/* Coordinates at which to place origin of the
				 * whole (not just the range) string when
				 * drawing. */
{
    int widthUntilStart;

    (void) numBytes; /*unused*/

    Tk_MeasureChars(tkfont, source, rangeStart, -1, 0, &widthUntilStart);
    Tk_DrawChars(display, drawable, gc, tkfont, source + rangeStart,
	    rangeLength, x+widthUntilStart, y);
}

/*
 *-------------------------------------------------------------------------
 *
 * MultiFontTextOut --
 *
 *	Helper function for Tk_DrawChars. Draws characters, using the various
 *	screen fonts in fontPtr to draw multilingual characters. Note: No
 *	bidirectional support.
 *
 * Results:
 *	None.
 *
 * Side effects:
 *	Information gets drawn on the screen. Contents of fontPtr may be
 *	modified if more subfonts were loaded in order to draw all the
 *	multilingual characters in the given string.
 *
 *-------------------------------------------------------------------------
 */

static void
MultiFontTextOut(
    HDC hdc,			/* HDC to draw into. */
    WinFont *fontPtr,		/* Contains set of fonts to use when drawing
				 * following string. */
    const char *source,		/* Potentially multilingual UTF-8 string. */
    int numBytes,		/* Length of string in bytes. */
    int x, int y,		/* Coordinates at which to place origin of
				 * string when drawing. */
    double angle)
{
    int ch;
    SIZE size;
    HFONT oldFont;
    FontFamily *familyPtr;
    Tcl_DString runString;
    const char *p, *end, *next;
    SubFont *lastSubFontPtr, *thisSubFontPtr;
    TEXTMETRIC tm;

    lastSubFontPtr = &fontPtr->subFontArray[0];
    oldFont = SelectFont(hdc, fontPtr, lastSubFontPtr, angle);
    GetTextMetrics(hdc, &tm);

    end = source + numBytes;
    for (p = source; p < end; ) {
	next = p + TkUtfToUniChar(p, &ch);
	thisSubFontPtr = FindSubFontForChar(fontPtr, ch, &lastSubFontPtr);

	/*
	 * The drawing API has a limit of 32767 pixels in one go.
	 * To avoid spending time on a rare case we do not measure each char,
	 * instead we limit to drawing chunks of 200 bytes since that works
	 * well in practice.
	 */

	if ((thisSubFontPtr != lastSubFontPtr) || (p-source > 200)) {
	    if (p > source) {
		familyPtr = lastSubFontPtr->familyPtr;
 		Tcl_UtfToExternalDString(familyPtr->encoding, source,
			(int) (p - source), &runString);
		familyPtr->textOutProc(hdc, x-(tm.tmOverhang/2), y,
			(TCHAR *)Tcl_DStringValue(&runString),
			Tcl_DStringLength(&runString)>>familyPtr->isWideFont);
		familyPtr->getTextExtentPoint32Proc(hdc,
			(TCHAR *)Tcl_DStringValue(&runString),
			Tcl_DStringLength(&runString) >> familyPtr->isWideFont,
			&size);
		x += size.cx;
		Tcl_DStringFree(&runString);
	    }
	    lastSubFontPtr = thisSubFontPtr;
	    source = p;
	    SelectFont(hdc, fontPtr, lastSubFontPtr, angle);
	    GetTextMetrics(hdc, &tm);
	}
	p = next;
    }
    if (p > source) {
	familyPtr = lastSubFontPtr->familyPtr;
 	Tcl_UtfToExternalDString(familyPtr->encoding, source,
		(int) (p - source), &runString);
	familyPtr->textOutProc(hdc, x-(tm.tmOverhang/2), y,
		(TCHAR *)Tcl_DStringValue(&runString),
		Tcl_DStringLength(&runString) >> familyPtr->isWideFont);
	Tcl_DStringFree(&runString);
    }
    SelectObject(hdc, oldFont);
}

static inline HFONT
SelectFont(
    HDC hdc,
    WinFont *fontPtr,
    SubFont *subFontPtr,
    double angle)
{
    if (angle == 0.0) {
	return SelectObject(hdc, subFontPtr->hFont0);
    } else if (angle == subFontPtr->angle) {
	return SelectObject(hdc, subFontPtr->hFontAngled);
    } else {
	if (subFontPtr->hFontAngled) {
	    DeleteObject(subFontPtr->hFontAngled);
	}
	subFontPtr->hFontAngled = GetScreenFont(&fontPtr->font.fa,
		subFontPtr->familyPtr->faceName, fontPtr->pixelSize, angle);
	if (subFontPtr->hFontAngled == NULL) {
	    return SelectObject(hdc, subFontPtr->hFont0);
	}
	subFontPtr->angle = angle;
	return SelectObject(hdc, subFontPtr->hFontAngled);
    }
}

/*
 *---------------------------------------------------------------------------
 *
 * InitFont --
 *
 *	Helper for TkpGetNativeFont() and TkpGetFontFromAttributes().
 *	Initializes the memory for a new WinFont that wraps the
 *	platform-specific data.
 *
 *	The caller is responsible for initializing the fields of the WinFont
 *	that are used exclusively by the generic TkFont code, and for
 *	releasing those fields before calling TkpDeleteFont().
 *
 * Results:
 *	Fills the WinFont structure.
 *
 * Side effects:
 *	Memory allocated.
 *
 *---------------------------------------------------------------------------
 */

static void
InitFont(
    Tk_Window tkwin,		/* Main window of interp in which font will be
				 * used, for getting HDC. */
    HFONT hFont,		/* Windows token for font. */
    int overstrike,		/* The overstrike attribute of logfont used to
				 * allocate this font. For some reason, the
				 * TEXTMETRICs may contain incorrect info in
				 * the tmStruckOut field. */
    WinFont *fontPtr)		/* Filled with information constructed from
				 * the above arguments. */
{
    HDC hdc;
    HWND hwnd;
    HFONT oldFont;
    TEXTMETRIC tm;
    Window window;
    TkFontMetrics *fmPtr;
    Tcl_Encoding encoding;
    Tcl_DString faceString;
    TkFontAttributes *faPtr;
    TCHAR buf[LF_FACESIZE];

    window = Tk_WindowId(tkwin);
    hwnd = window ? TkWinGetHWND(window) : NULL;
    hdc = GetDC(hwnd);
    oldFont = SelectObject(hdc, hFont);

    GetTextMetrics(hdc, &tm);

    /*
     * On any version NT, there may fonts with international names. Use the
     * NT-only Unicode version of GetTextFace to get the font's name. If we
     * used the ANSI version on a non-internationalized version of NT, we
     * would get a font name with '?' replacing all the international
     * characters.
     *
     * On a non-internationalized verson of 95, fonts with international names
     * are not allowed, so the ANSI version of GetTextFace will work. On an
     * internationalized version of 95, there may be fonts with international
     * names; the ANSI version will work, fetching the name in the
     * international system code page. Can't use the Unicode version of
     * GetTextFace because it only exists under NT.
     */

    GetTextFace(hdc, LF_FACESIZE, buf);
    Tcl_ExternalToUtfDString(systemEncoding, (char *) buf, -1, &faceString);

    fontPtr->font.fid	= (Font) fontPtr;
    fontPtr->hwnd	= hwnd;
    fontPtr->pixelSize	= tm.tmHeight - tm.tmInternalLeading;

    faPtr		= &fontPtr->font.fa;
    faPtr->family	= Tk_GetUid(Tcl_DStringValue(&faceString));

    faPtr->size =
	TkFontGetPoints(tkwin,  (double)-(fontPtr->pixelSize));
    faPtr->weight =
	    (tm.tmWeight > FW_MEDIUM) ? TK_FW_BOLD : TK_FW_NORMAL;
    faPtr->slant	= (tm.tmItalic != 0) ? TK_FS_ITALIC : TK_FS_ROMAN;
    faPtr->underline	= (tm.tmUnderlined != 0) ? 1 : 0;
    faPtr->overstrike	= overstrike;

    fmPtr		= &fontPtr->font.fm;
    fmPtr->ascent	= tm.tmAscent;
    fmPtr->descent	= tm.tmDescent;
    fmPtr->maxWidth	= tm.tmMaxCharWidth;
    fmPtr->fixed	= !(tm.tmPitchAndFamily & TMPF_FIXED_PITCH);

    fontPtr->numSubFonts 	= 1;
    fontPtr->subFontArray	= fontPtr->staticSubFonts;
    InitSubFont(hdc, hFont, 1, &fontPtr->subFontArray[0]);

    encoding = fontPtr->subFontArray[0].familyPtr->encoding;
    if (encoding == TkWinGetUnicodeEncoding()) {
	GetCharWidth(hdc, 0, BASE_CHARS - 1, fontPtr->widths);
    } else {
	GetCharWidthA(hdc, 0, BASE_CHARS - 1, fontPtr->widths);
    }
    Tcl_DStringFree(&faceString);

    SelectObject(hdc, oldFont);
    ReleaseDC(hwnd, hdc);
}

/*
 *-------------------------------------------------------------------------
 *
 * ReleaseFont --
 *
 *	Called to release the windows-specific contents of a TkFont. The
 *	caller is responsible for freeing the memory used by the font itself.
 *
 * Results:
 *	None.
 *
 * Side effects:
 *	Memory is freed.
 *
 *---------------------------------------------------------------------------
 */

static void
ReleaseFont(
    WinFont *fontPtr)		/* The font to delete. */
{
    int i;

    for (i = 0; i < fontPtr->numSubFonts; i++) {
	ReleaseSubFont(&fontPtr->subFontArray[i]);
    }
    if (fontPtr->subFontArray != fontPtr->staticSubFonts) {
	ckfree(fontPtr->subFontArray);
    }
}

/*
 *-------------------------------------------------------------------------
 *
 * InitSubFont --
 *
 *	Wrap a screen font and load the FontFamily that represents it. Used to
 *	prepare a SubFont so that characters can be mapped from UTF-8 to the
 *	charset of the font.
 *
 * Results:
 *	The subFontPtr is filled with information about the font.
 *
 * Side effects:
 *	None.
 *
 *-------------------------------------------------------------------------
 */

static inline void
InitSubFont(
    HDC hdc,			/* HDC in which font can be selected. */
    HFONT hFont,		/* The screen font. */
    int base,			/* Non-zero if this SubFont is being used as
				 * the base font for a font object. */
    SubFont *subFontPtr)	/* Filled with SubFont constructed from above
    				 * attributes. */
{
    subFontPtr->hFont0	    = hFont;
    subFontPtr->familyPtr   = AllocFontFamily(hdc, hFont, base);
    subFontPtr->fontMap	    = subFontPtr->familyPtr->fontMap;
    subFontPtr->hFontAngled = NULL;
    subFontPtr->angle	    = 0.0;
}

/*
 *-------------------------------------------------------------------------
 *
 * ReleaseSubFont --
 *
 *	Called to release the contents of a SubFont. The caller is responsible
 *	for freeing the memory used by the SubFont itself.
 *
 * Results:
 *	None.
 *
 * Side effects:
 *	Memory and resources are freed.
 *
 *---------------------------------------------------------------------------
 */

static inline void
ReleaseSubFont(
    SubFont *subFontPtr)	/* The SubFont to delete. */
{
    DeleteObject(subFontPtr->hFont0);
    if (subFontPtr->hFontAngled) {
	DeleteObject(subFontPtr->hFontAngled);
    }
    FreeFontFamily(subFontPtr->familyPtr);
}

/*
 *-------------------------------------------------------------------------
 *
 * AllocFontFamily --
 *
 *	Find the FontFamily structure associated with the given font name. The
 *	information should be stored by the caller in a SubFont and used when
 *	determining if that SubFont supports a character.
 *
 *	Cannot use the string name used to construct the font as the key,
 *	because the capitalization may not be canonical. Therefore use the
 *	face name actually retrieved from the font metrics as the key.
 *
 * Results:
 *	A pointer to a FontFamily. The reference count in the FontFamily is
 *	automatically incremented. When the SubFont is released, the reference
 *	count is decremented. When no SubFont is using this FontFamily, it may
 *	be deleted.
 *
 * Side effects:
 *	A new FontFamily structure will be allocated if this font family has
 *	not been seen. TrueType character existence metrics are loaded into
 *	the FontFamily structure.
 *
 *-------------------------------------------------------------------------
 */

static FontFamily *
AllocFontFamily(
    HDC hdc,			/* HDC in which font can be selected. */
    HFONT hFont,		/* Screen font whose FontFamily is to be
				 * returned. */
    int base)			/* Non-zero if this font family is to be used
				 * in the base font of a font object. */
{
    Tk_Uid faceName;
    FontFamily *familyPtr;
    Tcl_DString faceString;
    Tcl_Encoding encoding;
    TCHAR buf[LF_FACESIZE];
    ThreadSpecificData *tsdPtr =
	    Tcl_GetThreadData(&dataKey, sizeof(ThreadSpecificData));

    hFont = SelectObject(hdc, hFont);
    GetTextFace(hdc, LF_FACESIZE, buf);
    Tcl_ExternalToUtfDString(systemEncoding, (char *) buf, -1, &faceString);
    faceName = Tk_GetUid(Tcl_DStringValue(&faceString));
    Tcl_DStringFree(&faceString);
    hFont = SelectObject(hdc, hFont);

    familyPtr = tsdPtr->fontFamilyList;
    for ( ; familyPtr != NULL; familyPtr = familyPtr->nextPtr) {
	if (familyPtr->faceName == faceName) {
	    familyPtr->refCount++;
	    return familyPtr;
	}
    }

    familyPtr = ckalloc(sizeof(FontFamily));
    memset(familyPtr, 0, sizeof(FontFamily));
    familyPtr->nextPtr = tsdPtr->fontFamilyList;
    tsdPtr->fontFamilyList = familyPtr;

    /*
     * Set key for this FontFamily.
     */

    familyPtr->faceName = faceName;

    /*
     * An initial refCount of 2 means that FontFamily information will persist
     * even when the SubFont that loaded the FontFamily is released. Change it
     * to 1 to cause FontFamilies to be unloaded when not in use.
     */

    familyPtr->refCount = 2;

    familyPtr->segCount = LoadFontRanges(hdc, hFont, &familyPtr->startCount,
	    &familyPtr->endCount, &familyPtr->isSymbolFont);

    encoding = NULL;
    if (familyPtr->isSymbolFont != 0) {
	/*
	 * Symbol fonts are handled specially. For instance, Unicode 0393
	 * (GREEK CAPITAL GAMMA) must be mapped to Symbol character 0047
	 * (GREEK CAPITAL GAMMA), because the Symbol font doesn't have a GREEK
	 * CAPITAL GAMMA at location 0393. If Tk interpreted the Symbol font
	 * using the Unicode encoding, it would decide that the Symbol font
	 * has no GREEK CAPITAL GAMMA, because the Symbol encoding (of course)
	 * reports that character 0393 doesn't exist.
	 *
	 * With non-symbol Windows fonts, such as Times New Roman, if the font
	 * has a GREEK CAPITAL GAMMA, it will be found in the correct Unicode
	 * location (0393); the GREEK CAPITAL GAMMA will not be off hiding at
	 * some other location.
	 */

	encoding = Tcl_GetEncoding(NULL, faceName);
    }

    if (encoding == NULL) {
	encoding = Tcl_GetEncoding(NULL, "unicode");
	familyPtr->textOutProc =
	    (BOOL (WINAPI *)(HDC, int, int, TCHAR *, int)) TextOutW;
	familyPtr->getTextExtentPoint32Proc =
	    (BOOL (WINAPI *)(HDC, TCHAR *, int, LPSIZE)) GetTextExtentPoint32W;
	familyPtr->isWideFont = 1;
    } else {
	familyPtr->textOutProc =
	    (BOOL (WINAPI *)(HDC, int, int, TCHAR *, int)) TextOutA;
	familyPtr->getTextExtentPoint32Proc =
	    (BOOL (WINAPI *)(HDC, TCHAR *, int, LPSIZE)) GetTextExtentPoint32A;
	familyPtr->isWideFont = 0;
    }

    familyPtr->encoding = encoding;

    return familyPtr;
}

/*
 *-------------------------------------------------------------------------
 *
 * FreeFontFamily --
 *
 *	Called to free a FontFamily when the SubFont is finished using it.
 *	Frees the contents of the FontFamily and the memory used by the
 *	FontFamily itself.
 *
 * Results:
 *	None.
 *
 * Side effects:
 *	None.
 *
 *-------------------------------------------------------------------------
 */

static void
FreeFontFamily(
    FontFamily *familyPtr)	/* The FontFamily to delete. */
{
    int i;
    FontFamily **familyPtrPtr;
    ThreadSpecificData *tsdPtr =
	    Tcl_GetThreadData(&dataKey, sizeof(ThreadSpecificData));

    if (familyPtr == NULL) {
	return;
    }
    if (familyPtr->refCount-- > 1) {
    	return;
    }
    for (i = 0; i < FONTMAP_PAGES; i++) {
	if (familyPtr->fontMap[i] != NULL) {
	    ckfree(familyPtr->fontMap[i]);
	}
    }
    if (familyPtr->startCount != NULL) {
	ckfree(familyPtr->startCount);
    }
    if (familyPtr->endCount != NULL) {
	ckfree(familyPtr->endCount);
    }
    if (familyPtr->encoding != TkWinGetUnicodeEncoding()) {
	Tcl_FreeEncoding(familyPtr->encoding);
    }

    /*
     * Delete from list.
     */

    for (familyPtrPtr = &tsdPtr->fontFamilyList; ; ) {
	if (*familyPtrPtr == familyPtr) {
	    *familyPtrPtr = familyPtr->nextPtr;
	    break;
	}
	familyPtrPtr = &(*familyPtrPtr)->nextPtr;
    }

    ckfree(familyPtr);
}

/*
 *-------------------------------------------------------------------------
 *
 * FindSubFontForChar --
 *
 *	Determine which screen font is necessary to use to display the given
 *	character. If the font object does not have a screen font that can
 *	display the character, another screen font may be loaded into the font
 *	object, following a set of preferred fallback rules.
 *
 * Results:
 *	The return value is the SubFont to use to display the given character.
 *
 * Side effects:
 *	The contents of fontPtr are modified to cache the results of the
 *	lookup and remember any SubFonts that were dynamically loaded.
 *
 *-------------------------------------------------------------------------
 */

static SubFont *
FindSubFontForChar(
    WinFont *fontPtr,		/* The font object with which the character
				 * will be displayed. */
    int ch,			/* The Unicode character to be displayed. */
    SubFont **subFontPtrPtr)	/* Pointer to var to be fixed up if we
				 * reallocate the subfont table. */
{
    HDC hdc;
    int i, j, k;
    CanUse canUse;
    const char *const *aliases;
    const char *const *anyFallbacks;
    const char *const *const *fontFallbacks;
    const char *fallbackName;
    SubFont *subFontPtr;
    Tcl_DString ds;


    if ((ch < BASE_CHARS) || (ch >= 0x10000)) {
	return &fontPtr->subFontArray[0];
    }

    for (i = 0; i < fontPtr->numSubFonts; i++) {
	if (FontMapLookup(&fontPtr->subFontArray[i], ch)) {
	    return &fontPtr->subFontArray[i];
	}
    }

    /*
     * Keep track of all face names that we check, so we don't check some name
     * multiple times if it can be reached by multiple paths.
     */

    Tcl_DStringInit(&ds);
    hdc = GetDC(fontPtr->hwnd);

    aliases = TkFontGetAliasList(fontPtr->font.fa.family);

    fontFallbacks = TkFontGetFallbacks();
    for (i = 0; fontFallbacks[i] != NULL; i++) {
	for (j = 0; fontFallbacks[i][j] != NULL; j++) {
	    fallbackName = fontFallbacks[i][j];
	    if (strcasecmp(fallbackName, fontPtr->font.fa.family) == 0) {
		/*
		 * If the base font has a fallback...
		 */

		goto tryfallbacks;
	    } else if (aliases != NULL) {
		/*
		 * Or if an alias for the base font has a fallback...
		 */

		for (k = 0; aliases[k] != NULL; k++) {
		    if (strcasecmp(aliases[k], fallbackName) == 0) {
			goto tryfallbacks;
		    }
		}
	    }
	}
	continue;

	/*
	 * ...then see if we can use one of the fallbacks, or an alias for one
	 * of the fallbacks.
	 */

    tryfallbacks:
	for (j = 0; fontFallbacks[i][j] != NULL; j++) {
	    fallbackName = fontFallbacks[i][j];
	    subFontPtr = CanUseFallbackWithAliases(hdc, fontPtr, fallbackName,
		    ch, &ds, subFontPtrPtr);
	    if (subFontPtr != NULL) {
		goto end;
	    }
	}
    }

    /*
     * See if we can use something from the global fallback list.
     */

    anyFallbacks = TkFontGetGlobalClass();
    for (i = 0; anyFallbacks[i] != NULL; i++) {
	fallbackName = anyFallbacks[i];
	subFontPtr = CanUseFallbackWithAliases(hdc, fontPtr, fallbackName,
		ch, &ds, subFontPtrPtr);
	if (subFontPtr != NULL) {
	    goto end;
	}
    }

    /*
     * Try all face names available in the whole system until we find one that
     * can be used.
     */

    canUse.hdc = hdc;
    canUse.fontPtr = fontPtr;
    canUse.nameTriedPtr = &ds;
    canUse.ch = ch;
    canUse.subFontPtr = NULL;
    canUse.subFontPtrPtr = subFontPtrPtr;
    EnumFontFamilies(hdc, NULL, (FONTENUMPROC) WinFontCanUseProc,
	    (LPARAM) &canUse);
    subFontPtr = canUse.subFontPtr;

  end:
    Tcl_DStringFree(&ds);

    if (subFontPtr == NULL) {
	/*
	 * No font can display this character. We will use the base font and
	 * have it display the "unknown" character.
	 */

	subFontPtr = &fontPtr->subFontArray[0];
	FontMapInsert(subFontPtr, ch);
    }
    ReleaseDC(fontPtr->hwnd, hdc);
    return subFontPtr;
}

static int CALLBACK
WinFontCanUseProc(
    ENUMLOGFONT *lfPtr,		/* Logical-font data. */
    NEWTEXTMETRIC *tmPtr,	/* Physical-font data (not used). */
    int fontType,		/* Type of font (not used). */
    LPARAM lParam)		/* Result object to hold result. */
{
    int ch;
    HDC hdc;
    WinFont *fontPtr;
    CanUse *canUsePtr;
    char *fallbackName;
    SubFont *subFontPtr;
    Tcl_DString faceString;
    Tcl_DString *nameTriedPtr;

    canUsePtr	    = (CanUse *) lParam;
    ch		    = canUsePtr->ch;
    hdc		    = canUsePtr->hdc;
    fontPtr	    = canUsePtr->fontPtr;
    nameTriedPtr    = canUsePtr->nameTriedPtr;

    fallbackName = (char *) lfPtr->elfLogFont.lfFaceName;
    Tcl_ExternalToUtfDString(systemEncoding, fallbackName, -1, &faceString);
    fallbackName = Tcl_DStringValue(&faceString);

    if (SeenName(fallbackName, nameTriedPtr) == 0) {
	subFontPtr = CanUseFallback(hdc, fontPtr, fallbackName, ch,
		canUsePtr->subFontPtrPtr);
	if (subFontPtr != NULL) {
	    canUsePtr->subFontPtr = subFontPtr;
	    Tcl_DStringFree(&faceString);
	    return 0;
	}
    }
    Tcl_DStringFree(&faceString);
    return 1;
}

/*
 *-------------------------------------------------------------------------
 *
 * FontMapLookup --
 *
 *	See if the screen font can display the given character.
 *
 * Results:
 *	The return value is 0 if the screen font cannot display the character,
 *	non-zero otherwise.
 *
 * Side effects:
 *	New pages are added to the font mapping cache whenever the character
 *	belongs to a page that hasn't been seen before. When a page is loaded,
 *	information about all the characters on that page is stored, not just
 *	for the single character in question.
 *
 *-------------------------------------------------------------------------
 */

static int
FontMapLookup(
    SubFont *subFontPtr,	/* Contains font mapping cache to be queried
				 * and possibly updated. */
    int ch)			/* Character to be tested. */
{
    int row, bitOffset;

    row = ch >> FONTMAP_SHIFT;
    if (subFontPtr->fontMap[row] == NULL) {
	FontMapLoadPage(subFontPtr, row);
    }
    bitOffset = ch & (FONTMAP_BITSPERPAGE - 1);
    return (subFontPtr->fontMap[row][bitOffset >> 3] >> (bitOffset & 7)) & 1;
}

/*
 *-------------------------------------------------------------------------
 *
 * FontMapInsert --
 *
 *	Tell the font mapping cache that the given screen font should be used
 *	to display the specified character. This is called when no font on the
 *	system can be be found that can display that character; we lie to the
 *	font and tell it that it can display the character, otherwise we would
 *	end up re-searching the entire fallback hierarchy every time that
 *	character was seen.
 *
 * Results:
 *	None.
 *
 * Side effects:
 *	New pages are added to the font mapping cache whenever the character
 *	belongs to a page that hasn't been seen before. When a page is loaded,
 *	information about all the characters on that page is stored, not just
 *	for the single character in question.
 *
 *-------------------------------------------------------------------------
 */

static void
FontMapInsert(
    SubFont *subFontPtr,	/* Contains font mapping cache to be
				 * updated. */
    int ch)			/* Character to be added to cache. */
{
    int row, bitOffset;

    row = ch >> FONTMAP_SHIFT;
    if (subFontPtr->fontMap[row] == NULL) {
	FontMapLoadPage(subFontPtr, row);
    }
    bitOffset = ch & (FONTMAP_BITSPERPAGE - 1);
    subFontPtr->fontMap[row][bitOffset >> 3] |= 1 << (bitOffset & 7);
}

/*
 *-------------------------------------------------------------------------
 *
 * FontMapLoadPage --
 *
 *	Load information about all the characters on a given page. This
 *	information consists of one bit per character that indicates whether
 *	the associated HFONT can (1) or cannot (0) display the characters on
 *	the page.
 *
 * Results:
 *	None.
 *
 * Side effects:
 *	Mempry allocated.
 *
 *-------------------------------------------------------------------------
 */

static void
FontMapLoadPage(
    SubFont *subFontPtr,	/* Contains font mapping cache to be
				 * updated. */
    int row)			/* Index of the page to be loaded into the
				 * cache. */
{
    FontFamily *familyPtr;
    Tcl_Encoding encoding;
    char src[XMaxTransChars], buf[16];
    USHORT *startCount, *endCount;
    int i, j, bitOffset, end, segCount;

    subFontPtr->fontMap[row] = ckalloc(FONTMAP_BITSPERPAGE / 8);
    memset(subFontPtr->fontMap[row], 0, FONTMAP_BITSPERPAGE / 8);

    familyPtr = subFontPtr->familyPtr;
    encoding = familyPtr->encoding;

    if (familyPtr->encoding == TkWinGetUnicodeEncoding()) {
	/*
	 * Font is Unicode. Few fonts are going to have all characters, so
	 * examine the TrueType character existence metrics to determine what
	 * characters actually exist in this font.
	 */

	segCount    = familyPtr->segCount;
	startCount  = familyPtr->startCount;
	endCount    = familyPtr->endCount;

	j = 0;
	end = (row + 1) << FONTMAP_SHIFT;
	for (i = row << FONTMAP_SHIFT; i < end; i++) {
	    for ( ; j < segCount; j++) {
		if (endCount[j] >= i) {
		    if (startCount[j] <= i) {
			bitOffset = i & (FONTMAP_BITSPERPAGE - 1);
			subFontPtr->fontMap[row][bitOffset >> 3] |=
				1 << (bitOffset & 7);
		    }
		    break;
		}
	    }
	}
    } else if (familyPtr->isSymbolFont) {
	/*
	 * Assume that a symbol font with a known encoding has all the
	 * characters that its encoding claims it supports.
	 *
	 * The test for "encoding == unicodeEncoding" must occur before this
	 * case, to catch all symbol fonts (such as {Comic Sans MS} or
	 * Wingdings) for which we don't have encoding information; those
	 * symbol fonts are treated as if they were in the Unicode encoding
	 * and their symbolic character existence metrics are treated as if
	 * they were Unicode character existence metrics. This way, although
	 * we don't know the proper Unicode -> symbol font mapping, we can
	 * install the symbol font as the base font and access its glyphs.
	 */

	end = (row + 1) << FONTMAP_SHIFT;
	for (i = row << FONTMAP_SHIFT; i < end; i++) {
	    if (Tcl_UtfToExternal(NULL, encoding, src,
		    Tcl_UniCharToUtf(i, src), TCL_ENCODING_STOPONERROR, NULL,
		    buf, sizeof(buf), NULL, NULL, NULL) != TCL_OK) {
		continue;
	    }
	    bitOffset = i & (FONTMAP_BITSPERPAGE - 1);
	    subFontPtr->fontMap[row][bitOffset >> 3] |= 1 << (bitOffset & 7);
	}
    }
}

/*
 *---------------------------------------------------------------------------
 *
 * CanUseFallbackWithAliases --
 *
 *	Helper function for FindSubFontForChar. Determine if the specified
 *	face name (or an alias of the specified face name) can be used to
 *	construct a screen font that can display the given character.
 *
 * Results:
 *	See CanUseFallback().
 *
 * Side effects:
 *	If the name and/or one of its aliases was rejected, the rejected
 *	string is recorded in nameTriedPtr so that it won't be tried again.
 *
 *---------------------------------------------------------------------------
 */

static SubFont *
CanUseFallbackWithAliases(
    HDC hdc,			/* HDC in which font can be selected. */
    WinFont *fontPtr,		/* The font object that will own the new
				 * screen font. */
    const char *faceName,	/* Desired face name for new screen font. */
    int ch,			/* The Unicode character that the new screen
				 * font must be able to display. */
    Tcl_DString *nameTriedPtr,	/* Records face names that have already been
				 * tried. It is possible for the same face
				 * name to be queried multiple times when
				 * trying to find a suitable screen font. */
    SubFont **subFontPtrPtr)	/* Variable to fixup if we reallocate the
				 * array of subfonts. */
{
    int i;
    const char *const *aliases;
    SubFont *subFontPtr;

    if (SeenName(faceName, nameTriedPtr) == 0) {
	subFontPtr = CanUseFallback(hdc, fontPtr, faceName, ch, subFontPtrPtr);
	if (subFontPtr != NULL) {
	    return subFontPtr;
	}
    }
    aliases = TkFontGetAliasList(faceName);
    if (aliases != NULL) {
	for (i = 0; aliases[i] != NULL; i++) {
	    if (SeenName(aliases[i], nameTriedPtr) == 0) {
		subFontPtr = CanUseFallback(hdc, fontPtr, aliases[i], ch,
			subFontPtrPtr);
		if (subFontPtr != NULL) {
		    return subFontPtr;
		}
	    }
	}
    }
    return NULL;
}

/*
 *---------------------------------------------------------------------------
 *
 * SeenName --
 *
 *	Used to determine we have already tried and rejected the given face
 *	name when looking for a screen font that can support some Unicode
 *	character.
 *
 * Results:
 *	The return value is 0 if this face name has not already been seen,
 *	non-zero otherwise.
 *
 * Side effects:
 *	None.
 *
 *---------------------------------------------------------------------------
 */

static int
SeenName(
    const char *name,		/* The name to check. */
    Tcl_DString *dsPtr)		/* Contains names that have already been
				 * seen. */
{
    const char *seen, *end;

    seen = Tcl_DStringValue(dsPtr);
    end = seen + Tcl_DStringLength(dsPtr);
    while (seen < end) {
	if (strcasecmp(seen, name) == 0) {
	    return 1;
	}
	seen += strlen(seen) + 1;
    }
    Tcl_DStringAppend(dsPtr, name, (int) (strlen(name) + 1));
    return 0;
}

/*
 *-------------------------------------------------------------------------
 *
 * CanUseFallback --
 *
 *	If the specified screen font has not already been loaded into the font
 *	object, determine if it can display the given character.
 *
 * Results:
 *	The return value is a pointer to a newly allocated SubFont, owned by
 *	the font object. This SubFont can be used to display the given
 *	character. The SubFont represents the screen font with the base set of
 *	font attributes from the font object, but using the specified font
 *	name. NULL is returned if the font object already holds a reference to
 *	the specified physical font or if the specified physical font cannot
 *	display the given character.
 *
 * Side effects:
 *	The font object's subFontArray is updated to contain a reference to
 *	the newly allocated SubFont.
 *
 *-------------------------------------------------------------------------
 */

static SubFont *
CanUseFallback(
    HDC hdc,			/* HDC in which font can be selected. */
    WinFont *fontPtr,		/* The font object that will own the new
				 * screen font. */
    const char *faceName,	/* Desired face name for new screen font. */
    int ch,			/* The Unicode character that the new screen
				 * font must be able to display. */
    SubFont **subFontPtrPtr)	/* Variable to fix-up if we realloc the array
				 * of subfonts. */
{
    int i;
    HFONT hFont;
    SubFont subFont;

    if (FamilyExists(hdc, faceName) == 0) {
	return NULL;
    }

    /*
     * Skip all fonts we've already used.
     */

    for (i = 0; i < fontPtr->numSubFonts; i++) {
	if (faceName == fontPtr->subFontArray[i].familyPtr->faceName) {
	    return NULL;
	}
    }

    /*
     * Load this font and see if it has the desired character.
     */

    hFont = GetScreenFont(&fontPtr->font.fa, faceName, fontPtr->pixelSize,
	    0.0);
    InitSubFont(hdc, hFont, 0, &subFont);
    if (((ch < 256) && (subFont.familyPtr->isSymbolFont))
	    || (FontMapLookup(&subFont, ch) == 0)) {
	/*
	 * Don't use a symbol font as a fallback font for characters below
	 * 256.
	 */

	ReleaseSubFont(&subFont);
	return NULL;
    }

    if (fontPtr->numSubFonts >= SUBFONT_SPACE) {
	SubFont *newPtr;

    	newPtr = ckalloc(sizeof(SubFont) * (fontPtr->numSubFonts + 1));
	memcpy(newPtr, fontPtr->subFontArray,
		fontPtr->numSubFonts * sizeof(SubFont));
	if (fontPtr->subFontArray != fontPtr->staticSubFonts) {
	    ckfree(fontPtr->subFontArray);
	}

	/*
	 * Fix up the variable pointed to by subFontPtrPtr so it still points
	 * into the live array. [Bug 618872]
	 */

	*subFontPtrPtr = newPtr + (*subFontPtrPtr - fontPtr->subFontArray);
	fontPtr->subFontArray = newPtr;
    }
    fontPtr->subFontArray[fontPtr->numSubFonts] = subFont;
    fontPtr->numSubFonts++;
    return &fontPtr->subFontArray[fontPtr->numSubFonts - 1];
}

/*
 *---------------------------------------------------------------------------
 *
 * GetScreenFont --
 *
 *	Given the name and other attributes, construct an HFONT. This is where
 *	all the alias and fallback substitution bottoms out.
 *
 * Results:
 *	The screen font that corresponds to the attributes.
 *
 * Side effects:
 *	None.
 *
 *---------------------------------------------------------------------------
 */

static HFONT
GetScreenFont(
    const TkFontAttributes *faPtr,
				/* Desired font attributes for new HFONT. */
    const char *faceName,	/* Overrides font family specified in font
				 * attributes. */
    int pixelSize,		/* Overrides size specified in font
				 * attributes. */
    double angle)		/* What is the desired orientation of the
				 * font. */
{
    Tcl_DString ds;
    HFONT hFont;
    LOGFONT lf;

    memset(&lf, 0, sizeof(lf));
    lf.lfHeight		= -pixelSize;
    lf.lfWidth		= 0;
    lf.lfEscapement	= ROUND16(angle * 10);
    lf.lfOrientation	= ROUND16(angle * 10);
    lf.lfWeight = (faPtr->weight == TK_FW_NORMAL) ? FW_NORMAL : FW_BOLD;
    lf.lfItalic		= faPtr->slant;
    lf.lfUnderline	= faPtr->underline;
    lf.lfStrikeOut	= faPtr->overstrike;
    lf.lfCharSet	= DEFAULT_CHARSET;
    lf.lfOutPrecision	= OUT_TT_PRECIS;
    lf.lfClipPrecision	= CLIP_DEFAULT_PRECIS;
    lf.lfQuality	= DEFAULT_QUALITY;
    lf.lfPitchAndFamily = DEFAULT_PITCH | FF_DONTCARE;

    Tcl_UtfToExternalDString(systemEncoding, faceName, -1, &ds);
    _tcsncpy(lf.lfFaceName, (TCHAR *)Tcl_DStringValue(&ds), LF_FACESIZE-1);
    Tcl_DStringFree(&ds);
    lf.lfFaceName[LF_FACESIZE-1] = 0;
    hFont = CreateFontIndirect(&lf);
    return hFont;
}

/*
 *-------------------------------------------------------------------------
 *
 * FamilyExists, FamilyOrAliasExists, WinFontExistsProc --
 *
 *	Determines if any physical screen font exists on the system with the
 *	given family name. If the family exists, then it should be possible to
 *	construct some physical screen font with that family name.
 *
 * Results:
 *	The return value is 0 if the specified font family does not exist,
 *	non-zero otherwise.
 *
 * Side effects:
 *	None.
 *
 *-------------------------------------------------------------------------
 */

static int
FamilyExists(
    HDC hdc,			/* HDC in which font family will be used. */
    const char *faceName)	/* Font family to query. */
{
    int result;
    Tcl_DString faceString;

    /*
     * Just immediately rule out the following fonts, because they look so
     * ugly on windows. The caller's fallback mechanism will cause the
     * corresponding appropriate TrueType fonts to be selected.
     */

    if (strcasecmp(faceName, "Courier") == 0) {
	return 0;
    }
    if (strcasecmp(faceName, "Times") == 0) {
	return 0;
    }
    if (strcasecmp(faceName, "Helvetica") == 0) {
	return 0;
    }

    Tcl_UtfToExternalDString(systemEncoding, faceName, -1, &faceString);

    /*
     * If the family exists, WinFontExistProc() will be called and
     * EnumFontFamilies() will return whatever WinFontExistProc() returns. If
     * the family doesn't exist, EnumFontFamilies() will just return a
     * non-zero value.
     */

    result = EnumFontFamilies(hdc, (TCHAR*) Tcl_DStringValue(&faceString),
	    (FONTENUMPROC) WinFontExistProc, 0);
    Tcl_DStringFree(&faceString);
    return (result == 0);
}

static const char *
FamilyOrAliasExists(
    HDC hdc,
    const char *faceName)
{
    const char *const *aliases;
    int i;

    if (FamilyExists(hdc, faceName) != 0) {
	return faceName;
    }
    aliases = TkFontGetAliasList(faceName);
    if (aliases != NULL) {
	for (i = 0; aliases[i] != NULL; i++) {
	    if (FamilyExists(hdc, aliases[i]) != 0) {
		return aliases[i];
	    }
	}
    }
    return NULL;
}

static int CALLBACK
WinFontExistProc(
    ENUMLOGFONT *lfPtr,		/* Logical-font data. */
    NEWTEXTMETRIC *tmPtr,	/* Physical-font data (not used). */
    int fontType,		/* Type of font (not used). */
    LPARAM lParam)		/* EnumFontData to hold result. */
{
    return 0;
}

/*
 * The following data structures are used when querying a TrueType font file
 * to determine which characters the font supports.
 */

#pragma pack(1)			/* Structures are byte aligned in file. */

#define CMAPHEX 0x636d6170	/* Key for character map resource. */

typedef struct CMAPTABLE {
    USHORT version;		/* Table version number (0). */
    USHORT numTables;		/* Number of encoding tables following. */
} CMAPTABLE;

typedef struct ENCODINGTABLE {
    USHORT platform;		/* Platform for which data is targeted. 3
				 * means data is for Windows. */
    USHORT encoding;		/* How characters in font are encoded. 1 means
				 * that the following subtable is keyed based
				 * on Unicode. */
    ULONG offset;		/* Byte offset from beginning of CMAPTABLE to
				 * the subtable for this encoding. */
} ENCODINGTABLE;

typedef struct ANYTABLE {
    USHORT format;		/* Format number. */
    USHORT length;		/* The actual length in bytes of this
				 * subtable. */
    USHORT version;		/* Version number (starts at 0). */
} ANYTABLE;

typedef struct BYTETABLE {
    USHORT format;		/* Format number is set to 0. */
    USHORT length;		/* The actual length in bytes of this
				 * subtable. */
    USHORT version;		/* Version number (starts at 0). */
    BYTE glyphIdArray[256];	/* Array that maps up to 256 single-byte char
				 * codes to glyph indices. */
} BYTETABLE;

typedef struct SUBHEADER {
    USHORT firstCode;		/* First valid low byte for subHeader. */
    USHORT entryCount;		/* Number valid low bytes for subHeader. */
    SHORT idDelta;		/* Constant adder to get base glyph index. */
    USHORT idRangeOffset;	/* Byte offset from here to appropriate
				 * glyphIndexArray. */
} SUBHEADER;

typedef struct HIBYTETABLE {
    USHORT format;		/* Format number is set to 2. */
    USHORT length;		/* The actual length in bytes of this
				 * subtable. */
    USHORT version;		/* Version number (starts at 0). */
    USHORT subHeaderKeys[256];	/* Maps high bytes to subHeaders: value is
				 * subHeader index * 8. */
#if 0
    SUBHEADER subHeaders[];	/* Variable-length array of SUBHEADERs. */
    USHORT glyphIndexArray[];	/* Variable-length array containing subarrays
				 * used for mapping the low byte of 2-byte
				 * characters. */
#endif
} HIBYTETABLE;

typedef struct SEGMENTTABLE {
    USHORT format;		/* Format number is set to 4. */
    USHORT length;		/* The actual length in bytes of this
				 * subtable. */
    USHORT version;		/* Version number (starts at 0). */
    USHORT segCountX2;		/* 2 x segCount. */
    USHORT searchRange;		/* 2 x (2**floor(log2(segCount))). */
    USHORT entrySelector;	/* log2(searchRange/2). */
    USHORT rangeShift;		/* 2 x segCount - searchRange. */
#if 0
    USHORT endCount[segCount]	/* End characterCode for each segment. */
    USHORT reservedPad;		/* Set to 0. */
    USHORT startCount[segCount];/* Start character code for each segment. */
    USHORT idDelta[segCount];	/* Delta for all character in segment. */
    USHORT idRangeOffset[segCount]; /* Offsets into glyphIdArray or 0. */
    USHORT glyphIdArray[]	/* Glyph index array. */
#endif
} SEGMENTTABLE;

typedef struct TRIMMEDTABLE {
    USHORT format;		/* Format number is set to 6. */
    USHORT length;		/* The actual length in bytes of this
				 * subtable. */
    USHORT version;		/* Version number (starts at 0). */
    USHORT firstCode;		/* First character code of subrange. */
    USHORT entryCount;		/* Number of character codes in subrange. */
#if 0
    USHORT glyphIdArray[];	/* Array of glyph index values for
				 * character codes in the range. */
#endif
} TRIMMEDTABLE;

typedef union SUBTABLE {
    ANYTABLE any;
    BYTETABLE byte;
    HIBYTETABLE hiByte;
    SEGMENTTABLE segment;
    TRIMMEDTABLE trimmed;
} SUBTABLE;

#pragma pack()

/*
 *-------------------------------------------------------------------------
 *
 * LoadFontRanges --
 *
 *	Given an HFONT, get the information about the characters that this
 *	font can display.
 *
 * Results:
 *	If the font has no Unicode character information, the return value is
 *	0 and *startCountPtr and *endCountPtr are filled with NULL. Otherwise,
 *	*startCountPtr and *endCountPtr are set to pointers to arrays of
 *	TrueType character existence information and the return value is the
 *	length of the arrays (the two arrays are always the same length as
 *	each other).
 *
 * Side effects:
 *	None.
 *
 *-------------------------------------------------------------------------
 */

static int
LoadFontRanges(
    HDC hdc,			/* HDC into which font can be selected. */
    HFONT hFont,		/* HFONT to query. */
    USHORT **startCountPtr,	/* Filled with malloced pointer to character
				 * range information. */
    USHORT **endCountPtr,	/* Filled with malloced pointer to character
				 * range information. */
    int *symbolPtr)
 {
    int n, i, swapped, offset, cbData, segCount;
    DWORD cmapKey;
    USHORT *startCount, *endCount;
    CMAPTABLE cmapTable;
    ENCODINGTABLE encTable;
    SUBTABLE subTable;
    char *s;

    segCount = 0;
    startCount = NULL;
    endCount = NULL;
    *symbolPtr = 0;

    hFont = SelectObject(hdc, hFont);

    i = 0;
    s = (char *) &i;
    *s = '\1';
    swapped = 0;

    if (i == 1) {
	swapped = 1;
    }

    cmapKey = CMAPHEX;
    if (swapped) {
	SwapLong(&cmapKey);
    }

    n = GetFontData(hdc, cmapKey, 0, &cmapTable, sizeof(cmapTable));
    if (n != (int) GDI_ERROR) {
	if (swapped) {
	    SwapShort(&cmapTable.numTables);
	}
	for (i = 0; i < cmapTable.numTables; i++) {
	    offset = sizeof(cmapTable) + i * sizeof(encTable);
	    GetFontData(hdc, cmapKey, (DWORD) offset, &encTable,
		    sizeof(encTable));
	    if (swapped) {
		SwapShort(&encTable.platform);
		SwapShort(&encTable.encoding);
		SwapLong(&encTable.offset);
	    }
	    if (encTable.platform != 3) {
		/*
		 * Not Microsoft encoding.
		 */

		continue;
	    }
	    if (encTable.encoding == 0) {
		*symbolPtr = 1;
	    } else if (encTable.encoding != 1) {
		continue;
	    }

	    GetFontData(hdc, cmapKey, (DWORD) encTable.offset, &subTable,
		    sizeof(subTable));
	    if (swapped) {
		SwapShort(&subTable.any.format);
	    }
	    if (subTable.any.format == 4) {
		if (swapped) {
		    SwapShort(&subTable.segment.segCountX2);
		}
		segCount = subTable.segment.segCountX2 / 2;
		cbData = segCount * sizeof(USHORT);

		startCount = ckalloc(cbData);
		endCount = ckalloc(cbData);

		offset = encTable.offset + sizeof(subTable.segment);
		GetFontData(hdc, cmapKey, (DWORD) offset, endCount, cbData);
		offset += cbData + sizeof(USHORT);
		GetFontData(hdc, cmapKey, (DWORD) offset, startCount, cbData);
		if (swapped) {
		    for (i = 0; i < segCount; i++) {
			SwapShort(&endCount[i]);
			SwapShort(&startCount[i]);
		    }
		}
		if (*symbolPtr != 0) {
		    /*
		     * Empirically determined: When a symbol font is loaded,
		     * the character existence metrics obtained from the
		     * system are mildly wrong. If the real range of the
		     * symbol font is from 0020 to 00FE, then the metrics are
		     * reported as F020 to F0FE. When we load a symbol font,
		     * we must fix the character existence metrics.
		     *
		     * Symbol fonts should only use the symbol encoding for
		     * 8-bit characters [note Bug: 2406]
		     */

		    for (i = 0; i < segCount; i++) {
			if (((startCount[i] & 0xff00) == 0xf000)
				&& ((endCount[i] & 0xff00) == 0xf000)) {
			    startCount[i] &= 0xff;
			    endCount[i] &= 0xff;
			}
		    }
		}
	    }
	}
    } else if (GetTextCharset(hdc) == ANSI_CHARSET) {
	/*
	 * Bitmap font. We should also support ranges for the other *_CHARSET
	 * values.
	 */

	segCount = 1;
	cbData = segCount * sizeof(USHORT);
	startCount = ckalloc(cbData);
	endCount = ckalloc(cbData);
	startCount[0] = 0x0000;
	endCount[0] = 0x00ff;
    }
    SelectObject(hdc, hFont);

    *startCountPtr = startCount;
    *endCountPtr = endCount;
    return segCount;
}

/*
 *-------------------------------------------------------------------------
 *
 * SwapShort, SwapLong --
 *
 *	Helper functions to convert the data loaded from TrueType font files
 *	to Intel byte ordering.
 *
 * Results:
 *	Bytes of input value are swapped and stored back in argument.
 *
 * Side effects:
 *	None.
 *
 *-------------------------------------------------------------------------
 */

static inline void
SwapShort(
    PUSHORT p)
{
    *p = (SHORT)(HIBYTE(*p) + (LOBYTE(*p) << 8));
}

static inline void
SwapLong(
    PULONG p)
{
    ULONG temp;

    temp = (LONG) ((BYTE) *p);
    temp <<= 8;
    *p >>=8;

    temp += (LONG) ((BYTE) *p);
    temp <<= 8;
    *p >>=8;

    temp += (LONG) ((BYTE) *p);
    temp <<= 8;
    *p >>=8;

    temp += (LONG) ((BYTE) *p);
    *p = temp;
}

/*
 * Local Variables:
 * mode: c
 * c-basic-offset: 4
 * fill-column: 78
 * End:
 */<|MERGE_RESOLUTION|>--- conflicted
+++ resolved
@@ -1111,26 +1111,15 @@
 
     SetROP2(dc, tkpWinRopModes[gc->function]);
 
-<<<<<<< HEAD
-    if ((gc->clip_mask != None) &&
+    if (gc->clip_mask &&
 	    ((TkpClipMask *) gc->clip_mask)->type == TKP_CLIP_REGION) {
 	SelectClipRgn(dc, (HRGN)((TkpClipMask *)gc->clip_mask)->value.region);
-=======
-    if (gc->clip_mask &&
-	    ((TkpClipMask*)gc->clip_mask)->type == TKP_CLIP_REGION) {
-	SelectClipRgn(dc, (HRGN)((TkpClipMask*)gc->clip_mask)->value.region);
->>>>>>> 7cc06d2e
     }
 
     if ((gc->fill_style == FillStippled
 	    || gc->fill_style == FillOpaqueStippled)
-<<<<<<< HEAD
-	    && gc->stipple != None) {
+	    && gc->stipple) {
 	TkWinDrawable *twdPtr = (TkWinDrawable *) gc->stipple;
-=======
-	    && gc->stipple) {
-	TkWinDrawable *twdPtr = (TkWinDrawable *)gc->stipple;
->>>>>>> 7cc06d2e
 	HBRUSH oldBrush, stipple;
 	HBITMAP oldBitmap, bitmap;
 	HDC dcMem;
@@ -1263,7 +1252,7 @@
     fontPtr = (WinFont *) gc->font;
     display->request++;
 
-    if (drawable == None) {
+    if (!drawable) {
 	return;
     }
 
@@ -1271,14 +1260,14 @@
 
     SetROP2(dc, tkpWinRopModes[gc->function]);
 
-    if ((gc->clip_mask != None) &&
+    if (gc->clip_mask &&
 	    ((TkpClipMask *) gc->clip_mask)->type == TKP_CLIP_REGION) {
 	SelectClipRgn(dc, (HRGN)((TkpClipMask *)gc->clip_mask)->value.region);
     }
 
     if ((gc->fill_style == FillStippled
 	    || gc->fill_style == FillOpaqueStippled)
-	    && gc->stipple != None) {
+	    && gc->stipple) {
 	TkWinDrawable *twdPtr = (TkWinDrawable *)gc->stipple;
 	HBRUSH oldBrush, stipple;
 	HBITMAP oldBitmap, bitmap;
