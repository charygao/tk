/*
 * tkWin32Dll.c --
 *
 *	This file contains a stub dll entry point.
 *
 * Copyright (c) 1995 Sun Microsystems, Inc.
 *
 * See the file "license.terms" for information on usage and redistribution of
 * this file, and for a DISCLAIMER OF ALL WARRANTIES.
<<<<<<< HEAD
 *
 * RCS: @(#) $Id: tkWin32Dll.c,v 1.14 2010/12/13 09:24:08 nijtmans Exp $
=======
>>>>>>> c97f0c88
 */

#include "tkWinInt.h"
#ifndef STATIC_BUILD

#ifdef HAVE_NO_SEH

/*
 * Unlike Borland and Microsoft, we don't register exception handlers by
 * pushing registration records onto the runtime stack. Instead, we register
 * them by creating an EXCEPTION_REGISTRATION within the activation record.
 */

typedef struct EXCEPTION_REGISTRATION {
    struct EXCEPTION_REGISTRATION *link;
    EXCEPTION_DISPOSITION (*handler)(
	    struct _EXCEPTION_RECORD*, void*, struct _CONTEXT*, void*);
    void *ebp;
    void *esp;
    int status;
} EXCEPTION_REGISTRATION;

/*
 * Need to add noinline flag to DllMain declaration so that gcc -O3 does not
 * inline asm code into DllEntryPoint and cause a compile time error because
 * of redefined local labels.
 */

BOOL APIENTRY		DllMain(HINSTANCE hInst, DWORD reason,
			    LPVOID reserved) __attribute__ ((noinline));

#else /* !HAVE_NO_SEH */

/*
 * The following declaration is for the VC++ DLL entry point.
 */

BOOL APIENTRY		DllMain(HINSTANCE hInst, DWORD reason,
			    LPVOID reserved);
#endif /* HAVE_NO_SEH */

/*
 *----------------------------------------------------------------------
 *
 * DllEntryPoint --
 *
 *	This wrapper function is used by Borland to invoke the initialization
 *	code for Tk. It simply calls the DllMain routine.
 *
 * Results:
 *	See DllMain.
 *
 * Side effects:
 *	See DllMain.
 *
 *----------------------------------------------------------------------
 */

BOOL APIENTRY
DllEntryPoint(
    HINSTANCE hInst,		/* Library instance handle. */
    DWORD reason,		/* Reason this function is being called. */
    LPVOID reserved)		/* Not used. */
{
    return DllMain(hInst, reason, reserved);
}

/*
 *----------------------------------------------------------------------
 *
 * DllMain --
 *
 *	DLL entry point. It is only necessary to specify our dll here so that
 *	resources are found correctly. Otherwise Tk will initialize and clean
 *	up after itself through other methods, in order to be consistent
 *	whether the build is static or dynamic.
 *
 * Results:
 *	Always TRUE.
 *
 * Side effects:
 *	This might call some synchronization functions, but MSDN documentation
 *	states: "Waiting on synchronization objects in DllMain can cause a
 *	deadlock."
 *
 *----------------------------------------------------------------------
 */

BOOL APIENTRY
DllMain(
    HINSTANCE hInstance,
    DWORD reason,
    LPVOID reserved)
{
#ifdef HAVE_NO_SEH
    EXCEPTION_REGISTRATION registration;
#endif

    /*
     * If we are attaching to the DLL from a new process, tell Tk about the
     * hInstance to use.
     */

    switch (reason) {
    case DLL_PROCESS_ATTACH:
	DisableThreadLibraryCalls(hInstance);
	TkWinSetHINSTANCE(hInstance);
	break;

    case DLL_PROCESS_DETACH:
	/*
	 * Protect the call to TkFinalize in an SEH block. We can't be
	 * guarenteed Tk is always being unloaded from a stable condition.
	 */

#ifdef HAVE_NO_SEH
#   ifdef __WIN64
	__asm__ __volatile__ (

	    /*
	     * Construct an EXCEPTION_REGISTRATION to protect the call to
	     * TkFinalize
	     */

	    "leaq	%[registration], %%rdx"		"\n\t"
	    "movq	%%gs:0,		%%rax"		"\n\t"
	    "movq	%%rax,		0x0(%%rdx)"	"\n\t" /* link */
	    "leaq	1f,		%%rax"		"\n\t"
	    "movq	%%rax,		0x8(%%rdx)"	"\n\t" /* handler */
	    "movq	%%rbp,		0x10(%%rdx)"	"\n\t" /* rbp */
	    "movq	%%rsp,		0x18(%%rdx)"	"\n\t" /* rsp */
	    "movl	%[error],	0x20(%%rdx)"	"\n\t" /* status */

	    /*
	     * Link the EXCEPTION_REGISTRATION on the chain
	     */

	    "movq	%%rdx,		%%gs:0"		"\n\t"

	    /*
	     * Call TkFinalize
	     */

	    "movq	$0x0,		0x0(%%esp)"		"\n\t"
	    "call	TkFinalize"			"\n\t"

	    /*
	     * Come here on a normal exit. Recover the EXCEPTION_REGISTRATION
	     * and store a TCL_OK status
	     */

	    "movq	%%gs:0,		%%rdx"		"\n\t"
	    "movl	%[ok],		%%eax"		"\n\t"
	    "movl	%%eax,		0x20(%%rdx)"	"\n\t"
	    "jmp	2f"				"\n"

	    /*
	     * Come here on an exception. Get the EXCEPTION_REGISTRATION that
	     * we previously put on the chain.
	     */

	    "1:"					"\t"
	    "movq	%%gs:0,		%%rdx"		"\n\t"
	    "movq	0x10(%%rdx),	%%rdx"		"\n\t"

	    /*
	     * Come here however we exited. Restore context from the
	     * EXCEPTION_REGISTRATION in case the stack is unbalanced.
	     */

	    "2:"					"\t"
	    "movq	0x18(%%rdx),	%%rsp"		"\n\t"
	    "movq	0x10(%%rdx),	%%rbp"		"\n\t"
	    "movq	0x0(%%rdx),	%%rax"		"\n\t"
	    "movq	%%rax,		%%gs:0"		"\n\t"

	    :
	    /* No outputs */
	    :
	    [registration]	"m"	(registration),
	    [ok]		"i"	(TCL_OK),
	    [error]		"i"	(TCL_ERROR)
	    :
	    "%rax", "%rbx", "%rcx", "%rdx", "%rsi", "%rdi", "memory"
	);

#   else
	__asm__ __volatile__ (

	    /*
	     * Construct an EXCEPTION_REGISTRATION to protect the call to
	     * TkFinalize
	     */

	    "leal	%[registration], %%edx"		"\n\t"
	    "movl	%%fs:0,		%%eax"		"\n\t"
	    "movl	%%eax,		0x0(%%edx)"	"\n\t" /* link */
	    "leal	1f,		%%eax"		"\n\t"
	    "movl	%%eax,		0x4(%%edx)"	"\n\t" /* handler */
	    "movl	%%ebp,		0x8(%%edx)"	"\n\t" /* ebp */
	    "movl	%%esp,		0xc(%%edx)"	"\n\t" /* esp */
	    "movl	%[error],	0x10(%%edx)"	"\n\t" /* status */

	    /*
	     * Link the EXCEPTION_REGISTRATION on the chain
	     */

	    "movl	%%edx,		%%fs:0"		"\n\t"

	    /*
	     * Call TkFinalize
	     */

	    "movl	$0x0,		0x0(%%esp)"		"\n\t"
	    "call	_TkFinalize"			"\n\t"

	    /*
	     * Come here on a normal exit. Recover the EXCEPTION_REGISTRATION
	     * and store a TCL_OK status
	     */

	    "movl	%%fs:0,		%%edx"		"\n\t"
	    "movl	%[ok],		%%eax"		"\n\t"
	    "movl	%%eax,		0x10(%%edx)"	"\n\t"
	    "jmp	2f"				"\n"

	    /*
	     * Come here on an exception. Get the EXCEPTION_REGISTRATION that
	     * we previously put on the chain.
	     */

	    "1:"					"\t"
	    "movl	%%fs:0,		%%edx"		"\n\t"
	    "movl	0x8(%%edx),	%%edx"		"\n"


	    /*
	     * Come here however we exited. Restore context from the
	     * EXCEPTION_REGISTRATION in case the stack is unbalanced.
	     */

	    "2:"					"\t"
	    "movl	0xc(%%edx),	%%esp"		"\n\t"
	    "movl	0x8(%%edx),	%%ebp"		"\n\t"
	    "movl	0x0(%%edx),	%%eax"		"\n\t"
	    "movl	%%eax,		%%fs:0"		"\n\t"

	    :
	    /* No outputs */
	    :
	    [registration]	"m"	(registration),
	    [ok]		"i"	(TCL_OK),
	    [error]		"i"	(TCL_ERROR)
	    :
	    "%eax", "%ebx", "%ecx", "%edx", "%esi", "%edi", "memory"
	);

#   endif
#else /* HAVE_NO_SEH */
	__try {
	    /*
	     * Run and remove our exit handlers, if they haven't already been
	     * run. Just in case we are being unloaded prior to Tcl (it can
	     * happen), we won't leave any dangling pointers hanging around
	     * for when Tcl gets unloaded later.
	     */

	    TkFinalize(NULL);
	} __except (EXCEPTION_EXECUTE_HANDLER) {
	    /* empty handler body. */
	}
#endif

	break;
    }
    return TRUE;
}

#endif /* !STATIC_BUILD */

/*
 * Local Variables:
 * mode: c
 * c-basic-offset: 4
 * fill-column: 78
 * End:
 */<|MERGE_RESOLUTION|>--- conflicted
+++ resolved
@@ -7,11 +7,6 @@
  *
  * See the file "license.terms" for information on usage and redistribution of
  * this file, and for a DISCLAIMER OF ALL WARRANTIES.
-<<<<<<< HEAD
- *
- * RCS: @(#) $Id: tkWin32Dll.c,v 1.14 2010/12/13 09:24:08 nijtmans Exp $
-=======
->>>>>>> c97f0c88
  */
 
 #include "tkWinInt.h"
