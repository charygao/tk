/*
 * tkWinWm.c --
 *
 *	This module takes care of the interactions between a Tk-based
 *	application and the window manager. Among other things, it implements
 *	the "wm" command and passes geometry information to the window
 *	manager.
 *
 * Copyright (c) 1995-1997 Sun Microsystems, Inc.
 * Copyright (c) 1998-2000 by Scriptics Corporation.
 *
 * See the file "license.terms" for information on usage and redistribution of
 * this file, and for a DISCLAIMER OF ALL WARRANTIES.
 */

#include "tkWinInt.h"
#include <shellapi.h>

/*
 * These next two defines are only valid on Win2K/XP+.
 */

#ifndef WS_EX_LAYERED
#define WS_EX_LAYERED	0x00080000
#endif
#ifndef LWA_COLORKEY
#define LWA_COLORKEY	0x00000001
#endif
#ifndef LWA_ALPHA
#define LWA_ALPHA	0x00000002
#endif

/*
 * Event structure for synthetic activation events. These events are placed on
 * the event queue whenever a toplevel gets a WM_MOUSEACTIVATE message or
 * a WM_ACTIVATE. If the window is being moved (*flagPtr will be true)
 * then the handling of this event must be delayed until the operation
 * has completed to avoid a premature WM_EXITSIZEMOVE event.
 */

typedef struct ActivateEvent {
    Tcl_Event ev;
    TkWindow *winPtr;
    const int *flagPtr;
    HWND hwnd;
} ActivateEvent;

/*
 * A data structure of the following type holds information for each window
 * manager protocol (such as WM_DELETE_WINDOW) for which a handler (i.e. a Tcl
 * command) has been defined for a particular top-level window.
 */

typedef struct ProtocolHandler {
    Atom protocol;		/* Identifies the protocol. */
    struct ProtocolHandler *nextPtr;
				/* Next in list of protocol handlers for the
				 * same top-level window, or NULL for end of
				 * list. */
    Tcl_Interp *interp;		/* Interpreter in which to invoke command. */
    char command[1];		/* Tcl command to invoke when a client message
				 * for this protocol arrives. The actual size
				 * of the structure varies to accommodate the
				 * needs of the actual command. THIS MUST BE
				 * THE LAST FIELD OF THE STRUCTURE. */
} ProtocolHandler;

#define HANDLER_SIZE(cmdLength) \
    ((unsigned) ((Tk_Offset(ProtocolHandler, command) + 1) + cmdLength))

/*
 * Helper type passed via lParam to TkWmStackorderToplevelEnumProc
 */

typedef struct TkWmStackorderToplevelPair {
    Tcl_HashTable *table;
    TkWindow **window_ptr;
} TkWmStackorderToplevelPair;

/*
 * This structure represents the contents of a icon, in terms of its image.
 * The HICON is an internal Windows format. Most of these icon-specific
 * structures originated with the Winico extension. We stripped out unused
 * parts of that code, and integrated the code more naturally with Tcl.
 */

typedef struct {
    UINT Width, Height, Colors;	/* Width, Height and bpp */
    LPBYTE lpBits;		/* Ptr to DIB bits */
    DWORD dwNumBytes;		/* How many bytes? */
    LPBITMAPINFO lpbi;		/* Ptr to header */
    LPBYTE lpXOR;		/* Ptr to XOR image bits */
    LPBYTE lpAND;		/* Ptr to AND image bits */
    HICON hIcon;		/* DAS ICON */
} ICONIMAGE, *LPICONIMAGE;

/*
 * This structure is how we represent a block of the above items. We will
 * reallocate these structures according to how many images they need to
 * contain.
 */

typedef struct {
    int nNumImages;		/* How many images? */
    ICONIMAGE IconImages[1];	/* Image entries */
} BlockOfIconImages, *BlockOfIconImagesPtr;

/*
 * These two structures are used to read in icons from an 'icon directory'
 * (i.e. the contents of a .icr file, say). We only use these structures
 * temporarily, since we copy the information we want into a
 * BlockOfIconImages.
 */

typedef struct {
    BYTE bWidth;		/* Width of the image */
    BYTE bHeight;		/* Height of the image (times 2) */
    BYTE bColorCount;		/* Number of colors in image (0 if >=8bpp) */
    BYTE bReserved;		/* Reserved */
    WORD wPlanes;		/* Color Planes */
    WORD wBitCount;		/* Bits per pixel */
    DWORD dwBytesInRes;		/* How many bytes in this resource? */
    DWORD dwImageOffset;	/* Where in the file is this image */
} ICONDIRENTRY, *LPICONDIRENTRY;

typedef struct {
    WORD idReserved;		/* Reserved */
    WORD idType;		/* Resource type (1 for icons) */
    WORD idCount;		/* How many images? */
    ICONDIRENTRY idEntries[1];	/* The entries for each image */
} ICONDIR, *LPICONDIR;

/*
 * A pointer to one of these strucutures is associated with each toplevel.
 * This allows us to free up all memory associated with icon resources when a
 * window is deleted or if the window's icon is changed. They are simply
 * reference counted according to:
 *
 * (1) How many WmInfo structures point to this object
 * (2) Whether the ThreadSpecificData defined in this file contains a pointer
 *     to this object.
 *
 * The former count is for windows whose icons are individually set, and the
 * latter is for the global default icon choice.
 *
 * Icons loaded from .icr/.icr use the iconBlock field, icons loaded from
 * .exe/.dll use the hIcon field.
 */

typedef struct WinIconInstance {
    int refCount;		/* Number of instances that share this data
				 * structure. */
    BlockOfIconImagesPtr iconBlock;
				/* Pointer to icon resource data for image */
} WinIconInstance;

typedef struct WinIconInstance *WinIconPtr;

/*
 * A data structure of the following type holds window-manager-related
 * information for each top-level window in an application.
 */

typedef struct TkWmInfo {
    TkWindow *winPtr;		/* Pointer to main Tk information for this
				 * window. */
    HWND wrapper;		/* This is the decorative frame window created
				 * by the window manager to wrap a toplevel
				 * window. This window is a direct child of
				 * the root window. */
    char *title;		/* Title to display in window caption. If
				 * NULL, use name of widget. Malloced. */
    char *iconName;		/* Name to display in icon. Malloced. */
    XWMHints hints;		/* Various pieces of information for window
				 * manager. */
    char *leaderName;		/* Path name of leader of window group
				 * (corresponds to hints.window_group).
				 * Malloc-ed. Note: this field doesn't get
				 * updated if leader is destroyed. */
    TkWindow *masterPtr;	/* Master window for TRANSIENT_FOR property,
				 * or NULL. */
    Tk_Window icon;		/* Window to use as icon for this window, or
				 * NULL. */
    Tk_Window iconFor;		/* Window for which this window is icon, or
				 * NULL if this isn't an icon for anyone. */

    /*
     * Information used to construct an XSizeHints structure for the window
     * manager:
     */

    int defMinWidth, defMinHeight, defMaxWidth, defMaxHeight;
				/* Default resize limits given by system. */
    int sizeHintsFlags;		/* Flags word for XSizeHints structure. If the
				 * PBaseSize flag is set then the window is
				 * gridded; otherwise it isn't gridded. */
    int minWidth, minHeight;	/* Minimum dimensions of window, in pixels or
				 * grid units. */
    int maxWidth, maxHeight;	/* Maximum dimensions of window, in pixels or
				 * grid units. 0 to default. */
    Tk_Window gridWin;		/* Identifies the window that controls
				 * gridding for this top-level, or NULL if the
				 * top-level isn't currently gridded. */
    int widthInc, heightInc;	/* Increments for size changes (# pixels per
				 * step). */
    struct {
	int x;	/* numerator */
	int y;	/* denominator */
    } minAspect, maxAspect;	/* Min/max aspect ratios for window. */
    int reqGridWidth, reqGridHeight;
				/* The dimensions of the window (in grid
				 * units) requested through the geometry
				 * manager. */
    int gravity;		/* Desired window gravity. */

    /*
     * Information used to manage the size and location of a window.
     */

    int width, height;		/* Desired dimensions of window, specified in
				 * pixels or grid units. These values are set
				 * by the "wm geometry" command and by
				 * ConfigureNotify events (for when wm resizes
				 * window). -1 means user hasn't requested
				 * dimensions. */
    int x, y;			/* Desired X and Y coordinates for window.
				 * These values are set by "wm geometry", plus
				 * by ConfigureNotify events (when wm moves
				 * window). These numbers are different than
				 * the numbers stored in winPtr->changes
				 * because (a) they could be measured from the
				 * right or bottom edge of the screen (see
				 * WM_NEGATIVE_X and WM_NEGATIVE_Y flags) and
				 * (b) if the window has been reparented then
				 * they refer to the parent rather than the
				 * window itself. */
    int borderWidth, borderHeight;
				/* Width and height of window dressing, in
				 * pixels for the current style/exStyle. This
				 * includes the border on both sides of the
				 * window. */
    int configX, configY;	/* x,y position of toplevel when window is
				 * switched into fullscreen state, */
    int configWidth, configHeight;
				/* Dimensions passed to last request that we
				 * issued to change geometry of window. Used
				 * to eliminate redundant resize operations */
    HMENU hMenu;		/* the hMenu associated with this menu */
    DWORD style, exStyle;	/* Style flags for the wrapper window. */
    LONG styleConfig;		/* Extra user requested style bits */
    LONG exStyleConfig;		/* Extra user requested extended style bits */
    Tcl_Obj *crefObj;		/* COLORREF object for transparent handling */
    COLORREF colorref;		/* COLORREF for transparent handling */
    double alpha;		/* Alpha transparency level 0.0 (fully
				 * transparent) .. 1.0 (opaque) */

    /*
     * List of children of the toplevel which have private colormaps.
     */

    TkWindow **cmapList;	/* Array of window with private colormaps. */
    int cmapCount;		/* Number of windows in array. */

    /*
     * Miscellaneous information.
     */

    ProtocolHandler *protPtr;	/* First in list of protocol handlers for this
				 * window (NULL means none). */
    int cmdArgc;		/* Number of elements in cmdArgv below. */
    const char **cmdArgv;	/* Array of strings to store in the WM_COMMAND
				 * property. NULL means nothing available. */
    char *clientMachine;	/* String to store in WM_CLIENT_MACHINE
				 * property, or NULL. */
    int flags;			/* Miscellaneous flags, defined below. */
    int numTransients;		/* Number of transients on this window */
    WinIconPtr iconPtr;		/* Pointer to titlebar icon structure for this
				 * window, or NULL. */
    struct TkWmInfo *nextPtr;	/* Next in list of all top-level windows. */
} WmInfo;

/*
 * Flag values for WmInfo structures:
 *
 * WM_NEVER_MAPPED -		Non-zero means window has never been mapped;
 *				need to update all info when window is first
 *				mapped.
 * WM_UPDATE_PENDING -		Non-zero means a call to UpdateGeometryInfo
 *				has already been scheduled for this window;
 *				no need to schedule another one.
 * WM_NEGATIVE_X -		Non-zero means x-coordinate is measured in
 *				pixels from right edge of screen, rather than
 *				from left edge.
 * WM_NEGATIVE_Y -		Non-zero means y-coordinate is measured in
 *				pixels up from bottom of screen, rather than
 *				down from top.
 * WM_UPDATE_SIZE_HINTS -	Non-zero means that new size hints need to be
 *				propagated to window manager. Not used on Win.
 * WM_SYNC_PENDING -		Set to non-zero while waiting for the window
 *				manager to respond to some state change.
 * WM_MOVE_PENDING -		Non-zero means the application has requested a
 *				new position for the window, but it hasn't
 *				been reflected through the window manager yet.
 * WM_COLORMAPS_EXPLICIT -	Non-zero means the colormap windows were set
 *				explicitly via "wm colormapwindows".
 * WM_ADDED_TOPLEVEL_COLORMAP - Non-zero means that when "wm colormapwindows"
 *				was called the top-level itself wasn't
 *				specified, so we added it implicitly at the
 *				end of the list.
 * WM_WIDTH_NOT_RESIZABLE -	Non-zero means that we're not supposed to
 *				allow the user to change the width of the
 *				window (controlled by "wm resizable" command).
 * WM_HEIGHT_NOT_RESIZABLE -	Non-zero means that we're not supposed to
 *				allow the user to change the height of the
 *				window (controlled by "wm resizable" command).
 * WM_WITHDRAWN -		Non-zero means that this window has explicitly
 *				been withdrawn. If it's a transient, it should
 *				not mirror state changes in the master.
 * WM_FULLSCREEN -		Non-zero means that this window has been placed
 *				in the full screen mode. It should be mapped at
 *				0,0 and be the width and height of the screen.
 */

#define WM_NEVER_MAPPED			(1<<0)
#define WM_UPDATE_PENDING		(1<<1)
#define WM_NEGATIVE_X			(1<<2)
#define WM_NEGATIVE_Y			(1<<3)
#define WM_UPDATE_SIZE_HINTS		(1<<4)
#define WM_SYNC_PENDING			(1<<5)
#define WM_CREATE_PENDING		(1<<6)
#define WM_MOVE_PENDING			(1<<7)
#define WM_COLORMAPS_EXPLICIT		(1<<8)
#define WM_ADDED_TOPLEVEL_COLORMAP	(1<<9)
#define WM_WIDTH_NOT_RESIZABLE		(1<<10)
#define WM_HEIGHT_NOT_RESIZABLE		(1<<11)
#define WM_WITHDRAWN			(1<<12)
#define WM_FULLSCREEN			(1<<13)

/*
 * Window styles for various types of toplevel windows.
 */

#define WM_OVERRIDE_STYLE (WS_CLIPCHILDREN|WS_CLIPSIBLINGS|CS_DBLCLKS)
#define EX_OVERRIDE_STYLE (WS_EX_TOOLWINDOW)

#define WM_FULLSCREEN_STYLE (WS_POPUP|WM_OVERRIDE_STYLE)
#define EX_FULLSCREEN_STYLE (WS_EX_APPWINDOW)

#define WM_TOPLEVEL_STYLE (WS_OVERLAPPEDWINDOW|WS_CLIPCHILDREN|CS_DBLCLKS)
#define EX_TOPLEVEL_STYLE (0)

#define WM_TRANSIENT_STYLE \
		(WS_POPUP|WS_CAPTION|WS_SYSMENU|WS_CLIPSIBLINGS|CS_DBLCLKS)
#define EX_TRANSIENT_STYLE (WS_EX_DLGMODALFRAME)

/*
 * The following structure is the official type record for geometry management
 * of top-level windows.
 */

static void		TopLevelReqProc(ClientData dummy, Tk_Window tkwin);
static void		RemapWindows(TkWindow *winPtr, HWND parentHWND);

static const Tk_GeomMgr wmMgrType = {
    "wm",			/* name */
    TopLevelReqProc,		/* requestProc */
    NULL,			/* lostSlaveProc */
};

typedef struct ThreadSpecificData {
    HPALETTE systemPalette;	/* System palette; refers to the currently
				 * installed foreground logical palette. */
    TkWindow *createWindow;	/* Window that is being constructed. This
				 * value is set immediately before a call to
				 * CreateWindowEx, and is used by SetLimits.
				 * This is a gross hack needed to work around
				 * Windows brain damage where it sends the
				 * WM_GETMINMAXINFO message before the
				 * WM_CREATE window. */
    int initialized;		/* Flag indicating whether thread-specific
				 * elements of module have been
				 * initialized. */
    int firstWindow;		/* Flag, cleared when the first window is
				 * mapped in a non-iconic state. */
    WinIconPtr iconPtr;		/* IconPtr being used as default for all
				 * toplevels, or NULL. */
} ThreadSpecificData;
static Tcl_ThreadDataKey dataKey;

/*
 * The following variables cannot be placed in thread local storage because
 * they must be shared across threads.
 */

static int initialized;		/* Flag indicating whether module has been
				 * initialized. */

TCL_DECLARE_MUTEX(winWmMutex)

/*
 * Forward declarations for functions defined in this file:
 */

static int		ActivateWindow(Tcl_Event *evPtr, int flags);
static void		ConfigureTopLevel(WINDOWPOS *pos);
static void		GenerateConfigureNotify(TkWindow *winPtr);
static void		GenerateActivateEvent(TkWindow *winPtr, const int *flagPtr);
static void		GetMaxSize(WmInfo *wmPtr,
			    int *maxWidthPtr, int *maxHeightPtr);
static void		GetMinSize(WmInfo *wmPtr,
			    int *minWidthPtr, int *minHeightPtr);
static TkWindow *	GetTopLevel(HWND hwnd);
static void		InitWm(void);
static int		InstallColormaps(HWND hwnd, int message,
			    int isForemost);
static void		InvalidateSubTree(TkWindow *winPtr, Colormap colormap);
static void		InvalidateSubTreeDepth(TkWindow *winPtr);
static int		ParseGeometry(Tcl_Interp *interp, const char *string,
			    TkWindow *winPtr);
static void		RefreshColormap(Colormap colormap, TkDisplay *dispPtr);
static void		SetLimits(HWND hwnd, MINMAXINFO *info);
static void		TkWmStackorderToplevelWrapperMap(TkWindow *winPtr,
			    Display *display, Tcl_HashTable *table);
static LRESULT CALLBACK	TopLevelProc(HWND hwnd, UINT message,
			    WPARAM wParam, LPARAM lParam);
static void		TopLevelEventProc(ClientData clientData,
			    XEvent *eventPtr);
static void		TopLevelReqProc(ClientData dummy, Tk_Window tkwin);
static void		UpdateGeometryInfo(ClientData clientData);
static void		UpdateWrapper(TkWindow *winPtr);
static LRESULT CALLBACK	WmProc(HWND hwnd, UINT message,
			    WPARAM wParam, LPARAM lParam);
static void		WmWaitVisibilityOrMapProc(ClientData clientData,
			    XEvent *eventPtr);
static BlockOfIconImagesPtr ReadIconOrCursorFromFile(Tcl_Interp *interp,
			    Tcl_Obj* fileName, BOOL isIcon);
static WinIconPtr	ReadIconFromFile(Tcl_Interp *interp,
			    Tcl_Obj *fileName);
static WinIconPtr	GetIconFromPixmap(Display *dsPtr, Pixmap pixmap);
static int		ReadICOHeader(Tcl_Channel channel);
static BOOL		AdjustIconImagePointers(LPICONIMAGE lpImage);
static HICON		MakeIconOrCursorFromResource(LPICONIMAGE lpIcon,
			    BOOL isIcon);
static HICON		GetIcon(WinIconPtr titlebaricon, int icon_size);
static int		WinSetIcon(Tcl_Interp *interp,
			    WinIconPtr titlebaricon, Tk_Window tkw);
static void		FreeIconBlock(BlockOfIconImagesPtr lpIR);
static void		DecrIconRefCount(WinIconPtr titlebaricon);

static int		WmAspectCmd(Tk_Window tkwin,
			    TkWindow *winPtr, Tcl_Interp *interp, int objc,
			    Tcl_Obj *const objv[]);
static int		WmAttributesCmd(Tk_Window tkwin,
			    TkWindow *winPtr, Tcl_Interp *interp, int objc,
			    Tcl_Obj *const objv[]);
static int		WmClientCmd(Tk_Window tkwin,
			    TkWindow *winPtr, Tcl_Interp *interp, int objc,
			    Tcl_Obj *const objv[]);
static int		WmColormapwindowsCmd(Tk_Window tkwin,
			    TkWindow *winPtr, Tcl_Interp *interp, int objc,
			    Tcl_Obj *const objv[]);
static int		WmCommandCmd(Tk_Window tkwin,
			    TkWindow *winPtr, Tcl_Interp *interp, int objc,
			    Tcl_Obj *const objv[]);
static int		WmDeiconifyCmd(Tk_Window tkwin,
			    TkWindow *winPtr, Tcl_Interp *interp, int objc,
			    Tcl_Obj *const objv[]);
static int		WmFocusmodelCmd(Tk_Window tkwin,
			    TkWindow *winPtr, Tcl_Interp *interp, int objc,
			    Tcl_Obj *const objv[]);
static int		WmForgetCmd(Tk_Window tkwin,
			    TkWindow *winPtr, Tcl_Interp *interp, int objc,
			    Tcl_Obj *const objv[]);
static int		WmFrameCmd(Tk_Window tkwin,
			    TkWindow *winPtr, Tcl_Interp *interp, int objc,
			    Tcl_Obj *const objv[]);
static int		WmGeometryCmd(Tk_Window tkwin,
			    TkWindow *winPtr, Tcl_Interp *interp, int objc,
			    Tcl_Obj *const objv[]);
static int		WmGridCmd(Tk_Window tkwin,
			    TkWindow *winPtr, Tcl_Interp *interp, int objc,
			    Tcl_Obj *const objv[]);
static int		WmGroupCmd(Tk_Window tkwin,
			    TkWindow *winPtr, Tcl_Interp *interp, int objc,
			    Tcl_Obj *const objv[]);
static int		WmIconbitmapCmd(Tk_Window tkwin,
			    TkWindow *winPtr, Tcl_Interp *interp, int objc,
			    Tcl_Obj *const objv[]);
static int		WmIconifyCmd(Tk_Window tkwin,
			    TkWindow *winPtr, Tcl_Interp *interp, int objc,
			    Tcl_Obj *const objv[]);
static int		WmIconmaskCmd(Tk_Window tkwin,
			    TkWindow *winPtr, Tcl_Interp *interp, int objc,
			    Tcl_Obj *const objv[]);
static int		WmIconnameCmd(Tk_Window tkwin,
			    TkWindow *winPtr, Tcl_Interp *interp, int objc,
			    Tcl_Obj *const objv[]);
static int		WmIconphotoCmd(Tk_Window tkwin,
			    TkWindow *winPtr, Tcl_Interp *interp, int objc,
			    Tcl_Obj *const objv[]);
static int		WmIconpositionCmd(Tk_Window tkwin,
			    TkWindow *winPtr, Tcl_Interp *interp, int objc,
			    Tcl_Obj *const objv[]);
static int		WmIconwindowCmd(Tk_Window tkwin,
			    TkWindow *winPtr, Tcl_Interp *interp, int objc,
			    Tcl_Obj *const objv[]);
static int		WmManageCmd(Tk_Window tkwin,
			    TkWindow *winPtr, Tcl_Interp *interp, int objc,
			    Tcl_Obj *const objv[]);
static int		WmMaxsizeCmd(Tk_Window tkwin,
			    TkWindow *winPtr, Tcl_Interp *interp, int objc,
			    Tcl_Obj *const objv[]);
static int		WmMinsizeCmd(Tk_Window tkwin,
			    TkWindow *winPtr, Tcl_Interp *interp, int objc,
			    Tcl_Obj *const objv[]);
static int		WmOverrideredirectCmd(Tk_Window tkwin,
			    TkWindow *winPtr, Tcl_Interp *interp, int objc,
			    Tcl_Obj *const objv[]);
static int		WmPositionfromCmd(Tk_Window tkwin,
			    TkWindow *winPtr, Tcl_Interp *interp, int objc,
			    Tcl_Obj *const objv[]);
static int		WmProtocolCmd(Tk_Window tkwin,
			    TkWindow *winPtr, Tcl_Interp *interp, int objc,
			    Tcl_Obj *const objv[]);
static int		WmResizableCmd(Tk_Window tkwin,
			    TkWindow *winPtr, Tcl_Interp *interp, int objc,
			    Tcl_Obj *const objv[]);
static int		WmSizefromCmd(Tk_Window tkwin,
			    TkWindow *winPtr, Tcl_Interp *interp, int objc,
			    Tcl_Obj *const objv[]);
static int		WmStackorderCmd(Tk_Window tkwin,
			    TkWindow *winPtr, Tcl_Interp *interp, int objc,
			    Tcl_Obj *const objv[]);
static int		WmStateCmd(Tk_Window tkwin,
			    TkWindow *winPtr, Tcl_Interp *interp, int objc,
			    Tcl_Obj *const objv[]);
static int		WmTitleCmd(Tk_Window tkwin,
			    TkWindow *winPtr, Tcl_Interp *interp, int objc,
			    Tcl_Obj *const objv[]);
static int		WmTransientCmd(Tk_Window tkwin,
			    TkWindow *winPtr, Tcl_Interp *interp, int objc,
			    Tcl_Obj *const objv[]);
static int		WmWithdrawCmd(Tk_Window tkwin,
			    TkWindow *winPtr, Tcl_Interp *interp, int objc,
			    Tcl_Obj *const objv[]);
static void		WmUpdateGeom(WmInfo *wmPtr, TkWindow *winPtr);

/*
 * Used in BytesPerLine
 */

#define WIDTHBYTES(bits)	((((bits) + 31)>>5)<<2)

/*
 *----------------------------------------------------------------------
 *
 * DIBNumColors --
 *
 *	Calculates the number of entries in the color table, given by LPSTR
 *	lpbi - pointer to the CF_DIB memory block. Used by titlebar icon code.
 *
 * Results:
 *	WORD - Number of entries in the color table.
 *
 *----------------------------------------------------------------------
 */

static WORD
DIBNumColors(
    LPSTR lpbi)
{
    WORD wBitCount;
    DWORD dwClrUsed;

    dwClrUsed = ((LPBITMAPINFOHEADER) lpbi)->biClrUsed;

    if (dwClrUsed) {
	return (WORD) dwClrUsed;
    }

    wBitCount = ((LPBITMAPINFOHEADER) lpbi)->biBitCount;

    switch (wBitCount) {
    case 1:
	return 2;
    case 4:
	return 16;
    case 8:
	return 256;
    default:
	return 0;
    }
}

/*
 *----------------------------------------------------------------------
 *
 * PaletteSize --
 *
 *	Calculates the number of bytes in the color table, as given by LPSTR
 *	lpbi - pointer to the CF_DIB memory block. Used by titlebar icon code.
 *
 * Results:
 *	Number of bytes in the color table
 *
 *----------------------------------------------------------------------
 */
static WORD
PaletteSize(
    LPSTR lpbi)
{
    return (WORD) (DIBNumColors(lpbi) * sizeof(RGBQUAD));
}

/*
 *----------------------------------------------------------------------
 *
 * FindDIBits --
 *
 *	Locate the image bits in a CF_DIB format DIB, as given by LPSTR lpbi -
 *	pointer to the CF_DIB memory block. Used by titlebar icon code.
 *
 * Results:
 *	pointer to the image bits
 *
 * Side effects: None
 *
 *
 *----------------------------------------------------------------------
 */

static LPSTR
FindDIBBits(
    LPSTR lpbi)
{
    return lpbi + *((LPDWORD) lpbi) + PaletteSize(lpbi);
}

/*
 *----------------------------------------------------------------------
 *
 * BytesPerLine --
 *
 *	Calculates the number of bytes in one scan line, as given by
 *	LPBITMAPINFOHEADER lpBMIH - pointer to the BITMAPINFOHEADER that
 *	begins the CF_DIB block. Used by titlebar icon code.
 *
 * Results:
 *	number of bytes in one scan line (DWORD aligned)
 *
 *----------------------------------------------------------------------
 */

static DWORD
BytesPerLine(
    LPBITMAPINFOHEADER lpBMIH)
{
    return WIDTHBYTES(lpBMIH->biWidth * lpBMIH->biPlanes * lpBMIH->biBitCount);
}

/*
 *----------------------------------------------------------------------
 *
 * AdjustIconImagePointers --
 *
 *	Adjusts internal pointers in icon resource struct, as given by
 *	LPICONIMAGE lpImage - the resource to handle. Used by titlebar icon
 *	code.
 *
 * Results:
 *	BOOL - TRUE for success, FALSE for failure
 *
 *----------------------------------------------------------------------
 */

static BOOL
AdjustIconImagePointers(
    LPICONIMAGE lpImage)
{
    /*
     * Sanity check.
     */

    if (lpImage == NULL) {
	return FALSE;
    }

    /*
     * BITMAPINFO is at beginning of bits.
     */

    lpImage->lpbi = (LPBITMAPINFO) lpImage->lpBits;

    /*
     * Width - simple enough.
     */

    lpImage->Width = lpImage->lpbi->bmiHeader.biWidth;

    /*
     * Icons are stored in funky format where height is doubled so account for
     * that.
     */

    lpImage->Height = (lpImage->lpbi->bmiHeader.biHeight)/2;

    /*
     * How many colors?
     */

    lpImage->Colors = lpImage->lpbi->bmiHeader.biPlanes
	    * lpImage->lpbi->bmiHeader.biBitCount;

    /*
     * XOR bits follow the header and color table.
     */

    lpImage->lpXOR = (LPBYTE) FindDIBBits((LPSTR) lpImage->lpbi);

    /*
     * AND bits follow the XOR bits.
     */

    lpImage->lpAND = lpImage->lpXOR +
	    lpImage->Height*BytesPerLine((LPBITMAPINFOHEADER) lpImage->lpbi);
    return TRUE;
}

/*
 *----------------------------------------------------------------------
 *
 * MakeIconOrCursorFromResource --
 *
 *	Construct an actual HICON structure from the information in a
 *	resource.
 *
 * Results:
 *	Icon
 *
 *----------------------------------------------------------------------
 */

static HICON
MakeIconOrCursorFromResource(
    LPICONIMAGE lpIcon,
    BOOL isIcon)
{
    HICON hIcon;

    /*
     * Sanity Check
     */

    if (lpIcon == NULL || lpIcon->lpBits == NULL) {
	return NULL;
    }

    /*
     * Let the OS do the real work :)
     */

    hIcon = (HICON) CreateIconFromResourceEx(lpIcon->lpBits,
	    lpIcon->dwNumBytes, isIcon, 0x00030000,
	    (*(LPBITMAPINFOHEADER) lpIcon->lpBits).biWidth,
	    (*(LPBITMAPINFOHEADER) lpIcon->lpBits).biHeight/2, 0);

    /*
     * It failed, odds are good we're on NT so try the non-Ex way.
     */

    if (hIcon == NULL) {
	/*
	 * We would break on NT if we try with a 16bpp image.
	 */

	if (lpIcon->lpbi->bmiHeader.biBitCount != 16) {
	    hIcon = CreateIconFromResource(lpIcon->lpBits, lpIcon->dwNumBytes,
		    isIcon, 0x00030000);
	}
    }
    return hIcon;
}

/*
 *----------------------------------------------------------------------
 *
 * ReadICOHeader --
 *
 *	Reads the header from an ICO file, as specfied by channel.
 *
 * Results:
 *	UINT - Number of images in file, -1 for failure. If this succeeds,
 *	there is a decent chance this is a valid icon file.
 *
 *----------------------------------------------------------------------
 */

static int
ReadICOHeader(
    Tcl_Channel channel)
{
    union {
	WORD word;
	char bytes[sizeof(WORD)];
    } input;

    /*
     * Read the 'reserved' WORD, which should be a zero word.
     */

    if (Tcl_Read(channel, input.bytes, sizeof(WORD)) != sizeof(WORD)) {
	return -1;
    }
    if (input.word != 0) {
	return -1;
    }

    /*
     * Read the type WORD, which should be of type 1.
     */

    if (Tcl_Read(channel, input.bytes, sizeof(WORD)) != sizeof(WORD)) {
	return -1;
    }
    if (input.word != 1) {
	return -1;
    }

    /*
     * Get and return the count of images.
     */

    if (Tcl_Read(channel, input.bytes, sizeof(WORD)) != sizeof(WORD)) {
	return -1;
    }
    return (int) input.word;
}

/*
 *----------------------------------------------------------------------
 *
 * InitWindowClass --
 *
 *	This routine creates the Wm toplevel decorative frame class.
 *
 * Results:
 *	None.
 *
 * Side effects:
 *	Registers a new window class.
 *
 *----------------------------------------------------------------------
 */

static int
InitWindowClass(
    WinIconPtr titlebaricon)
{
    ThreadSpecificData *tsdPtr =
	    Tcl_GetThreadData(&dataKey, sizeof(ThreadSpecificData));

    if (!tsdPtr->initialized) {
	tsdPtr->initialized = 1;
	tsdPtr->firstWindow = 1;
	tsdPtr->iconPtr = NULL;
    }
    if (!initialized) {
	Tcl_MutexLock(&winWmMutex);
	if (!initialized) {
	    WNDCLASS class;

	    initialized = 1;

	    /*
	     * The only difference between WNDCLASSW and WNDCLASSA are in
	     * pointers, so we can use the generic structure WNDCLASS.
	     */

	    ZeroMemory(&class, sizeof(WNDCLASS));

	    class.style = CS_HREDRAW | CS_VREDRAW;
	    class.hInstance = Tk_GetHINSTANCE();
	    class.lpszClassName = TK_WIN_TOPLEVEL_CLASS_NAME;
	    class.lpfnWndProc = WmProc;
	    if (titlebaricon == NULL) {
		class.hIcon = LoadIcon(Tk_GetHINSTANCE(), TEXT("tk"));
	    } else {
		class.hIcon = GetIcon(titlebaricon, ICON_BIG);
		if (class.hIcon == NULL) {
		    return TCL_ERROR;
		}

		/*
		 * Store pointer to default icon so we know when we need to
		 * free that information
		 */

		tsdPtr->iconPtr = titlebaricon;
	    }
	    class.hCursor = LoadCursor(NULL, IDC_ARROW);

	    if (!RegisterClass(&class)) {
		Tcl_Panic("Unable to register TkTopLevel class");
	    }
	}
	Tcl_MutexUnlock(&winWmMutex);
    }
    return TCL_OK;
}

/*
 *----------------------------------------------------------------------
 *
 * InitWm --
 *
 *	This initialises the window manager
 *
 * Results:
 *	None.
 *
 * Side effects:
 *	Registers a new window class.
 *
 *----------------------------------------------------------------------
 */

static void
InitWm(void)
{
    /* Ignore return result */
    (void) InitWindowClass(NULL);
}

/*
 *----------------------------------------------------------------------
 *
 * WinSetIcon --
 *
 *	Sets either the default toplevel titlebar icon, or the icon for a
 *	specific toplevel (if tkw is given, then only that window is used).
 *
 *	The ref-count of the titlebaricon is NOT changed. If this function
 *	returns successfully, the caller should assume the icon was used (and
 *	therefore the ref-count should be adjusted to reflect that fact). If
 *	the function returned an error, the caller should assume the icon was
 *	not used (and may wish to free the memory associated with it).
 *
 * Results:
 *	A standard Tcl return code.
 *
 * Side effects:
 *	One or all windows may have their icon changed. The Tcl result may be
 *	modified. The window-manager will be initialised if it wasn't already.
 *	The given window will be forced into existence.
 *
 *----------------------------------------------------------------------
 */

static int
WinSetIcon(
    Tcl_Interp *interp,
    WinIconPtr titlebaricon,
    Tk_Window tkw)
{
    WmInfo *wmPtr;
    HWND hwnd;
    int application = 0;

    if (tkw == NULL) {
	tkw = Tk_MainWindow(interp);
	application = 1;
    }

    if (!(Tk_IsTopLevel(tkw))) {
	Tcl_AppendResult(interp, "window \"", Tk_PathName(tkw),
		"\" isn't a top-level window", NULL);
	return TCL_ERROR;
    }
    if (Tk_WindowId(tkw) == None) {
	Tk_MakeWindowExist(tkw);
    }

    /*
     * We must get the window's wrapper, not the window itself.
     */

    wmPtr = ((TkWindow *) tkw)->wmInfoPtr;
    hwnd = wmPtr->wrapper;

    if (application) {
	if (hwnd == NULL) {
	    /*
	     * I don't actually think this is ever the correct thing, unless
	     * perhaps the window doesn't have a wrapper. But I believe all
	     * windows have wrappers.
	     */

	    hwnd = Tk_GetHWND(Tk_WindowId(tkw));
	}

	/*
	 * If we aren't initialised, then just initialise with the user's
	 * icon. Otherwise our icon choice will be ignored moments later when
	 * Tk finishes initialising.
	 */

	if (!initialized) {
	    if (InitWindowClass(titlebaricon) != TCL_OK) {
		Tcl_AppendResult(interp, "Unable to set icon", NULL);
		return TCL_ERROR;
	    }
	} else {
	    ThreadSpecificData *tsdPtr;

	    /*
	     * Don't check return result of SetClassLong() or
	     * SetClassLongPtr() since they return the previously set value
	     * which is zero on the initial call or in an error case. The MSDN
	     * documentation does not indicate that the result needs to be
	     * checked.
	     */

	    SetClassLongPtr(hwnd, GCLP_HICONSM,
		    (LPARAM) GetIcon(titlebaricon, ICON_SMALL));
	    SetClassLongPtr(hwnd, GCLP_HICON,
		    (LPARAM) GetIcon(titlebaricon, ICON_BIG));
	    tsdPtr = (ThreadSpecificData *)
		    Tcl_GetThreadData(&dataKey, sizeof(ThreadSpecificData));
	    if (tsdPtr->iconPtr != NULL) {
		DecrIconRefCount(tsdPtr->iconPtr);
	    }
	    tsdPtr->iconPtr = titlebaricon;
	}
    } else {
	if (!initialized) {
	    /*
	     * Need to initialise the wm otherwise we will fail on code which
	     * tries to set a toplevel's icon before that happens. Ignore
	     * return result.
	     */

	    (void) InitWindowClass(NULL);
	}

	/*
	 * The following code is exercised if you do
	 *
	 *	toplevel .t ; wm titlebaricon .t foo.icr
	 *
	 * i.e. the wm hasn't had time to properly create the '.t' window
	 * before you set the icon.
	 */

	if (hwnd == NULL) {
	    /*
	     * This little snippet is copied from the 'Map' function, and
	     * should probably be placed in one proper location.
	     */

	    UpdateWrapper(wmPtr->winPtr);
	    wmPtr = ((TkWindow *) tkw)->wmInfoPtr;
	    hwnd = wmPtr->wrapper;
	    if (hwnd == NULL) {
		Tcl_AppendResult(interp,
			"Can't set icon; window has no wrapper.", NULL);
		return TCL_ERROR;
	    }
	}
	SendMessage(hwnd, WM_SETICON, ICON_SMALL,
		(LPARAM) GetIcon(titlebaricon, ICON_SMALL));
	SendMessage(hwnd, WM_SETICON, ICON_BIG,
		(LPARAM) GetIcon(titlebaricon, ICON_BIG));

	/*
	 * Update the iconPtr we keep for each WmInfo structure.
	 */

	if (wmPtr->iconPtr != NULL) {
	    /*
	     * Free any old icon ptr which is associated with this window.
	     */

	    DecrIconRefCount(wmPtr->iconPtr);
	}

	/*
	 * We do not need to increment the ref count for the titlebaricon,
	 * because it was already incremented when we retrieved it.
	 */

	wmPtr->iconPtr = titlebaricon;
    }
    return TCL_OK;
}

/*
 *----------------------------------------------------------------------
 *
 * TkWinGetIcon --
 *
 *	Gets either the default toplevel titlebar icon, or the icon for a
 *	specific toplevel (ICON_SMALL or ICON_BIG).
 *
 * Results:
 *	A Windows HICON.
 *
 * Side effects:
 *	The given window will be forced into existence.
 *
 *----------------------------------------------------------------------
 */

HICON
TkWinGetIcon(
    Tk_Window tkwin,
    DWORD iconsize)
{
    WmInfo *wmPtr;
    HICON icon;
    ThreadSpecificData *tsdPtr =
	    Tcl_GetThreadData(&dataKey, sizeof(ThreadSpecificData));

    if (tsdPtr->iconPtr != NULL) {
	/*
	 * return default toplevel icon
	 */

	return GetIcon(tsdPtr->iconPtr, (int) iconsize);
    }

    /*
     * Ensure we operate on the toplevel, that has the icon refs.
     */

    while (!Tk_IsTopLevel(tkwin)) {
	tkwin = Tk_Parent(tkwin);
	if (tkwin == NULL) {
	    return NULL;
	}
    }

    if (Tk_WindowId(tkwin) == None) {
	Tk_MakeWindowExist(tkwin);
    }

    wmPtr = ((TkWindow *) tkwin)->wmInfoPtr;
    if (wmPtr->iconPtr != NULL) {
	/*
	 * return window toplevel icon
	 */

	return GetIcon(wmPtr->iconPtr, (int) iconsize);
    }

    /*
     * Find the icon otherwise associated with the toplevel, or finally with
     * the window class.
     */

    icon = (HICON) SendMessage(wmPtr->wrapper, WM_GETICON, iconsize,
	    (LPARAM) NULL);
    if (icon == (HICON) NULL) {
	icon = (HICON) GetClassLongPtr(wmPtr->wrapper,
		(iconsize == ICON_BIG) ? GCLP_HICON : GCLP_HICONSM);
    }
    return icon;
}

/*
 *----------------------------------------------------------------------
 *
 * ReadIconFromFile --
 *
 *	Read the contents of a file (usually .ico, .icr) and extract an icon
 *	resource, if possible, otherwise check if the shell has an icon
 *	assigned to the given file and use that. If both of those fail, then
 *	NULL is returned, and an error message will already be in the
 *	interpreter.
 *
 * Results:
 *	A WinIconPtr structure containing the icons in the file, with its ref
 *	count already incremented. The calling function should either place
 *	this structure inside a WmInfo structure, or it should pass it on to
 *	DecrIconRefCount() to ensure no memory leaks occur.
 *
 *	If the given fileName did not contain a valid icon structure,
 *	return NULL.
 *
 * Side effects:
 *	Memory is allocated for the returned structure and the icons it
 *	contains. If the structure is not wanted, it should be passed to
 *	DecrIconRefCount, and in any case a valid ref count should be ensured
 *	to avoid memory leaks.
 *
 *	Currently icon resources are not shared, so the ref count of one of
 *	these structures will always be 0 or 1. However all we need do is
 *	implement some sort of lookup function between filenames and
 *	WinIconPtr structures and no other code will need to be changed. The
 *	pseudo-code for this is implemented below in the 'if (0)' branch. It
 *	did not seem necessary to implement this optimisation here, since
 *	moving to icon<->image conversions will probably make it obsolete.
 *
 *----------------------------------------------------------------------
 */

static WinIconPtr
ReadIconFromFile(
    Tcl_Interp *interp,
    Tcl_Obj *fileName)
{
    WinIconPtr titlebaricon = NULL;
    BlockOfIconImagesPtr lpIR;

#if 0 /* TODO: Dead code? */
    if (0 /* If we already have an icon for this filename */) {
	titlebaricon = NULL; /* Get the real value from a lookup */
	titlebaricon->refCount++;
	return titlebaricon;
    }
#endif

    /*
     * First check if it is a .ico file.
     */

    lpIR = ReadIconOrCursorFromFile(interp, fileName, TRUE);

    /*
     * Then see if we can ask the shell for the icon for this file. We
     * want both the regular and small icons so that the Alt-Tab (task-
     * switching) display uses the right icon.
     */

    if (lpIR == NULL) {
	SHFILEINFO sfiSM;
	Tcl_DString ds, ds2;
	DWORD *res;
	const char *file;

	file = Tcl_TranslateFileName(interp, Tcl_GetString(fileName), &ds);
	if (file == NULL) {
	    return NULL;
	}
	Tcl_WinUtfToTChar(file, -1, &ds2);
	Tcl_DStringFree(&ds);
	res = (DWORD *)SHGetFileInfo((TCHAR *)Tcl_DStringValue(&ds2), 0, &sfiSM,
		sizeof(SHFILEINFO), SHGFI_SMALLICON|SHGFI_ICON);

	if (res != 0) {
	    SHFILEINFO sfi;
	    unsigned size;

	    Tcl_ResetResult(interp);
	    res = (DWORD *)SHGetFileInfo((TCHAR *)Tcl_DStringValue(&ds2), 0, &sfi,
		    sizeof(SHFILEINFO), SHGFI_ICON);

	    /*
	     * Account for extra icon, if necessary.
	     */

	    size = sizeof(BlockOfIconImages)
		    + ((res != 0) ? sizeof(ICONIMAGE) : 0);
	    lpIR = ckalloc(size);
	    if (lpIR == NULL) {
		if (res != 0) {
		    DestroyIcon(sfi.hIcon);
		}
		DestroyIcon(sfiSM.hIcon);
		Tcl_DStringFree(&ds2);
		return NULL;
	    }
	    ZeroMemory(lpIR, size);

	    lpIR->nNumImages		= ((res != 0) ? 2 : 1);
	    lpIR->IconImages[0].Width	= 16;
	    lpIR->IconImages[0].Height	= 16;
	    lpIR->IconImages[0].Colors	= 4;
	    lpIR->IconImages[0].hIcon	= sfiSM.hIcon;

	    /*
	     * All other IconImages fields are ignored.
	     */

	    if (res != 0) {
		lpIR->IconImages[1].Width	= 32;
		lpIR->IconImages[1].Height	= 32;
		lpIR->IconImages[1].Colors	= 4;
		lpIR->IconImages[1].hIcon	= sfi.hIcon;
	    }
	}
	Tcl_DStringFree(&ds2);
    }
    if (lpIR != NULL) {
	titlebaricon = ckalloc(sizeof(WinIconInstance));
	titlebaricon->iconBlock = lpIR;
	titlebaricon->refCount = 1;
    }
    return titlebaricon;
}

/*
 *----------------------------------------------------------------------
 *
 * GetIconFromPixmap --
 *
 *	Turn a Tk Pixmap (i.e. a bitmap) into an icon resource, if possible,
 *	otherwise NULL is returned.
 *
 * Results:
 *	A WinIconPtr structure containing a conversion of the given bitmap
 *	into an icon, with its ref count already incremented. The calling
 *	function should either place this structure inside a WmInfo structure,
 *	or it should pass it on to DecrIconRefCount() to ensure no memory
 *	leaks occur.
 *
 *	If the given pixmap did not contain a valid icon structure, return
 *	NULL.
 *
 * Side effects:
 *	Memory is allocated for the returned structure and the icons it
 *	contains. If the structure is not wanted, it should be passed to
 *	DecrIconRefCount, and in any case a valid ref count should be ensured
 *	to avoid memory leaks.
 *
 *	Currently icon resources are not shared, so the ref count of one of
 *	these structures will always be 0 or 1. However all we need do is
 *	implement some sort of lookup function between pixmaps and WinIconPtr
 *	structures and no other code will need to be changed.
 *
 *----------------------------------------------------------------------
 */

static WinIconPtr
GetIconFromPixmap(
    Display *dsPtr,
    Pixmap pixmap)
{
    WinIconPtr titlebaricon = NULL;
    TkWinDrawable *twdPtr = (TkWinDrawable *) pixmap;
    BlockOfIconImagesPtr lpIR;
    ICONINFO icon;
    HICON hIcon;
    int width, height;

    if (twdPtr == NULL) {
	return NULL;
    }

#if 0 /* TODO: Dead code?*/
    if (0 /* If we already have an icon for this pixmap */) {
	titlebaricon = NULL; /* Get the real value from a lookup */
	titlebaricon->refCount++;
	return titlebaricon;
    }
#endif

    Tk_SizeOfBitmap(dsPtr, pixmap, &width, &height);

    icon.fIcon = TRUE;
    icon.xHotspot = 0;
    icon.yHotspot = 0;
    icon.hbmMask = twdPtr->bitmap.handle;
    icon.hbmColor = twdPtr->bitmap.handle;

    hIcon = CreateIconIndirect(&icon);
    if (hIcon == NULL) {
	return NULL;
    }

    lpIR = ckalloc(sizeof(BlockOfIconImages));
    if (lpIR == NULL) {
	DestroyIcon(hIcon);
	return NULL;
    }

    lpIR->nNumImages = 1;
    lpIR->IconImages[0].Width = width;
    lpIR->IconImages[0].Height = height;
    lpIR->IconImages[0].Colors = 1 << twdPtr->bitmap.depth;
    lpIR->IconImages[0].hIcon = hIcon;

    /*
     * These fields are ignored.
     */

    lpIR->IconImages[0].lpBits = 0;
    lpIR->IconImages[0].dwNumBytes = 0;
    lpIR->IconImages[0].lpXOR = 0;
    lpIR->IconImages[0].lpAND = 0;

    titlebaricon = ckalloc(sizeof(WinIconInstance));
    titlebaricon->iconBlock = lpIR;
    titlebaricon->refCount = 1;
    return titlebaricon;
}

/*
 *----------------------------------------------------------------------
 *
 * DecrIconRefCount --
 *
 *	Reduces the reference count.
 *
 * Results:
 *	None.
 *
 * Side effects:
 *	If the ref count falls to zero, free the memory associated with the
 *	icon resource structures. In this case the pointer passed into this
 *	function is no longer valid.
 *
 *----------------------------------------------------------------------
 */

static void
DecrIconRefCount(
    WinIconPtr titlebaricon)
{
    titlebaricon->refCount--;

    if (titlebaricon->refCount <= 0) {
	if (titlebaricon->iconBlock != NULL) {
	    FreeIconBlock(titlebaricon->iconBlock);
	}
	titlebaricon->iconBlock = NULL;

	ckfree(titlebaricon);
    }
}

/*
 *----------------------------------------------------------------------
 *
 * FreeIconBlock --
 *
 *	Frees all memory associated with a previously loaded titlebaricon.
 *	The icon block pointer is no longer valid once this function returns.
 *
 * Results:
 *	None.
 *
 * Side effects:
 *
 *
 *----------------------------------------------------------------------
 */

static void
FreeIconBlock(
    BlockOfIconImagesPtr lpIR)
{
    int i;

    /*
     * Free all the bits.
     */

    for (i=0 ; i<lpIR->nNumImages ; i++) {
	if (lpIR->IconImages[i].lpBits != NULL) {
	    ckfree(lpIR->IconImages[i].lpBits);
	}
	if (lpIR->IconImages[i].hIcon != NULL) {
	    DestroyIcon(lpIR->IconImages[i].hIcon);
	}
    }
    ckfree(lpIR);
}

/*
 *----------------------------------------------------------------------
 *
 * GetIcon --
 *
 *	Extracts an icon of a given size from an icon resource
 *
 * Results:
 *	Returns the icon, if found, else NULL.
 *
 *----------------------------------------------------------------------
 */

static HICON
GetIcon(
    WinIconPtr titlebaricon,
    int icon_size)
{
    BlockOfIconImagesPtr lpIR;
    unsigned int size = (icon_size == 0 ? 16 : 32);
    int i;

    if (titlebaricon == NULL) {
	return NULL;
    }

    lpIR = titlebaricon->iconBlock;
    if (lpIR == NULL) {
	return NULL;
    }

    for (i=0 ; i<lpIR->nNumImages ; i++) {
	/*
	 * Take the first or a 32x32 16 color icon
	 */

	if ((lpIR->IconImages[i].Height == size)
		&& (lpIR->IconImages[i].Width == size)
		&& (lpIR->IconImages[i].Colors >= 4)) {
	    return lpIR->IconImages[i].hIcon;
	}
    }

    /*
     * If we get here, then just return the first one, it will have to do!
     */

    if (lpIR->nNumImages >= 1) {
	return lpIR->IconImages[0].hIcon;
    }
    return NULL;
}

#if 0 /* UNUSED */
static HCURSOR
TclWinReadCursorFromFile(
    Tcl_Interp* interp,
    Tcl_Obj* fileName)
{
    BlockOfIconImagesPtr lpIR;
    HICON res = NULL;

    lpIR = ReadIconOrCursorFromFile(interp, fileName, FALSE);
    if (lpIR == NULL) {
	return NULL;
    }
    if (lpIR->nNumImages >= 1) {
	res = CopyImage(lpIR->IconImages[0].hIcon, IMAGE_CURSOR, 0, 0, 0);
    }
    FreeIconBlock(lpIR);
    return res;
}
#endif

/*
 *----------------------------------------------------------------------
 *
 * ReadIconOrCursorFromFile --
 *
 *	Reads an Icon Resource from an ICO file, as given by char* fileName -
 *	Name of the ICO file. This name should be in Utf format.
 *
 * Results:
 *	Returns an icon resource, if found, else NULL.
 *
 * Side effects:
 *	May leave error messages in the Tcl interpreter.
 *
 *----------------------------------------------------------------------
 */

static BlockOfIconImagesPtr
ReadIconOrCursorFromFile(
    Tcl_Interp *interp,
    Tcl_Obj *fileName,
    BOOL isIcon)
{
    BlockOfIconImagesPtr lpIR;
    Tcl_Channel channel;
    int i;
    DWORD dwBytesRead;
    LPICONDIRENTRY lpIDE;

    /*
     * Open the file.
     */

    channel = Tcl_FSOpenFileChannel(interp, fileName, "r", 0);
    if (channel == NULL) {
	Tcl_AppendResult(interp, "Error opening file \"",
		Tcl_GetString(fileName), "\" for reading", NULL);
	return NULL;
    }
    if (Tcl_SetChannelOption(interp, channel, "-translation", "binary")
	    != TCL_OK) {
	Tcl_Close(NULL, channel);
	return NULL;
    }
    if (Tcl_SetChannelOption(interp, channel, "-encoding", "binary")
	    != TCL_OK) {
	Tcl_Close(NULL, channel);
	return NULL;
    }

    /*
     * Allocate memory for the resource structure
     */

    lpIR = ckalloc(sizeof(BlockOfIconImages));

    /*
     * Read in the header
     */

    lpIR->nNumImages = ReadICOHeader(channel);
    if (lpIR->nNumImages == -1) {
	Tcl_AppendResult(interp, "Invalid file header", NULL);
	Tcl_Close(NULL, channel);
	ckfree(lpIR);
	return NULL;
    }

    /*
     * Adjust the size of the struct to account for the images.
     */

    lpIR = ckrealloc(lpIR, sizeof(BlockOfIconImages)
	    + (lpIR->nNumImages - 1) * sizeof(ICONIMAGE));

    /*
     * Allocate enough memory for the icon directory entries.
     */

    lpIDE = ckalloc(lpIR->nNumImages * sizeof(ICONDIRENTRY));

    /*
     * Read in the icon directory entries.
     */

    dwBytesRead = Tcl_Read(channel, (char *) lpIDE,
	    (int) (lpIR->nNumImages * sizeof(ICONDIRENTRY)));
    if (dwBytesRead != lpIR->nNumImages * sizeof(ICONDIRENTRY)) {
	Tcl_AppendResult(interp, "Error reading file", NULL);
	Tcl_Close(NULL, channel);
	ckfree(lpIDE);
	ckfree(lpIR);
	return NULL;
    }

    /*
     * NULL-out everything to make memory management easier.
     */

    for (i = 0; i < lpIR->nNumImages; i++) {
	lpIR->IconImages[i].lpBits = NULL;
    }

    /*
     * Loop through and read in each image.
     */

    for (i=0 ; i<lpIR->nNumImages ; i++) {
	/*
	 * Allocate memory for the resource.
	 */

	lpIR->IconImages[i].lpBits = ckalloc(lpIDE[i].dwBytesInRes);
	lpIR->IconImages[i].dwNumBytes = lpIDE[i].dwBytesInRes;

	/*
	 * Seek to beginning of this image.
	 */

	if (Tcl_Seek(channel, lpIDE[i].dwImageOffset, FILE_BEGIN) == -1) {
	    Tcl_AppendResult(interp, "Error seeking in file", NULL);
	    goto readError;
	}

	/*
	 * Read it in.
	 */

	dwBytesRead = Tcl_Read(channel, (char *)lpIR->IconImages[i].lpBits,
		(int) lpIDE[i].dwBytesInRes);
	if (dwBytesRead != lpIDE[i].dwBytesInRes) {
	    Tcl_AppendResult(interp, "Error reading file", NULL);
	    goto readError;
	}

	/*
	 * Set the internal pointers appropriately.
	 */

	if (!AdjustIconImagePointers(&lpIR->IconImages[i])) {
	    Tcl_AppendResult(interp, "Error converting to internal format",
		    NULL);
	    goto readError;
	}
	lpIR->IconImages[i].hIcon =
		MakeIconOrCursorFromResource(&lpIR->IconImages[i], isIcon);
    }

    /*
     * Clean up
     */

    ckfree(lpIDE);
    Tcl_Close(NULL, channel);
    if (lpIR == NULL) {
	Tcl_AppendResult(interp, "Reading of ", Tcl_GetString(fileName),
		" failed!", NULL);
	return NULL;
    }
    return lpIR;

  readError:
    Tcl_Close(NULL, channel);
    for (i = 0; i < lpIR->nNumImages; i++) {
	if (lpIR->IconImages[i].lpBits != NULL) {
	    ckfree(lpIR->IconImages[i].lpBits);
	}
    }
    ckfree(lpIDE);
    ckfree(lpIR);
    return NULL;
}

/*
 *----------------------------------------------------------------------
 *
 * GetTopLevel --
 *
 *	This function retrieves the TkWindow associated with the given HWND.
 *
 * Results:
 *	Returns the matching TkWindow.
 *
 * Side effects:
 *	None.
 *
 *----------------------------------------------------------------------
 */

static TkWindow *
GetTopLevel(
    HWND hwnd)
{
    ThreadSpecificData *tsdPtr =
	    Tcl_GetThreadData(&dataKey, sizeof(ThreadSpecificData));

    /*
     * If this function is called before the CreateWindowEx call has
     * completed, then the user data slot will not have been set yet, so we
     * use the global createWindow variable.
     */

    if (tsdPtr->createWindow) {
	return tsdPtr->createWindow;
    }
    return (TkWindow *) GetWindowLongPtr(hwnd, GWLP_USERDATA);
}

/*
 *----------------------------------------------------------------------
 *
 * SetLimits --
 *
 *	Updates the minimum and maximum window size constraints.
 *
 * Results:
 *	None.
 *
 * Side effects:
 *	Changes the values of the info pointer to reflect the current minimum
 *	and maximum size values.
 *
 *----------------------------------------------------------------------
 */

static void
SetLimits(
    HWND hwnd,
    MINMAXINFO *info)
{
    register WmInfo *wmPtr;
    int maxWidth, maxHeight;
    int minWidth, minHeight;
    int base;
    TkWindow *winPtr = GetTopLevel(hwnd);

    if (winPtr == NULL) {
	return;
    }

    wmPtr = winPtr->wmInfoPtr;

    /*
     * Copy latest constraint info.
     */

    wmPtr->defMinWidth = info->ptMinTrackSize.x;
    wmPtr->defMinHeight = info->ptMinTrackSize.y;
    wmPtr->defMaxWidth = info->ptMaxTrackSize.x;
    wmPtr->defMaxHeight = info->ptMaxTrackSize.y;

    GetMaxSize(wmPtr, &maxWidth, &maxHeight);
    GetMinSize(wmPtr, &minWidth, &minHeight);

    if (wmPtr->gridWin != NULL) {
	base = winPtr->reqWidth - (wmPtr->reqGridWidth * wmPtr->widthInc);
	if (base < 0) {
	    base = 0;
	}
	base += wmPtr->borderWidth;
	info->ptMinTrackSize.x = base + (minWidth * wmPtr->widthInc);
	info->ptMaxTrackSize.x = base + (maxWidth * wmPtr->widthInc);

	base = winPtr->reqHeight - (wmPtr->reqGridHeight * wmPtr->heightInc);
	if (base < 0) {
	    base = 0;
	}
	base += wmPtr->borderHeight;
	info->ptMinTrackSize.y = base + (minHeight * wmPtr->heightInc);
	info->ptMaxTrackSize.y = base + (maxHeight * wmPtr->heightInc);
    } else {
	info->ptMaxTrackSize.x = maxWidth + wmPtr->borderWidth;
	info->ptMaxTrackSize.y = maxHeight + wmPtr->borderHeight;
	info->ptMinTrackSize.x = minWidth + wmPtr->borderWidth;
	info->ptMinTrackSize.y = minHeight + wmPtr->borderHeight;
    }

    /*
     * If the window isn't supposed to be resizable, then set the minimum and
     * maximum dimensions to be the same as the current size.
     */

    if (!(wmPtr->flags & WM_SYNC_PENDING)) {
	if (wmPtr->flags & WM_WIDTH_NOT_RESIZABLE) {
	    info->ptMinTrackSize.x = winPtr->changes.width
		+ wmPtr->borderWidth;
	    info->ptMaxTrackSize.x = info->ptMinTrackSize.x;
	}
	if (wmPtr->flags & WM_HEIGHT_NOT_RESIZABLE) {
	    info->ptMinTrackSize.y = winPtr->changes.height
		+ wmPtr->borderHeight;
	    info->ptMaxTrackSize.y = info->ptMinTrackSize.y;
	}
    }
}

/*
 *----------------------------------------------------------------------
 *
 * TkWinWmCleanup --
 *
 *	Unregisters classes registered by the window manager. This is called
 *	from the DLL main entry point when the DLL is unloaded.
 *
 * Results:
 *	None.
 *
 * Side effects:
 *	The window classes are discarded.
 *
 *----------------------------------------------------------------------
 */

void
TkWinWmCleanup(
    HINSTANCE hInstance)
{
    ThreadSpecificData *tsdPtr;

    /*
     * If we're using stubs to access the Tcl library, and they haven't been
     * initialized, we can't call Tcl_GetThreadData.
     */

#ifdef USE_TCL_STUBS
    if (tclStubsPtr == NULL) {
	return;
    }
#endif

    if (!initialized) {
	return;
    }
    initialized = 0;

    tsdPtr = Tcl_GetThreadData(&dataKey, sizeof(ThreadSpecificData));

    if (!tsdPtr->initialized) {
	return;
    }
    tsdPtr->initialized = 0;

    UnregisterClass(TK_WIN_TOPLEVEL_CLASS_NAME, hInstance);
}

/*
 *--------------------------------------------------------------
 *
 * TkWmNewWindow --
 *
 *	This function is invoked whenever a new top-level window is created.
 *	Its job is to initialize the WmInfo structure for the window.
 *
 * Results:
 *	None.
 *
 * Side effects:
 *	A WmInfo structure gets allocated and initialized.
 *
 *--------------------------------------------------------------
 */

void
TkWmNewWindow(
    TkWindow *winPtr)		/* Newly-created top-level window. */
{
    register WmInfo *wmPtr = ckalloc(sizeof(WmInfo));

    /*
     * Initialize full structure, then set what isn't NULL
     */

    ZeroMemory(wmPtr, sizeof(WmInfo));
    winPtr->wmInfoPtr = wmPtr;
    wmPtr->winPtr = winPtr;
    wmPtr->hints.flags = InputHint | StateHint;
    wmPtr->hints.input = True;
    wmPtr->hints.initial_state = NormalState;
    wmPtr->hints.icon_pixmap = None;
    wmPtr->hints.icon_window = None;
    wmPtr->hints.icon_x = wmPtr->hints.icon_y = 0;
    wmPtr->hints.icon_mask = None;
    wmPtr->hints.window_group = None;

    /*
     * Default the maximum dimensions to the size of the display.
     */

    wmPtr->defMinWidth = wmPtr->defMinHeight = 0;
    wmPtr->defMaxWidth = DisplayWidth(winPtr->display, winPtr->screenNum);
    wmPtr->defMaxHeight = DisplayHeight(winPtr->display, winPtr->screenNum);
    wmPtr->minWidth = wmPtr->minHeight = 1;
    wmPtr->maxWidth = wmPtr->maxHeight = 0;
    wmPtr->widthInc = wmPtr->heightInc = 1;
    wmPtr->minAspect.x = wmPtr->minAspect.y = 1;
    wmPtr->maxAspect.x = wmPtr->maxAspect.y = 1;
    wmPtr->reqGridWidth = wmPtr->reqGridHeight = -1;
    wmPtr->gravity = NorthWestGravity;
    wmPtr->width = -1;
    wmPtr->height = -1;
    wmPtr->x = winPtr->changes.x;
    wmPtr->y = winPtr->changes.y;
    wmPtr->crefObj = NULL;
    wmPtr->colorref = (COLORREF) 0;
    wmPtr->alpha = 1.0;

    wmPtr->configWidth = -1;
    wmPtr->configHeight = -1;
    wmPtr->flags = WM_NEVER_MAPPED;
    wmPtr->nextPtr = winPtr->dispPtr->firstWmPtr;
    winPtr->dispPtr->firstWmPtr = wmPtr;

    /*
     * Tk must monitor structure events for top-level windows, in order to
     * detect size and position changes caused by window managers.
     */

    Tk_CreateEventHandler((Tk_Window) winPtr, StructureNotifyMask,
	    TopLevelEventProc, winPtr);

    /*
     * Arrange for geometry requests to be reflected from the window to the
     * window manager.
     */

    Tk_ManageGeometry((Tk_Window) winPtr, &wmMgrType, NULL);
}

/*
 *----------------------------------------------------------------------
 *
 * UpdateWrapper --
 *
 *	This function creates the wrapper window that contains the window
 *	decorations and menus for a toplevel. This function may be called
 *	after a window is mapped to change the window style.
 *
 * Results:
 *	None.
 *
 * Side effects:
 *	Destroys any old wrapper window and replaces it with a newly created
 *	wrapper.
 *
 *----------------------------------------------------------------------
 */

static void
UpdateWrapper(
    TkWindow *winPtr)		/* Top-level window to redecorate. */
{
    register WmInfo *wmPtr = winPtr->wmInfoPtr;
    HWND parentHWND, oldWrapper = wmPtr->wrapper;
    HWND child, nextHWND, focusHWND;
    int x, y, width, height, state;
    WINDOWPLACEMENT place;
    HICON hSmallIcon = NULL;
    HICON hBigIcon = NULL;
    Tcl_DString titleString;
    int *childStateInfo = NULL;
    ThreadSpecificData *tsdPtr =
	    Tcl_GetThreadData(&dataKey, sizeof(ThreadSpecificData));

    if (winPtr->window == None) {
	/*
	 * Ensure existence of the window to update the wrapper for.
	 */

	Tk_MakeWindowExist((Tk_Window) winPtr);
    }

    child = TkWinGetHWND(winPtr->window);
    parentHWND = NULL;

    /*
     * nextHWND will help us maintain Z order. focusHWND will help us maintain
     * focus, if we had it.
     */

    nextHWND = NULL;
    focusHWND = GetFocus();
    if ((oldWrapper == NULL) || (oldWrapper != GetForegroundWindow())) {
	focusHWND = NULL;
    }

    if (winPtr->flags & TK_EMBEDDED) {
	wmPtr->wrapper = (HWND) winPtr->privatePtr;
	if (wmPtr->wrapper == NULL) {
	    Tcl_Panic("UpdateWrapper: Cannot find container window");
	}
	if (!IsWindow(wmPtr->wrapper)) {
	    Tcl_Panic("UpdateWrapper: Container was destroyed");
	}
    } else {
	/*
	 * Pick the decorative frame style. Override redirect windows get
	 * created as undecorated popups if they have no transient parent,
	 * otherwise they are children. This allows splash screens to operate
	 * as an independent window, while having dropdows (like for a
	 * combobox) not grab focus away from their parent. Transient windows
	 * get a modal dialog frame. Neither override, nor transient windows
	 * appear in the Windows taskbar. Note that a transient window does
	 * not resize by default, so we need to explicitly add the
	 * WS_THICKFRAME style if we want it to be resizeable.
	 */

	if (winPtr->atts.override_redirect) {
	    wmPtr->style = WM_OVERRIDE_STYLE;
	    wmPtr->exStyle = EX_OVERRIDE_STYLE;

	    /*
	     * Parent must be desktop even if we have a transient parent.
	     */

	    parentHWND = GetDesktopWindow();
	    if (wmPtr->masterPtr) {
		wmPtr->style |= WS_CHILD;
	    } else {
		wmPtr->style |= WS_POPUP;
	    }
	} else if (wmPtr->flags & WM_FULLSCREEN) {
	    wmPtr->style = WM_FULLSCREEN_STYLE;
	    wmPtr->exStyle = EX_FULLSCREEN_STYLE;
	} else if (wmPtr->masterPtr) {
	    wmPtr->style = WM_TRANSIENT_STYLE;
	    wmPtr->exStyle = EX_TRANSIENT_STYLE;
	    parentHWND = Tk_GetHWND(Tk_WindowId(wmPtr->masterPtr));
	    if (! ((wmPtr->flags & WM_WIDTH_NOT_RESIZABLE)
		    && (wmPtr->flags & WM_HEIGHT_NOT_RESIZABLE))) {
		wmPtr->style |= WS_THICKFRAME;
	    }
	} else {
	    wmPtr->style = WM_TOPLEVEL_STYLE;
	    wmPtr->exStyle = EX_TOPLEVEL_STYLE;
	}

	wmPtr->style |= wmPtr->styleConfig;
	wmPtr->exStyle |= wmPtr->exStyleConfig;

	if ((wmPtr->flags & WM_WIDTH_NOT_RESIZABLE)
		&& (wmPtr->flags & WM_HEIGHT_NOT_RESIZABLE)) {
	    wmPtr->style &= ~ (WS_MAXIMIZEBOX | WS_SIZEBOX);
	}

	/*
	 * Compute the geometry of the parent and child windows.
	 */

	wmPtr->flags |= WM_CREATE_PENDING|WM_MOVE_PENDING;
	UpdateGeometryInfo(winPtr);
	wmPtr->flags &= ~(WM_CREATE_PENDING|WM_MOVE_PENDING);

	width = wmPtr->borderWidth + winPtr->changes.width;
	height = wmPtr->borderHeight + winPtr->changes.height;

	/*
	 * Set the initial position from the user or program specified
	 * location. If nothing has been specified, then let the system pick a
	 * location. In full screen mode the x,y origin is 0,0 and the window
	 * width and height match that of the screen.
	 */

	if (wmPtr->flags & WM_FULLSCREEN) {
	    x = 0;
	    y = 0;
	    width = WidthOfScreen(Tk_Screen(winPtr));
	    height = HeightOfScreen(Tk_Screen(winPtr));
	} else if (!(wmPtr->sizeHintsFlags & (USPosition | PPosition))
		&& (wmPtr->flags & WM_NEVER_MAPPED)) {
	    x = CW_USEDEFAULT;
	    y = CW_USEDEFAULT;
	} else {
	    x = winPtr->changes.x;
	    y = winPtr->changes.y;
	}

	/*
	 * Create the containing window, and set the user data to point to the
	 * TkWindow.
	 */

	tsdPtr->createWindow = winPtr;
	Tcl_WinUtfToTChar(((wmPtr->title != NULL) ?
		wmPtr->title : winPtr->nameUid), -1, &titleString);

	wmPtr->wrapper = CreateWindowEx(wmPtr->exStyle,
		TK_WIN_TOPLEVEL_CLASS_NAME,
		(LPCTSTR) Tcl_DStringValue(&titleString),
		wmPtr->style, x, y, width, height,
		parentHWND, NULL, Tk_GetHINSTANCE(), NULL);
	Tcl_DStringFree(&titleString);
	SetWindowLongPtr(wmPtr->wrapper, GWLP_USERDATA, (LONG_PTR) winPtr);
	tsdPtr->createWindow = NULL;

	if (wmPtr->exStyleConfig & WS_EX_LAYERED) {
	    /*
	     * The user supplies a double from [0..1], but Windows wants an
	     * int (transparent) 0..255 (opaque), so do the translation. Add
	     * the 0.5 to round the value.
	     */

	    SetLayeredWindowAttributes((HWND) wmPtr->wrapper,
		    wmPtr->colorref, (BYTE) (wmPtr->alpha * 255 + 0.5),
		    (unsigned)(LWA_ALPHA | (wmPtr->crefObj?LWA_COLORKEY:0)));
	} else {
	    /*
	     * Layering not used or supported.
	     */

	    wmPtr->alpha = 1.0;
	    if (wmPtr->crefObj) {
		Tcl_DecrRefCount(wmPtr->crefObj);
		wmPtr->crefObj = NULL;
	    }
	}

	place.length = sizeof(WINDOWPLACEMENT);
	GetWindowPlacement(wmPtr->wrapper, &place);
	wmPtr->x = place.rcNormalPosition.left;
	wmPtr->y = place.rcNormalPosition.top;

	if (!(winPtr->flags & TK_ALREADY_DEAD)) {
	    TkInstallFrameMenu((Tk_Window) winPtr);
	}

	if (oldWrapper && (oldWrapper != wmPtr->wrapper)
		&& !(wmPtr->exStyle & WS_EX_TOPMOST)) {
	    /*
	     * We will adjust wrapper to have the same Z order as oldWrapper
	     * if it isn't a TOPMOST window.
	     */

	    nextHWND = GetNextWindow(oldWrapper, GW_HWNDPREV);
	}
    }

    /*
     * Now we need to reparent the contained window and set its style
     * appropriately. Be sure to update the style first so that Windows
     * doesn't try to set the focus to the child window.
     */

    SetWindowLongPtr(child, GWL_STYLE,
	    WS_CHILD | WS_CLIPCHILDREN | WS_CLIPSIBLINGS);

    if (winPtr->flags & TK_EMBEDDED) {
	SetWindowLongPtr(child, GWLP_WNDPROC, (LONG_PTR) TopLevelProc);
    }

    SetParent(child, wmPtr->wrapper);
    if (oldWrapper) {
	hSmallIcon = (HICON)
		SendMessage(oldWrapper, WM_GETICON, ICON_SMALL, (LPARAM)NULL);
	hBigIcon = (HICON)
		SendMessage(oldWrapper, WM_GETICON, ICON_BIG, (LPARAM) NULL);
    }

    if (oldWrapper && (oldWrapper != wmPtr->wrapper)
	    && (oldWrapper != GetDesktopWindow())) {
	SetWindowLongPtr(oldWrapper, GWLP_USERDATA, (LONG_PTR) 0);

	if (wmPtr->numTransients > 0) {
	    /*
	     * Unset the current wrapper as the parent for all transient
	     * children for whom this is the master
	     */

	    WmInfo *wmPtr2;

	    childStateInfo = ckalloc(wmPtr->numTransients * sizeof(int));
	    state = 0;
	    for (wmPtr2 = winPtr->dispPtr->firstWmPtr; wmPtr2 != NULL;
		    wmPtr2 = wmPtr2->nextPtr) {
		if (wmPtr2->masterPtr == winPtr
			&& !(wmPtr2->flags & WM_NEVER_MAPPED)) {
		    childStateInfo[state++] = wmPtr2->hints.initial_state;
		    SetParent(TkWinGetHWND(wmPtr2->winPtr->window), NULL);
		}
	    }
	}

	/*
	 * Remove the menubar before destroying the window so the menubar
	 * isn't destroyed.
	 */

	SetMenu(oldWrapper, NULL);
	DestroyWindow(oldWrapper);
    }

    wmPtr->flags &= ~WM_NEVER_MAPPED;
    if (winPtr->flags & TK_EMBEDDED &&
	    SendMessage(wmPtr->wrapper, TK_ATTACHWINDOW, (WPARAM) child, 0)) {
	SendMessage(wmPtr->wrapper, TK_GEOMETRYREQ,
		Tk_ReqWidth((Tk_Window) winPtr),
		Tk_ReqHeight((Tk_Window) winPtr));
	SendMessage(wmPtr->wrapper, TK_SETMENU, (WPARAM) wmPtr->hMenu,
		(LPARAM) Tk_GetMenuHWND((Tk_Window) winPtr));
    }

    /*
     * Force an initial transition from withdrawn to the real initial state.
     * Set the Z order based on previous wrapper before we set the state.
     */

    state = wmPtr->hints.initial_state;
    wmPtr->hints.initial_state = WithdrawnState;
    if (nextHWND) {
	SetWindowPos(wmPtr->wrapper, nextHWND, 0, 0, 0, 0,
		SWP_NOMOVE|SWP_NOSIZE|SWP_NOACTIVATE|SWP_NOSENDCHANGING
		|SWP_NOOWNERZORDER);
    }
    TkpWmSetState(winPtr, state);
    wmPtr->hints.initial_state = state;

    if (hSmallIcon != NULL) {
	SendMessage(wmPtr->wrapper, WM_SETICON, ICON_SMALL,
		(LPARAM) hSmallIcon);
    }
    if (hBigIcon != NULL) {
	SendMessage(wmPtr->wrapper, WM_SETICON, ICON_BIG, (LPARAM) hBigIcon);
    }

    /*
     * If we are embedded then force a mapping of the window now, because we
     * do not necessarily own the wrapper and may not get another opportunity
     * to map ourselves. We should not be in either iconified or zoomed states
     * when we get here, so it is safe to just check for TK_EMBEDDED without
     * checking what state we are supposed to be in (default to NormalState).
     */

    if (winPtr->flags & TK_EMBEDDED) {
	if (state+1 != SendMessage(wmPtr->wrapper, TK_STATE, state, 0)) {
	    TkpWmSetState(winPtr, NormalState);
	    wmPtr->hints.initial_state = NormalState;
	}
	XMapWindow(winPtr->display, winPtr->window);
    }

    /*
     * Set up menus on the wrapper if required.
     */

    if (wmPtr->hMenu != NULL) {
	wmPtr->flags |= WM_SYNC_PENDING;
	SetMenu(wmPtr->wrapper, wmPtr->hMenu);
	wmPtr->flags &= ~WM_SYNC_PENDING;
    }

    if (childStateInfo) {
	if (wmPtr->numTransients > 0) {
	    /*
	     * Reset all transient children for whom this is the master.
	     */

	    WmInfo *wmPtr2;

	    state = 0;
	    for (wmPtr2 = winPtr->dispPtr->firstWmPtr; wmPtr2 != NULL;
		    wmPtr2 = wmPtr2->nextPtr) {
		if (wmPtr2->masterPtr == winPtr
			&& !(wmPtr2->flags & WM_NEVER_MAPPED)) {
		    UpdateWrapper(wmPtr2->winPtr);
		    TkpWmSetState(wmPtr2->winPtr, childStateInfo[state++]);
		}
	    }
	}

	ckfree(childStateInfo);
    }

    /*
     * If this is the first window created by the application, then we should
     * activate the initial window. Otherwise, if this had the focus, we need
     * to restore that.
     * XXX: Rewrapping generates a <FocusOut> and <FocusIn> that would best be
     * XXX: avoided, if we could safely mask them.
     */

    if (tsdPtr->firstWindow) {
	tsdPtr->firstWindow = 0;
	SetActiveWindow(wmPtr->wrapper);
    } else if (focusHWND) {
	SetFocus(focusHWND);
    }
}

/*
 *--------------------------------------------------------------
 *
 * TkWmMapWindow --
 *
 *	This function is invoked to map a top-level window. This module gets a
 *	chance to update all window-manager-related information in properties
 *	before the window manager sees the map event and checks the
 *	properties. It also gets to decide whether or not to even map the
 *	window after all.
 *
 * Results:
 *	None.
 *
 * Side effects:
 *	Properties of winPtr may get updated to provide up-to-date information
 *	to the window manager. The window may also get mapped, but it may not
 *	be if this function decides that isn't appropriate (e.g. because the
 *	window is withdrawn).
 *
 *--------------------------------------------------------------
 */

void
TkWmMapWindow(
    TkWindow *winPtr)		/* Top-level window that's about to be
				 * mapped. */
{
    register WmInfo *wmPtr = winPtr->wmInfoPtr;
    ThreadSpecificData *tsdPtr =
	    Tcl_GetThreadData(&dataKey, sizeof(ThreadSpecificData));

    if (!tsdPtr->initialized) {
	InitWm();
    }

    if (wmPtr->flags & WM_NEVER_MAPPED) {
	/*
	 * Don't map a transient if the master is not mapped.
	 */

	if (wmPtr->masterPtr != NULL && !Tk_IsMapped(wmPtr->masterPtr)) {
	    wmPtr->hints.initial_state = WithdrawnState;
	    return;
	}
    } else {
	if (wmPtr->hints.initial_state == WithdrawnState) {
	    return;
	}

	/*
	 * Map the window in either the iconified or normal state. Note that
	 * we only send a map event if the window is in the normal state.
	 */

	TkpWmSetState(winPtr, wmPtr->hints.initial_state);
    }

    /*
     * This is the first time this window has ever been mapped. Store all the
     * window-manager-related information for the window.
     */

    UpdateWrapper(winPtr);
}

/*
 *--------------------------------------------------------------
 *
 * TkWmUnmapWindow --
 *
 *	This function is invoked to unmap a top-level window. The only thing
 *	it does special is unmap the decorative frame before unmapping the
 *	toplevel window.
 *
 * Results:
 *	None.
 *
 * Side effects:
 *	Unmaps the decorative frame and the window.
 *
 *--------------------------------------------------------------
 */

void
TkWmUnmapWindow(
    TkWindow *winPtr)		/* Top-level window that's about to be
				 * unmapped. */
{
    TkpWmSetState(winPtr, WithdrawnState);
}

/*
 *----------------------------------------------------------------------
 *
 * TkpWmSetState --
 *
 *	Sets the window manager state for the wrapper window of a given
 *	toplevel window.
 *
 * Results:
 *	None.
 *
 * Side effects:
 *	May maximize, minimize, restore, or withdraw a window.
 *
 *----------------------------------------------------------------------
 */

void
TkpWmSetState(
    TkWindow *winPtr,		/* Toplevel window to operate on. */
    int state)			/* One of IconicState, ZoomState, NormalState,
				 * or WithdrawnState. */
{
    WmInfo *wmPtr = winPtr->wmInfoPtr;
    int cmd;

    if (wmPtr->flags & WM_NEVER_MAPPED) {
	wmPtr->hints.initial_state = state;
	return;
    }

    wmPtr->flags |= WM_SYNC_PENDING;
    if (state == WithdrawnState) {
	cmd = SW_HIDE;
    } else if (state == IconicState) {
	cmd = SW_SHOWMINNOACTIVE;
    } else if (state == NormalState) {
	cmd = SW_SHOWNOACTIVATE;
    } else if (state == ZoomState) {
	cmd = SW_SHOWMAXIMIZED;
    } else {
	return;
    }

    ShowWindow(wmPtr->wrapper, cmd);
    wmPtr->flags &= ~WM_SYNC_PENDING;
}

/*
 *----------------------------------------------------------------------
 *
 * TkpWmSetFullScreen --
 *
 *	Sets the fullscreen state for a toplevel window.
 *
 * Results:
 *	The WM_FULLSCREEN flag is updated.
 *
 * Side effects:
 *	May create a new wrapper window and raise it.
 *
 *----------------------------------------------------------------------
 */

static void
TkpWmSetFullScreen(
    TkWindow *winPtr,		/* Toplevel window to operate on. */
    int full_screen_state)	/* True if window should be full screen */
{
    int changed = 0;
    int full_screen = False;
    WmInfo *wmPtr = winPtr->wmInfoPtr;

    if (full_screen_state) {
	if (! (wmPtr->flags & WM_FULLSCREEN)) {
	    full_screen = True;
	    changed = 1;
	}
    } else {
	if (wmPtr->flags & WM_FULLSCREEN) {
	    full_screen = False;
	    changed = 1;
	}
    }

    if (changed) {
	if (full_screen) {
	    wmPtr->flags |= WM_FULLSCREEN;
	    wmPtr->configX = wmPtr->x;
	    wmPtr->configY = wmPtr->y;
	} else {
	    wmPtr->flags &= ~WM_FULLSCREEN;
	    wmPtr->x = wmPtr->configX;
	    wmPtr->y = wmPtr->configY;
	}

	/*
	 * If the window has been mapped, then we need to update the native
	 * wrapper window, and reset the focus to the widget that had it
	 * before.
	 */

	if (!(wmPtr->flags & (WM_NEVER_MAPPED)
		&& !(winPtr->flags & TK_EMBEDDED))) {
	    TkWindow *focusWinPtr;

	    UpdateWrapper(winPtr);

	    focusWinPtr = TkGetFocusWin(winPtr);
	    if (focusWinPtr) {
		TkSetFocusWin(focusWinPtr, 1);
	    }
	}
    }
}

/*
 *----------------------------------------------------------------------
 *
 * TkpWinGetState --
 *
 *	This function returns state value of a toplevel window.
 *
 * Results:
 *	none
 *
 * Side effects:
 *	May deiconify the toplevel window.
 *
 *----------------------------------------------------------------------
 */

int
TkpWmGetState(
    TkWindow *winPtr)
{
    return winPtr->wmInfoPtr->hints.initial_state;
}

/*
 *--------------------------------------------------------------
 *
 * TkWmDeadWindow --
 *
 *	This function is invoked when a top-level window is about to be
 *	deleted. It cleans up the wm-related data structures for the window.
 *
 * Results:
 *	None.
 *
 * Side effects:
 *	The WmInfo structure for winPtr gets freed up.
 *
 *--------------------------------------------------------------
 */

void
TkWmDeadWindow(
    TkWindow *winPtr)		/* Top-level window that's being deleted. */
{
    register WmInfo *wmPtr = winPtr->wmInfoPtr;
    WmInfo *wmPtr2;

    if (wmPtr == NULL) {
	return;
    }

    /*
     * Clean up event related window info.
     */

    if (winPtr->dispPtr->firstWmPtr == wmPtr) {
	winPtr->dispPtr->firstWmPtr = wmPtr->nextPtr;
    } else {
	register WmInfo *prevPtr;

	for (prevPtr = winPtr->dispPtr->firstWmPtr; ;
		prevPtr = prevPtr->nextPtr) {
	    if (prevPtr == NULL) {
		Tcl_Panic("couldn't unlink window in TkWmDeadWindow");
	    }
	    if (prevPtr->nextPtr == wmPtr) {
		prevPtr->nextPtr = wmPtr->nextPtr;
		break;
	    }
	}
    }

    /*
     * Reset all transient windows whose master is the dead window.
     */

    for (wmPtr2 = winPtr->dispPtr->firstWmPtr; wmPtr2 != NULL;
	 wmPtr2 = wmPtr2->nextPtr) {
	if (wmPtr2->masterPtr == winPtr) {
	    wmPtr->numTransients--;
	    Tk_DeleteEventHandler((Tk_Window) wmPtr2->masterPtr,
		    VisibilityChangeMask|StructureNotifyMask,
		    WmWaitVisibilityOrMapProc, wmPtr2->winPtr);
	    wmPtr2->masterPtr = NULL;
	    if ((wmPtr2->wrapper != None)
		    && !(wmPtr2->flags & (WM_NEVER_MAPPED))) {
		UpdateWrapper(wmPtr2->winPtr);
	    }
	}
    }
    if (wmPtr->numTransients != 0)
	Tcl_Panic("numTransients should be 0");

    if (wmPtr->title != NULL) {
	ckfree(wmPtr->title);
    }
    if (wmPtr->iconName != NULL) {
	ckfree(wmPtr->iconName);
    }
    if (wmPtr->hints.flags & IconPixmapHint) {
	Tk_FreeBitmap(winPtr->display, wmPtr->hints.icon_pixmap);
    }
    if (wmPtr->hints.flags & IconMaskHint) {
	Tk_FreeBitmap(winPtr->display, wmPtr->hints.icon_mask);
    }
    if (wmPtr->leaderName != NULL) {
	ckfree(wmPtr->leaderName);
    }
    if (wmPtr->icon != NULL) {
	wmPtr2 = ((TkWindow *) wmPtr->icon)->wmInfoPtr;
	wmPtr2->iconFor = NULL;
    }
    if (wmPtr->iconFor != NULL) {
	wmPtr2 = ((TkWindow *) wmPtr->iconFor)->wmInfoPtr;
	wmPtr2->icon = NULL;
	wmPtr2->hints.flags &= ~IconWindowHint;
    }
    while (wmPtr->protPtr != NULL) {
	ProtocolHandler *protPtr;

	protPtr = wmPtr->protPtr;
	wmPtr->protPtr = protPtr->nextPtr;
	Tcl_EventuallyFree(protPtr, TCL_DYNAMIC);
    }
    if (wmPtr->cmdArgv != NULL) {
	ckfree(wmPtr->cmdArgv);
    }
    if (wmPtr->clientMachine != NULL) {
	ckfree(wmPtr->clientMachine);
    }
    if (wmPtr->flags & WM_UPDATE_PENDING) {
	Tcl_CancelIdleCall(UpdateGeometryInfo, winPtr);
    }
    if (wmPtr->masterPtr != NULL) {
	wmPtr2 = wmPtr->masterPtr->wmInfoPtr;

	/*
	 * If we had a master, tell them that we aren't tied to them anymore.
	 */

	if (wmPtr2 != NULL) {
	    wmPtr2->numTransients--;
	}
	Tk_DeleteEventHandler((Tk_Window) wmPtr->masterPtr,
		VisibilityChangeMask|StructureNotifyMask,
		WmWaitVisibilityOrMapProc, winPtr);
	wmPtr->masterPtr = NULL;
    }
    if (wmPtr->crefObj != NULL) {
	Tcl_DecrRefCount(wmPtr->crefObj);
	wmPtr->crefObj = NULL;
    }

    /*
     * Destroy the decorative frame window.
     */

    if (!(winPtr->flags & TK_EMBEDDED)) {
	if (wmPtr->wrapper != NULL) {
	    DestroyWindow(wmPtr->wrapper);
	} else if (winPtr->window) {
	    DestroyWindow(Tk_GetHWND(winPtr->window));
	}
    } else {
	if (wmPtr->wrapper != NULL) {
	    SendMessage(wmPtr->wrapper, TK_DETACHWINDOW, 0, 0);
	}
    }
    if (wmPtr->iconPtr != NULL) {
	/*
	 * This may delete the icon resource data. I believe we should do this
	 * after destroying the decorative frame, because the decorative frame
	 * is using this icon.
	 */

	DecrIconRefCount(wmPtr->iconPtr);
    }

    ckfree(wmPtr);
    winPtr->wmInfoPtr = NULL;
}

/*
 *--------------------------------------------------------------
 *
 * TkWmSetClass --
 *
 *	This function is invoked whenever a top-level window's class is
 *	changed. If the window has been mapped then this function updates the
 *	window manager property for the class. If the window hasn't been
 *	mapped, the update is deferred until just before the first mapping.
 *
 * Results:
 *	None.
 *
 * Side effects:
 *	A window property may get updated.
 *
 *--------------------------------------------------------------
 */

void
TkWmSetClass(
    TkWindow *winPtr)		/* Newly-created top-level window. */
{
    /* Do nothing */
    return;
}

/*
 *----------------------------------------------------------------------
 *
 * Tk_WmObjCmd --
 *
 *	This function is invoked to process the "wm" Tcl command. See the user
 *	documentation for details on what it does.
 *
 * Results:
 *	A standard Tcl result.
 *
 * Side effects:
 *	See the user documentation.
 *
 *----------------------------------------------------------------------
 */

	/* ARGSUSED */
int
Tk_WmObjCmd(
    ClientData clientData,	/* Main window associated with interpreter. */
    Tcl_Interp *interp,		/* Current interpreter. */
    int objc,			/* Number of arguments. */
    Tcl_Obj *const objv[])	/* Argument objects. */
{
    Tk_Window tkwin = clientData;
    static const char *const optionStrings[] = {
	"aspect", "attributes", "client", "colormapwindows",
	"command", "deiconify", "focusmodel", "forget", "frame",
	"geometry", "grid", "group", "iconbitmap",
	"iconify", "iconmask", "iconname",
	"iconphoto", "iconposition",
	"iconwindow", "manage", "maxsize", "minsize", "overrideredirect",
	"positionfrom", "protocol", "resizable", "sizefrom",
	"stackorder", "state", "title", "transient",
	"withdraw", NULL
    };
    enum options {
	WMOPT_ASPECT, WMOPT_ATTRIBUTES, WMOPT_CLIENT, WMOPT_COLORMAPWINDOWS,
	WMOPT_COMMAND, WMOPT_DEICONIFY, WMOPT_FOCUSMODEL, WMOPT_FORGET,
	WMOPT_FRAME,
	WMOPT_GEOMETRY, WMOPT_GRID, WMOPT_GROUP, WMOPT_ICONBITMAP,
	WMOPT_ICONIFY, WMOPT_ICONMASK, WMOPT_ICONNAME,
	WMOPT_ICONPHOTO, WMOPT_ICONPOSITION,
	WMOPT_ICONWINDOW, WMOPT_MANAGE, WMOPT_MAXSIZE, WMOPT_MINSIZE,
	WMOPT_OVERRIDEREDIRECT,
	WMOPT_POSITIONFROM, WMOPT_PROTOCOL, WMOPT_RESIZABLE, WMOPT_SIZEFROM,
	WMOPT_STACKORDER, WMOPT_STATE, WMOPT_TITLE, WMOPT_TRANSIENT,
	WMOPT_WITHDRAW
    };
    int index, length;
    const char *argv1;
    TkWindow *winPtr, **winPtrPtr = &winPtr;
    TkDisplay *dispPtr = ((TkWindow *) tkwin)->dispPtr;

    if (objc < 2) {
    wrongNumArgs:
	Tcl_WrongNumArgs(interp, 1, objv, "option window ?arg ...?");
	return TCL_ERROR;
    }

    argv1 = Tcl_GetStringFromObj(objv[1], &length);
    if ((argv1[0] == 't') && !strncmp(argv1, "tracing", (unsigned) length)
	    && (length >= 3)) {
	int wmTracing;

	if ((objc != 2) && (objc != 3)) {
	    Tcl_WrongNumArgs(interp, 2, objv, "?boolean?");
	    return TCL_ERROR;
	}
	if (objc == 2) {
	    Tcl_SetResult(interp,
		    ((dispPtr->flags & TK_DISPLAY_WM_TRACING) ? "on" : "off"),
		    TCL_STATIC);
	    return TCL_OK;
	}
	if (Tcl_GetBooleanFromObj(interp, objv[2], &wmTracing) != TCL_OK) {
	    return TCL_ERROR;
	}
	if (wmTracing) {
	    dispPtr->flags |= TK_DISPLAY_WM_TRACING;
	} else {
	    dispPtr->flags &= ~TK_DISPLAY_WM_TRACING;
	}
	return TCL_OK;
    }

    if (Tcl_GetIndexFromObj(interp, objv[1], optionStrings, "option", 0,
	    &index) != TCL_OK) {
	return TCL_ERROR;
    }

    if (objc < 3) {
	goto wrongNumArgs;
    }

    if (TkGetWindowFromObj(interp, tkwin, objv[2], (Tk_Window *) winPtrPtr)
	    != TCL_OK) {
	return TCL_ERROR;
    }
    if (!Tk_IsTopLevel(winPtr) && (index != WMOPT_MANAGE)
	    && (index != WMOPT_FORGET)) {
	Tcl_AppendResult(interp, "window \"", winPtr->pathName,
		"\" isn't a top-level window", NULL);
	return TCL_ERROR;
    }

    switch ((enum options) index) {
    case WMOPT_ASPECT:
	return WmAspectCmd(tkwin, winPtr, interp, objc, objv);
    case WMOPT_ATTRIBUTES:
	return WmAttributesCmd(tkwin, winPtr, interp, objc, objv);
    case WMOPT_CLIENT:
	return WmClientCmd(tkwin, winPtr, interp, objc, objv);
    case WMOPT_COLORMAPWINDOWS:
	return WmColormapwindowsCmd(tkwin, winPtr, interp, objc, objv);
    case WMOPT_COMMAND:
	return WmCommandCmd(tkwin, winPtr, interp, objc, objv);
    case WMOPT_DEICONIFY:
	return WmDeiconifyCmd(tkwin, winPtr, interp, objc, objv);
    case WMOPT_FOCUSMODEL:
	return WmFocusmodelCmd(tkwin, winPtr, interp, objc, objv);
    case WMOPT_FORGET:
	return WmForgetCmd(tkwin, winPtr, interp, objc, objv);
    case WMOPT_FRAME:
	return WmFrameCmd(tkwin, winPtr, interp, objc, objv);
    case WMOPT_GEOMETRY:
	return WmGeometryCmd(tkwin, winPtr, interp, objc, objv);
    case WMOPT_GRID:
	return WmGridCmd(tkwin, winPtr, interp, objc, objv);
    case WMOPT_GROUP:
	return WmGroupCmd(tkwin, winPtr, interp, objc, objv);
    case WMOPT_ICONBITMAP:
	return WmIconbitmapCmd(tkwin, winPtr, interp, objc, objv);
    case WMOPT_ICONIFY:
	return WmIconifyCmd(tkwin, winPtr, interp, objc, objv);
    case WMOPT_ICONMASK:
	return WmIconmaskCmd(tkwin, winPtr, interp, objc, objv);
    case WMOPT_ICONNAME:
	return WmIconnameCmd(tkwin, winPtr, interp, objc, objv);
    case WMOPT_ICONPHOTO:
	return WmIconphotoCmd(tkwin, winPtr, interp, objc, objv);
    case WMOPT_ICONPOSITION:
	return WmIconpositionCmd(tkwin, winPtr, interp, objc, objv);
    case WMOPT_ICONWINDOW:
	return WmIconwindowCmd(tkwin, winPtr, interp, objc, objv);
    case WMOPT_MANAGE:
	return WmManageCmd(tkwin, winPtr, interp, objc, objv);
    case WMOPT_MAXSIZE:
	return WmMaxsizeCmd(tkwin, winPtr, interp, objc, objv);
    case WMOPT_MINSIZE:
	return WmMinsizeCmd(tkwin, winPtr, interp, objc, objv);
    case WMOPT_OVERRIDEREDIRECT:
	return WmOverrideredirectCmd(tkwin, winPtr, interp, objc, objv);
    case WMOPT_POSITIONFROM:
	return WmPositionfromCmd(tkwin, winPtr, interp, objc, objv);
    case WMOPT_PROTOCOL:
	return WmProtocolCmd(tkwin, winPtr, interp, objc, objv);
    case WMOPT_RESIZABLE:
	return WmResizableCmd(tkwin, winPtr, interp, objc, objv);
    case WMOPT_SIZEFROM:
	return WmSizefromCmd(tkwin, winPtr, interp, objc, objv);
    case WMOPT_STACKORDER:
	return WmStackorderCmd(tkwin, winPtr, interp, objc, objv);
    case WMOPT_STATE:
	return WmStateCmd(tkwin, winPtr, interp, objc, objv);
    case WMOPT_TITLE:
	return WmTitleCmd(tkwin, winPtr, interp, objc, objv);
    case WMOPT_TRANSIENT:
	return WmTransientCmd(tkwin, winPtr, interp, objc, objv);
    case WMOPT_WITHDRAW:
	return WmWithdrawCmd(tkwin, winPtr, interp, objc, objv);
    }

    /* This should not happen */
    return TCL_ERROR;
}

/*
 *----------------------------------------------------------------------
 *
 * WmAspectCmd --
 *
 *	This function is invoked to process the "wm aspect" Tcl command. See
 *	the user documentation for details on what it does.
 *
 * Results:
 *	A standard Tcl result.
 *
 * Side effects:
 *	See the user documentation.
 *
 *----------------------------------------------------------------------
 */

static int
WmAspectCmd(
    Tk_Window tkwin,		/* Main window of the application. */
    TkWindow *winPtr,		/* Toplevel to work with */
    Tcl_Interp *interp,		/* Current interpreter. */
    int objc,			/* Number of arguments. */
    Tcl_Obj *const objv[])	/* Argument objects. */
{
    register WmInfo *wmPtr = winPtr->wmInfoPtr;
    int numer1, denom1, numer2, denom2;

    if ((objc != 3) && (objc != 7)) {
	Tcl_WrongNumArgs(interp, 2, objv,
		"window ?minNumer minDenom maxNumer maxDenom?");
	return TCL_ERROR;
    }
    if (objc == 3) {
	if (wmPtr->sizeHintsFlags & PAspect) {
	    Tcl_SetObjResult(interp, Tcl_ObjPrintf("%d %d %d %d",
		    wmPtr->minAspect.x, wmPtr->minAspect.y,
		    wmPtr->maxAspect.x, wmPtr->maxAspect.y));
	}
	return TCL_OK;
    }
    if (*Tcl_GetString(objv[3]) == '\0') {
	wmPtr->sizeHintsFlags &= ~PAspect;
    } else {
	if ((Tcl_GetIntFromObj(interp, objv[3], &numer1) != TCL_OK)
		|| (Tcl_GetIntFromObj(interp, objv[4], &denom1) != TCL_OK)
		|| (Tcl_GetIntFromObj(interp, objv[5], &numer2) != TCL_OK)
		|| (Tcl_GetIntFromObj(interp, objv[6], &denom2) != TCL_OK)) {
	    return TCL_ERROR;
	}
	if ((numer1 <= 0) || (denom1 <= 0) || (numer2 <= 0) || (denom2 <= 0)) {
	    Tcl_SetResult(interp, "aspect number can't be <= 0", TCL_STATIC);
	    return TCL_ERROR;
	}
	wmPtr->minAspect.x = numer1;
	wmPtr->minAspect.y = denom1;
	wmPtr->maxAspect.x = numer2;
	wmPtr->maxAspect.y = denom2;
	wmPtr->sizeHintsFlags |= PAspect;
    }
    WmUpdateGeom(wmPtr, winPtr);
    return TCL_OK;
}

/*
 *----------------------------------------------------------------------
 *
 * WmAttributesCmd --
 *
 *	This function is invoked to process the "wm attributes" Tcl command.
 *	See the user documentation for details on what it does.
 *
 * Results:
 *	A standard Tcl result.
 *
 * Side effects:
 *	See the user documentation.
 *
 *----------------------------------------------------------------------
 */

static int
WmAttributesCmd(
    Tk_Window tkwin,		/* Main window of the application. */
    TkWindow *winPtr,		/* Toplevel to work with */
    Tcl_Interp *interp,		/* Current interpreter. */
    int objc,			/* Number of arguments. */
    Tcl_Obj *const objv[])	/* Argument objects. */
{
    register WmInfo *wmPtr = winPtr->wmInfoPtr;
    LONG style, exStyle, styleBit, *stylePtr = NULL;
    const char *string;
    int i, boolean, length;
    int config_fullscreen = 0, updatewrapper = 0;
    int fullscreen_attr_changed = 0, fullscreen_attr = 0;

    if ((objc < 3) || ((objc > 5) && ((objc%2) == 0))) {
    configArgs:
	Tcl_WrongNumArgs(interp, 2, objv,
		"window"
		" ?-alpha ?double??"
		" ?-transparentcolor ?color??"
		" ?-disabled ?bool??"
		" ?-fullscreen ?bool??"
		" ?-toolwindow ?bool??"
		" ?-topmost ?bool??");
	return TCL_ERROR;
    }
    exStyle = wmPtr->exStyleConfig;
    style = wmPtr->styleConfig;
    if (objc == 3) {
	Tcl_Obj *objPtr = Tcl_NewObj();
	Tcl_ListObjAppendElement(NULL, objPtr,
		Tcl_NewStringObj("-alpha", -1));
	Tcl_ListObjAppendElement(NULL, objPtr, Tcl_NewDoubleObj(wmPtr->alpha));
	Tcl_ListObjAppendElement(NULL, objPtr,
		Tcl_NewStringObj("-transparentcolor", -1));
	Tcl_ListObjAppendElement(NULL, objPtr,
		wmPtr->crefObj ? wmPtr->crefObj : Tcl_NewObj());
	Tcl_ListObjAppendElement(NULL, objPtr,
		Tcl_NewStringObj("-disabled", -1));
	Tcl_ListObjAppendElement(NULL, objPtr,
		Tcl_NewBooleanObj((style & WS_DISABLED)));
	Tcl_ListObjAppendElement(NULL, objPtr,
		Tcl_NewStringObj("-fullscreen", -1));
	Tcl_ListObjAppendElement(NULL, objPtr,
		Tcl_NewBooleanObj((wmPtr->flags & WM_FULLSCREEN)));
	Tcl_ListObjAppendElement(NULL, objPtr,
		Tcl_NewStringObj("-toolwindow", -1));
	Tcl_ListObjAppendElement(NULL, objPtr,
		Tcl_NewBooleanObj((exStyle & WS_EX_TOOLWINDOW)));
	Tcl_ListObjAppendElement(NULL, objPtr,
		Tcl_NewStringObj("-topmost", -1));
	Tcl_ListObjAppendElement(NULL, objPtr,
		Tcl_NewBooleanObj((exStyle & WS_EX_TOPMOST)));
	Tcl_SetObjResult(interp, objPtr);
	return TCL_OK;
    }
    for (i = 3; i < objc; i += 2) {
	string = Tcl_GetStringFromObj(objv[i], &length);
	if ((length < 2) || (string[0] != '-')) {
	    goto configArgs;
	}
	if (strncmp(string, "-disabled", (unsigned) length) == 0) {
	    stylePtr = &style;
	    styleBit = WS_DISABLED;
	} else if ((strncmp(string, "-alpha", (unsigned) length) == 0)
		|| ((length > 2) && (strncmp(string, "-transparentcolor",
			(unsigned) length) == 0))) {
	    stylePtr = &exStyle;
	    styleBit = WS_EX_LAYERED;
	} else if (strncmp(string, "-fullscreen", (unsigned) length) == 0) {
	    config_fullscreen = 1;
	    styleBit = 0;
	} else if ((length > 3)
		&& (strncmp(string, "-toolwindow", (unsigned) length) == 0)) {
	    stylePtr = &exStyle;
	    styleBit = WS_EX_TOOLWINDOW;
	    if (objc != 4) {
		/*
		 * Changes to toolwindow style require an update
		 */
		updatewrapper = 1;
	    }
	} else if ((length > 3)
		&& (strncmp(string, "-topmost", (unsigned) length) == 0)) {
	    stylePtr = &exStyle;
	    styleBit = WS_EX_TOPMOST;
	    if ((i < objc-1) && (winPtr->flags & TK_EMBEDDED)) {
		Tcl_AppendResult(interp, "can't set topmost flag on ",
			winPtr->pathName, ": it is an embedded window", NULL);
		return TCL_ERROR;
	    }
	} else {
	    goto configArgs;
	}
	if (styleBit == WS_EX_LAYERED) {
	    if (objc == 4) {
		if (string[1] == 'a') {		/* -alpha */
		    Tcl_SetObjResult(interp, Tcl_NewDoubleObj(wmPtr->alpha));
		} else {			/* -transparentcolor */
		    Tcl_SetObjResult(interp,
			    wmPtr->crefObj ? wmPtr->crefObj : Tcl_NewObj());
		}
	    } else {
		if (string[1] == 'a') {		/* -alpha */
		    double dval;

		    if (Tcl_GetDoubleFromObj(interp, objv[i+1], &dval)
			    != TCL_OK) {
			return TCL_ERROR;
		    }

		    /*
		     * The user should give (transparent) 0 .. 1.0 (opaque),
		     * but we ignore the setting of this (it will always be 1)
		     * in the case that the API is not available.
		     */
		    if (dval < 0.0) {
			dval = 0;
		    } else if (dval > 1.0) {
			dval = 1;
		    }
		    wmPtr->alpha = dval;
		} else {			/* -transparentcolor */
		    const char *crefstr = Tcl_GetStringFromObj(objv[i+1], &length);

		    if (length == 0) {
			/* reset to no transparent color */
			if (wmPtr->crefObj) {
			    Tcl_DecrRefCount(wmPtr->crefObj);
			    wmPtr->crefObj = NULL;
			}
		    } else {
			XColor *cPtr =
			    Tk_GetColor(interp, tkwin, Tk_GetUid(crefstr));
			if (cPtr == NULL) {
			    return TCL_ERROR;
			}

			if (wmPtr->crefObj) {
			    Tcl_DecrRefCount(wmPtr->crefObj);
			}
			wmPtr->crefObj = objv[i+1];
			Tcl_IncrRefCount(wmPtr->crefObj);
			wmPtr->colorref = RGB((BYTE) (cPtr->red >> 8),
				(BYTE) (cPtr->green >> 8),
				(BYTE) (cPtr->blue >> 8));
			Tk_FreeColor(cPtr);
		    }
		}

		/*
		 * Only ever add the WS_EX_LAYERED bit, as it can cause
		 * flashing to change this window style. This allows things
		 * like fading tooltips to avoid flash ugliness without
		 * forcing all window to be layered.
		 */

		if ((wmPtr->alpha < 1.0) || (wmPtr->crefObj != NULL)) {
		    *stylePtr |= styleBit;
		}
		if (wmPtr->wrapper != NULL) {
		    /*
		     * Set the window directly regardless of UpdateWrapper.
		     * The user supplies a double from [0..1], but Windows
		     * wants an int (transparent) 0..255 (opaque), so do the
		     * translation. Add the 0.5 to round the value.
		     */

		    if (!(wmPtr->exStyleConfig & WS_EX_LAYERED)) {
			SetWindowLongPtr(wmPtr->wrapper, GWL_EXSTYLE,
				*stylePtr);
		    }
		    SetLayeredWindowAttributes((HWND) wmPtr->wrapper,
			    wmPtr->colorref, (BYTE) (wmPtr->alpha * 255 + 0.5),
			    (unsigned) (LWA_ALPHA |
				    (wmPtr->crefObj ? LWA_COLORKEY : 0)));
		}
	    }
	} else {
	    if ((i < objc-1)
		    && Tcl_GetBooleanFromObj(interp, objv[i+1], &boolean)
			    != TCL_OK) {
		return TCL_ERROR;
	    }
	    if (config_fullscreen) {
		if (objc == 4) {
		    Tcl_SetObjResult(interp, Tcl_NewBooleanObj(
			    wmPtr->flags & WM_FULLSCREEN));
		} else {
		    fullscreen_attr_changed = 1;
		    fullscreen_attr = boolean;
		}
		config_fullscreen = 0;
	    } else if (objc == 4) {
		Tcl_SetObjResult(interp,
			Tcl_NewBooleanObj(*stylePtr & styleBit));
	    } else if (boolean) {
		*stylePtr |= styleBit;
	    } else {
		*stylePtr &= ~styleBit;
	    }
	}
	if ((styleBit == WS_EX_TOPMOST) && (wmPtr->wrapper != NULL)) {
	    /*
	     * Force the topmost position aspect to ensure that switching
	     * between (no)topmost reflects properly when rewrapped.
	     */

	    SetWindowPos(wmPtr->wrapper,
		    ((exStyle & WS_EX_TOPMOST) ?
			    HWND_TOPMOST : HWND_NOTOPMOST), 0, 0, 0, 0,
		    SWP_NOMOVE|SWP_NOSIZE|SWP_NOACTIVATE|SWP_NOSENDCHANGING
		    |SWP_NOOWNERZORDER);
	}
    }
    if (wmPtr->styleConfig != style) {
	/*
	 * Currently this means only WS_DISABLED changed, which we can effect
	 * with EnableWindow.
	 */

	wmPtr->styleConfig = style;
	if ((wmPtr->exStyleConfig == exStyle)
		&& !(wmPtr->flags & WM_NEVER_MAPPED)) {
	    EnableWindow(wmPtr->wrapper, (style & WS_DISABLED) ? 0 : 1);
	}
    }
    if (wmPtr->exStyleConfig != exStyle) {
	wmPtr->exStyleConfig = exStyle;
	if (updatewrapper) {
	    /*
	     * UpdateWrapper ensure that all effects are properly handled,
	     * such as TOOLWINDOW disappearing from the taskbar.
	     */

	    if (!(wmPtr->flags & WM_NEVER_MAPPED)) {
		UpdateWrapper(winPtr);
	    }
	}
    }
    if (fullscreen_attr_changed) {
	if (fullscreen_attr) {
	    if (Tk_Attributes((Tk_Window) winPtr)->override_redirect) {
		Tcl_AppendResult(interp,
			"can't set fullscreen attribute for \"",
			winPtr->pathName, "\": override-redirect flag is set",
			NULL);
		return TCL_ERROR;
	    }

	    /*
	     * Check max width and height if set by the user, don't worry
	     * about the default values since they will likely be smaller than
	     * screen width/height.
	     */

	    if (((wmPtr->maxWidth > 0) &&
		    (WidthOfScreen(Tk_Screen(winPtr)) > wmPtr->maxWidth)) ||
		    ((wmPtr->maxHeight > 0) &&
		    (HeightOfScreen(Tk_Screen(winPtr)) > wmPtr->maxHeight))) {
		Tcl_AppendResult(interp,
			"can't set fullscreen attribute for \"",
			winPtr->pathName, "\": max width/height is too small",
			NULL);
		return TCL_ERROR;
	    }
	}

	TkpWmSetFullScreen(winPtr, fullscreen_attr);
    }

    return TCL_OK;
}

/*
 *----------------------------------------------------------------------
 *
 * WmClientCmd --
 *
 *	This function is invoked to process the "wm client" Tcl command. See
 *	the user documentation for details on what it does.
 *
 * Results:
 *	A standard Tcl result.
 *
 * Side effects:
 *	See the user documentation.
 *
 *----------------------------------------------------------------------
 */

static int
WmClientCmd(
    Tk_Window tkwin,		/* Main window of the application. */
    TkWindow *winPtr,		/* Toplevel to work with */
    Tcl_Interp *interp,		/* Current interpreter. */
    int objc,			/* Number of arguments. */
    Tcl_Obj *const objv[])	/* Argument objects. */
{
    register WmInfo *wmPtr = winPtr->wmInfoPtr;
    const char *argv3;
    int length;

    if ((objc != 3) && (objc != 4)) {
	Tcl_WrongNumArgs(interp, 2, objv, "window ?name?");
	return TCL_ERROR;
    }
    if (objc == 3) {
	if (wmPtr->clientMachine != NULL) {
	    Tcl_SetResult(interp, wmPtr->clientMachine, TCL_STATIC);
	}
	return TCL_OK;
    }
    argv3 = Tcl_GetStringFromObj(objv[3], &length);
    if (argv3[0] == 0) {
	if (wmPtr->clientMachine != NULL) {
	    ckfree(wmPtr->clientMachine);
	    wmPtr->clientMachine = NULL;
	    if (!(wmPtr->flags & WM_NEVER_MAPPED)) {
		XDeleteProperty(winPtr->display, winPtr->window,
			Tk_InternAtom((Tk_Window) winPtr,"WM_CLIENT_MACHINE"));
	    }
	}
	return TCL_OK;
    }
    if (wmPtr->clientMachine != NULL) {
	ckfree(wmPtr->clientMachine);
    }
    wmPtr->clientMachine = ckalloc(length + 1);
    memcpy(wmPtr->clientMachine, argv3, (unsigned) length + 1);
    if (!(wmPtr->flags & WM_NEVER_MAPPED)) {
	XTextProperty textProp;

	if (XStringListToTextProperty(&wmPtr->clientMachine, 1, &textProp)
		!= 0) {
	    XSetWMClientMachine(winPtr->display, winPtr->window,
		    &textProp);
	    XFree((char *) textProp.value);
	}
    }
    return TCL_OK;
}

/*
 *----------------------------------------------------------------------
 *
 * WmColormapwindowsCmd --
 *
 *	This function is invoked to process the "wm colormapwindows" Tcl
 *	command. See the user documentation for details on what it does.
 *
 * Results:
 *	A standard Tcl result.
 *
 * Side effects:
 *	See the user documentation.
 *
 *----------------------------------------------------------------------
 */

static int
WmColormapwindowsCmd(
    Tk_Window tkwin,		/* Main window of the application. */
    TkWindow *winPtr,		/* Toplevel to work with */
    Tcl_Interp *interp,		/* Current interpreter. */
    int objc,			/* Number of arguments. */
    Tcl_Obj *const objv[])	/* Argument objects. */
{
    register WmInfo *wmPtr = winPtr->wmInfoPtr;
    TkWindow **cmapList;
    TkWindow *winPtr2, **winPtr2Ptr = &winPtr2;
    int i, windowObjc, gotToplevel;
    Tcl_Obj **windowObjv;

    if ((objc != 3) && (objc != 4)) {
	Tcl_WrongNumArgs(interp, 2, objv, "window ?windowList?");
	return TCL_ERROR;
    }
    if (objc == 3) {
	Tk_MakeWindowExist((Tk_Window) winPtr);
	for (i = 0; i < wmPtr->cmapCount; i++) {
	    if ((i == (wmPtr->cmapCount-1))
		    && (wmPtr->flags & WM_ADDED_TOPLEVEL_COLORMAP)) {
		break;
	    }
	    Tcl_AppendElement(interp, wmPtr->cmapList[i]->pathName);
	}
	return TCL_OK;
    }
    if (Tcl_ListObjGetElements(interp, objv[3], &windowObjc, &windowObjv)
	    != TCL_OK) {
	return TCL_ERROR;
    }
    cmapList = ckalloc((windowObjc + 1) * sizeof(TkWindow*));
    gotToplevel = 0;
    for (i = 0; i < windowObjc; i++) {
	if (TkGetWindowFromObj(interp, tkwin, windowObjv[i],
		(Tk_Window *) winPtr2Ptr) != TCL_OK) {
	    ckfree(cmapList);
	    return TCL_ERROR;
	}
	if (winPtr2 == winPtr) {
	    gotToplevel = 1;
	}
	if (winPtr2->window == None) {
	    Tk_MakeWindowExist((Tk_Window) winPtr2);
	}
	cmapList[i] = winPtr2;
    }
    if (!gotToplevel) {
	wmPtr->flags |= WM_ADDED_TOPLEVEL_COLORMAP;
	cmapList[windowObjc] = winPtr;
	windowObjc++;
    } else {
	wmPtr->flags &= ~WM_ADDED_TOPLEVEL_COLORMAP;
    }
    wmPtr->flags |= WM_COLORMAPS_EXPLICIT;
    if (wmPtr->cmapList != NULL) {
	ckfree(wmPtr->cmapList);
    }
    wmPtr->cmapList = cmapList;
    wmPtr->cmapCount = windowObjc;

    /*
     * Now we need to force the updated colormaps to be installed.
     */

    if (wmPtr == winPtr->dispPtr->foregroundWmPtr) {
	InstallColormaps(wmPtr->wrapper, WM_QUERYNEWPALETTE, 1);
    } else {
	InstallColormaps(wmPtr->wrapper, WM_PALETTECHANGED, 0);
    }
    return TCL_OK;
}

/*
 *----------------------------------------------------------------------
 *
 * WmCommandCmd --
 *
 *	This function is invoked to process the "wm command" Tcl command. See
 *	the user documentation for details on what it does.
 *
 * Results:
 *	A standard Tcl result.
 *
 * Side effects:
 *	See the user documentation.
 *
 *----------------------------------------------------------------------
 */

static int
WmCommandCmd(
    Tk_Window tkwin,		/* Main window of the application. */
    TkWindow *winPtr,		/* Toplevel to work with */
    Tcl_Interp *interp,		/* Current interpreter. */
    int objc,			/* Number of arguments. */
    Tcl_Obj *const objv[])	/* Argument objects. */
{
    register WmInfo *wmPtr = winPtr->wmInfoPtr;
    const char *argv3;
    int cmdArgc;
    const char **cmdArgv;

    if ((objc != 3) && (objc != 4)) {
	Tcl_WrongNumArgs(interp, 2, objv, "window ?value?");
	return TCL_ERROR;
    }
    if (objc == 3) {
	if (wmPtr->cmdArgv != NULL) {
		char *merged = Tcl_Merge(wmPtr->cmdArgc, wmPtr->cmdArgv);
	    Tcl_SetResult(interp, merged, TCL_DYNAMIC);
	}
	return TCL_OK;
    }
    argv3 = Tcl_GetString(objv[3]);
    if (argv3[0] == 0) {
	if (wmPtr->cmdArgv != NULL) {
	    ckfree(wmPtr->cmdArgv);
	    wmPtr->cmdArgv = NULL;
	    if (!(wmPtr->flags & WM_NEVER_MAPPED)) {
		XDeleteProperty(winPtr->display, winPtr->window,
			Tk_InternAtom((Tk_Window) winPtr, "WM_COMMAND"));
	    }
	}
	return TCL_OK;
    }
    if (Tcl_SplitList(interp, argv3, &cmdArgc, &cmdArgv) != TCL_OK) {
	return TCL_ERROR;
    }
    if (wmPtr->cmdArgv != NULL) {
	ckfree(wmPtr->cmdArgv);
    }
    wmPtr->cmdArgc = cmdArgc;
    wmPtr->cmdArgv = cmdArgv;
    if (!(wmPtr->flags & WM_NEVER_MAPPED)) {
	XSetCommand(winPtr->display, winPtr->window, cmdArgv, cmdArgc);
    }
    return TCL_OK;
}

/*
 *----------------------------------------------------------------------
 *
 * WmDeiconifyCmd --
 *
 *	This function is invoked to process the "wm deiconify" Tcl command.
 *	See the user documentation for details on what it does.
 *
 * Results:
 *	A standard Tcl result.
 *
 * Side effects:
 *	See the user documentation.
 *
 *----------------------------------------------------------------------
 */

static int
WmDeiconifyCmd(
    Tk_Window tkwin,		/* Main window of the application. */
    TkWindow *winPtr,		/* Toplevel to work with */
    Tcl_Interp *interp,		/* Current interpreter. */
    int objc,			/* Number of arguments. */
    Tcl_Obj *const objv[])	/* Argument objects. */
{
    register WmInfo *wmPtr = winPtr->wmInfoPtr;

    if (objc != 3) {
	Tcl_WrongNumArgs(interp, 2, objv, "window");
	return TCL_ERROR;
    }
    if (wmPtr->iconFor != NULL) {
	Tcl_AppendResult(interp, "can't deiconify ", Tcl_GetString(objv[2]),
		": it is an icon for ", Tk_PathName(wmPtr->iconFor), NULL);
	return TCL_ERROR;
    }
    if (winPtr->flags & TK_EMBEDDED) {
	if (!SendMessage(wmPtr->wrapper, TK_DEICONIFY, 0, 0)) {
	    Tcl_AppendResult(interp, "can't deiconify ", winPtr->pathName,
		    ": the container does not support the request", NULL);
	    return TCL_ERROR;
	}
	return TCL_OK;
    }
    TkpWinToplevelDeiconify(winPtr);
    return TCL_OK;
}

/*
 *----------------------------------------------------------------------
 *
 * WmFocusmodelCmd --
 *
 *	This function is invoked to process the "wm focusmodel" Tcl command.
 *	See the user documentation for details on what it does.
 *
 * Results:
 *	A standard Tcl result.
 *
 * Side effects:
 *	See the user documentation.
 *
 *----------------------------------------------------------------------
 */

static int
WmFocusmodelCmd(
    Tk_Window tkwin,		/* Main window of the application. */
    TkWindow *winPtr,		/* Toplevel to work with */
    Tcl_Interp *interp,		/* Current interpreter. */
    int objc,			/* Number of arguments. */
    Tcl_Obj *const objv[])	/* Argument objects. */
{
    register WmInfo *wmPtr = winPtr->wmInfoPtr;
    static const char *const optionStrings[] = {
	"active", "passive", NULL
    };
    enum options {
	OPT_ACTIVE, OPT_PASSIVE
    };
    int index;

    if ((objc != 3) && (objc != 4)) {
	Tcl_WrongNumArgs(interp, 2, objv, "window ?active|passive?");
	return TCL_ERROR;
    }
    if (objc == 3) {
	Tcl_SetResult(interp, (wmPtr->hints.input ? "passive" : "active"),
		TCL_STATIC);
	return TCL_OK;
    }

    if (Tcl_GetIndexFromObj(interp, objv[3], optionStrings, "argument", 0,
	    &index) != TCL_OK) {
	return TCL_ERROR;
    }
    if (index == OPT_ACTIVE) {
	wmPtr->hints.input = False;
    } else { /* OPT_PASSIVE */
	wmPtr->hints.input = True;
    }
    return TCL_OK;
}

/*
 *----------------------------------------------------------------------
 *
 * WmForgetCmd --
 *
 *	This procedure is invoked to process the "wm forget" Tcl command.
 *	See the user documentation for details on what it does.
 *
 * Results:
 *	A standard Tcl result.
 *
 * Side effects:
 *	See the user documentation.
 *
 *----------------------------------------------------------------------
 */

static int
WmForgetCmd(
    Tk_Window tkwin,		/* Main window of the application. */
    TkWindow *winPtr,		/* Toplevel or Frame to work with */
    Tcl_Interp *interp,		/* Current interpreter. */
    int objc,			/* Number of arguments. */
    Tcl_Obj *const objv[])	/* Argument objects. */
{
    register Tk_Window frameWin = (Tk_Window) winPtr;

    if (Tk_IsTopLevel(frameWin)) {
	Tk_UnmapWindow(frameWin);
	winPtr->flags &= ~(TK_TOP_HIERARCHY|TK_TOP_LEVEL|TK_HAS_WRAPPER|TK_WIN_MANAGED);
	Tk_MakeWindowExist((Tk_Window)winPtr->parentPtr);
	RemapWindows(winPtr, Tk_GetHWND(winPtr->parentPtr->window));
	TkWmDeadWindow(winPtr);
	/* flags (above) must be cleared before calling */
	/* TkMapTopFrame (below) */
	TkMapTopFrame(frameWin);
    } else {
	/* Already not managed by wm - ignore it */
    }
    return TCL_OK;
}

/*
 *----------------------------------------------------------------------
 *
 * WmFrameCmd --
 *
 *	This function is invoked to process the "wm frame" Tcl command. See
 *	the user documentation for details on what it does.
 *
 * Results:
 *	A standard Tcl result.
 *
 * Side effects:
 *	See the user documentation.
 *
 *----------------------------------------------------------------------
 */

static int
WmFrameCmd(
    Tk_Window tkwin,		/* Main window of the application. */
    TkWindow *winPtr,		/* Toplevel to work with */
    Tcl_Interp *interp,		/* Current interpreter. */
    int objc,			/* Number of arguments. */
    Tcl_Obj *const objv[])	/* Argument objects. */
{
    register WmInfo *wmPtr = winPtr->wmInfoPtr;
    HWND hwnd;

    if (objc != 3) {
	Tcl_WrongNumArgs(interp, 2, objv, "window");
	return TCL_ERROR;
    }
    if (Tk_WindowId((Tk_Window) winPtr) == None) {
	Tk_MakeWindowExist((Tk_Window) winPtr);
    }
    hwnd = wmPtr->wrapper;
    if (hwnd == NULL) {
	hwnd = Tk_GetHWND(Tk_WindowId((Tk_Window) winPtr));
    }
    Tcl_SetObjResult(interp, Tcl_ObjPrintf("0x%x", PTR2INT(hwnd)));
    return TCL_OK;
}

/*
 *----------------------------------------------------------------------
 *
 * WmGeometryCmd --
 *
 *	This function is invoked to process the "wm geometry" Tcl command.
 *	See the user documentation for details on what it does.
 *
 * Results:
 *	A standard Tcl result.
 *
 * Side effects:
 *	See the user documentation.
 *
 *----------------------------------------------------------------------
 */

static int
WmGeometryCmd(
    Tk_Window tkwin,		/* Main window of the application. */
    TkWindow *winPtr,		/* Toplevel to work with */
    Tcl_Interp *interp,		/* Current interpreter. */
    int objc,			/* Number of arguments. */
    Tcl_Obj *const objv[])	/* Argument objects. */
{
    register WmInfo *wmPtr = winPtr->wmInfoPtr;
    char xSign, ySign;
    int width, height;
    const char *argv3;

    if ((objc != 3) && (objc != 4)) {
	Tcl_WrongNumArgs(interp, 2, objv, "window ?newGeometry?");
	return TCL_ERROR;
    }

    if (objc == 3) {
	xSign = (wmPtr->flags & WM_NEGATIVE_X) ? '-' : '+';
	ySign = (wmPtr->flags & WM_NEGATIVE_Y) ? '-' : '+';
	if (wmPtr->gridWin != NULL) {
	    width = wmPtr->reqGridWidth + (winPtr->changes.width
		    - winPtr->reqWidth)/wmPtr->widthInc;
	    height = wmPtr->reqGridHeight + (winPtr->changes.height
		    - winPtr->reqHeight)/wmPtr->heightInc;
	} else {
	    width = winPtr->changes.width;
	    height = winPtr->changes.height;
	}
	if (winPtr->flags & TK_EMBEDDED) {
	    int result = SendMessage(wmPtr->wrapper, TK_MOVEWINDOW, -1, -1);

	    wmPtr->x = result >> 16;
	    wmPtr->y = result & 0x0000ffff;
	}
	Tcl_SetObjResult(interp, Tcl_ObjPrintf("%dx%d%c%d%c%d",
		width, height, xSign, wmPtr->x, ySign, wmPtr->y));
	return TCL_OK;
    }

    argv3 = Tcl_GetString(objv[3]);
    if (*argv3 == '\0') {
	wmPtr->width = -1;
	wmPtr->height = -1;
	WmUpdateGeom(wmPtr, winPtr);
	return TCL_OK;
    }
    return ParseGeometry(interp, argv3, winPtr);
}

/*
 *----------------------------------------------------------------------
 *
 * WmGridCmd --
 *
 *	This function is invoked to process the "wm grid" Tcl command. See the
 *	user documentation for details on what it does.
 *
 * Results:
 *	A standard Tcl result.
 *
 * Side effects:
 *	See the user documentation.
 *
 *----------------------------------------------------------------------
 */

static int
WmGridCmd(
    Tk_Window tkwin,		/* Main window of the application. */
    TkWindow *winPtr,		/* Toplevel to work with */
    Tcl_Interp *interp,		/* Current interpreter. */
    int objc,			/* Number of arguments. */
    Tcl_Obj *const objv[])	/* Argument objects. */
{
    register WmInfo *wmPtr = winPtr->wmInfoPtr;
    int reqWidth, reqHeight, widthInc, heightInc;

    if ((objc != 3) && (objc != 7)) {
	Tcl_WrongNumArgs(interp, 2, objv,
		"window ?baseWidth baseHeight widthInc heightInc?");
	return TCL_ERROR;
    }
    if (objc == 3) {
	if (wmPtr->sizeHintsFlags & PBaseSize) {
	    Tcl_SetObjResult(interp, Tcl_ObjPrintf("%d %d %d %d",
		    wmPtr->reqGridWidth, wmPtr->reqGridHeight,
		    wmPtr->widthInc, wmPtr->heightInc));
	}
	return TCL_OK;
    }
    if (*Tcl_GetString(objv[3]) == '\0') {
	/*
	 * Turn off gridding and reset the width and height to make sense as
	 * ungridded numbers.
	 */

	wmPtr->sizeHintsFlags &= ~(PBaseSize|PResizeInc);
	if (wmPtr->width != -1) {
	    wmPtr->width = winPtr->reqWidth + (wmPtr->width
		    - wmPtr->reqGridWidth)*wmPtr->widthInc;
	    wmPtr->height = winPtr->reqHeight + (wmPtr->height
		    - wmPtr->reqGridHeight)*wmPtr->heightInc;
	}
	wmPtr->widthInc = 1;
	wmPtr->heightInc = 1;
    } else {
	if ((Tcl_GetIntFromObj(interp, objv[3], &reqWidth) != TCL_OK)
		|| (Tcl_GetIntFromObj(interp, objv[4], &reqHeight) != TCL_OK)
		|| (Tcl_GetIntFromObj(interp, objv[5], &widthInc) != TCL_OK)
		|| (Tcl_GetIntFromObj(interp, objv[6], &heightInc) != TCL_OK)) {
	    return TCL_ERROR;
	}
	if (reqWidth < 0) {
	    Tcl_SetResult(interp, "baseWidth can't be < 0", TCL_STATIC);
	    return TCL_ERROR;
	}
	if (reqHeight < 0) {
	    Tcl_SetResult(interp, "baseHeight can't be < 0", TCL_STATIC);
	    return TCL_ERROR;
	}
	if (widthInc <= 0) {
	    Tcl_SetResult(interp, "widthInc can't be <= 0", TCL_STATIC);
	    return TCL_ERROR;
	}
	if (heightInc <= 0) {
	    Tcl_SetResult(interp, "heightInc can't be <= 0", TCL_STATIC);
	    return TCL_ERROR;
	}
	Tk_SetGrid((Tk_Window) winPtr, reqWidth, reqHeight, widthInc,
		heightInc);
    }
    WmUpdateGeom(wmPtr, winPtr);
    return TCL_OK;
}

/*
 *----------------------------------------------------------------------
 *
 * WmGroupCmd --
 *
 *	This function is invoked to process the "wm group" Tcl command. See
 *	the user documentation for details on what it does.
 *
 * Results:
 *	A standard Tcl result.
 *
 * Side effects:
 *	See the user documentation.
 *
 *----------------------------------------------------------------------
 */

static int
WmGroupCmd(
    Tk_Window tkwin,		/* Main window of the application. */
    TkWindow *winPtr,		/* Toplevel to work with */
    Tcl_Interp *interp,		/* Current interpreter. */
    int objc,			/* Number of arguments. */
    Tcl_Obj *const objv[])	/* Argument objects. */
{
    register WmInfo *wmPtr = winPtr->wmInfoPtr;
    Tk_Window tkwin2;
    const char *argv3;
    int length;

    if ((objc != 3) && (objc != 4)) {
	Tcl_WrongNumArgs(interp, 2, objv, "window ?pathName?");
	return TCL_ERROR;
    }
    if (objc == 3) {
	if (wmPtr->hints.flags & WindowGroupHint) {
	    Tcl_SetResult(interp, wmPtr->leaderName, TCL_STATIC);
	}
	return TCL_OK;
    }
    argv3 = Tcl_GetStringFromObj(objv[3], &length);
    if (*argv3 == '\0') {
	wmPtr->hints.flags &= ~WindowGroupHint;
	if (wmPtr->leaderName != NULL) {
	    ckfree(wmPtr->leaderName);
	}
	wmPtr->leaderName = NULL;
    } else {
	if (TkGetWindowFromObj(interp, tkwin, objv[3], &tkwin2) != TCL_OK) {
	    return TCL_ERROR;
	}
	Tk_MakeWindowExist(tkwin2);
	if (wmPtr->leaderName != NULL) {
	    ckfree(wmPtr->leaderName);
	}
	wmPtr->hints.window_group = Tk_WindowId(tkwin2);
	wmPtr->hints.flags |= WindowGroupHint;
	wmPtr->leaderName = ckalloc(length + 1);
	memcpy(wmPtr->leaderName, argv3, (unsigned) length + 1);
    }
    return TCL_OK;
}

/*
 *----------------------------------------------------------------------
 *
 * WmIconbitmapCmd --
 *
 *	This function is invoked to process the "wm iconbitmap" Tcl command.
 *	See the user documentation for details on what it does.
 *
 * Results:
 *	A standard Tcl result.
 *
 * Side effects:
 *	See the user documentation.
 *
 *----------------------------------------------------------------------
 */

static int
WmIconbitmapCmd(
    Tk_Window tkwin,		/* Main window of the application. */
    TkWindow *winPtr,		/* Toplevel to work with */
    Tcl_Interp *interp,		/* Current interpreter. */
    int objc,			/* Number of arguments. */
    Tcl_Obj *const objv[])	/* Argument objects. */
{
    register WmInfo *wmPtr = winPtr->wmInfoPtr;
    TkWindow *useWinPtr = winPtr; /* window to apply to (NULL if -default) */
    const char *string;

    if ((objc < 3) || (objc > 5)) {
	Tcl_WrongNumArgs(interp, 2, objv, "window ?-default? ?image?");
	return TCL_ERROR;
    } else if (objc == 5) {
	/*
	 * If we have 5 arguments, we must have a '-default' flag.
	 */

	const char *argv3 = Tcl_GetString(objv[3]);

	if (strcmp(argv3, "-default")) {
	    Tcl_AppendResult(interp, "illegal option \"", argv3,
		    "\" must be \"-default\"", NULL);
	    return TCL_ERROR;
	}
	useWinPtr = NULL;
    } else if (objc == 3) {
	/*
	 * No arguments were given.
	 */

	if (wmPtr->hints.flags & IconPixmapHint) {
	    Tcl_SetResult(interp, (char *)
		    Tk_NameOfBitmap(winPtr->display, wmPtr->hints.icon_pixmap),
		    TCL_STATIC);
	}
	return TCL_OK;
    }

    string = Tcl_GetString(objv[objc-1]);
    if (*string == '\0') {
	if (wmPtr->hints.icon_pixmap != None) {
	    Tk_FreeBitmap(winPtr->display, wmPtr->hints.icon_pixmap);
	    wmPtr->hints.icon_pixmap = None;
	}
	wmPtr->hints.flags &= ~IconPixmapHint;
	if (WinSetIcon(interp, NULL, (Tk_Window) useWinPtr) != TCL_OK) {
	    return TCL_ERROR;
	}
    } else {
	/*
	 * In the future this block of code will use Tk's 'image'
	 * functionality to allow all supported image formats. However, this
	 * will require a change to the way icons are handled. We will need to
	 * add icon<->image conversions routines.
	 *
	 * Until that happens we simply try to find an icon in the given
	 * argument, and if that fails, we use the older bitmap code. We do
	 * things this way round (icon then bitmap), because the bitmap code
	 * actually seems to have no visible effect, so we want to give the
	 * icon code the first try at doing something.
	 */

	/*
	 * Either return NULL, or return a valid titlebaricon with its ref
	 * count already incremented.
	 */

	WinIconPtr titlebaricon = ReadIconFromFile(interp, objv[objc-1]);
	if (titlebaricon != NULL) {
	    /*
	     * Try to set the icon for the window. If it is a '-default' icon,
	     * we must pass in NULL
	     */

	    if (WinSetIcon(interp, titlebaricon, (Tk_Window) useWinPtr)
		    != TCL_OK) {
		/*
		 * We didn't use the titlebaricon after all.
		 */

		DecrIconRefCount(titlebaricon);
		titlebaricon = NULL;
	    }
	}
	if (titlebaricon == NULL) {
	    /*
	     * We didn't manage to handle the argument as a valid icon. Try as
	     * a bitmap. First we must clear the error message which was
	     * placed in the interpreter.
	     */

	    Pixmap pixmap;
	    Tcl_ResetResult(interp);
	    pixmap = Tk_GetBitmap(interp, (Tk_Window) winPtr, string);
	    if (pixmap == None) {
		return TCL_ERROR;
	    }
	    wmPtr->hints.icon_pixmap = pixmap;
	    wmPtr->hints.flags |= IconPixmapHint;
	    titlebaricon = GetIconFromPixmap(Tk_Display(winPtr), pixmap);
	    if (titlebaricon != NULL && WinSetIcon(interp, titlebaricon,
		    (Tk_Window) useWinPtr) != TCL_OK) {
		/*
		 * We didn't use the titlebaricon after all.
		 */

		DecrIconRefCount(titlebaricon);
		titlebaricon = NULL;
	    }
	}
    }
    return TCL_OK;
}

/*
 *----------------------------------------------------------------------
 *
 * WmIconifyCmd --
 *
 *	This function is invoked to process the "wm iconify" Tcl command. See
 *	the user documentation for details on what it does.
 *
 * Results:
 *	A standard Tcl result.
 *
 * Side effects:
 *	See the user documentation.
 *
 *----------------------------------------------------------------------
 */

static int
WmIconifyCmd(
    Tk_Window tkwin,		/* Main window of the application. */
    TkWindow *winPtr,		/* Toplevel to work with */
    Tcl_Interp *interp,		/* Current interpreter. */
    int objc,			/* Number of arguments. */
    Tcl_Obj *const objv[])	/* Argument objects. */
{
    register WmInfo *wmPtr = winPtr->wmInfoPtr;
    if (objc != 3) {
	Tcl_WrongNumArgs(interp, 2, objv, "window");
	return TCL_ERROR;
    }
    if (winPtr->flags & TK_EMBEDDED) {
	if (!SendMessage(wmPtr->wrapper, TK_ICONIFY, 0, 0)) {
	    Tcl_AppendResult(interp, "can't iconify ", winPtr->pathName,
		    ": the container does not support the request", NULL);
	    return TCL_ERROR;
	}
    }
    if (Tk_Attributes((Tk_Window) winPtr)->override_redirect) {
	Tcl_AppendResult(interp, "can't iconify \"", winPtr->pathName,
		"\": override-redirect flag is set", NULL);
	return TCL_ERROR;
    }
    if (wmPtr->masterPtr != NULL) {
	Tcl_AppendResult(interp, "can't iconify \"", winPtr->pathName,
		"\": it is a transient", NULL);
	return TCL_ERROR;
    }
    if (wmPtr->iconFor != NULL) {
	Tcl_AppendResult(interp, "can't iconify ", winPtr->pathName,
		": it is an icon for ", Tk_PathName(wmPtr->iconFor), NULL);
	return TCL_ERROR;
    }
    TkpWmSetState(winPtr, IconicState);
    return TCL_OK;
}

/*
 *----------------------------------------------------------------------
 *
 * WmIconmaskCmd --
 *
 *	This function is invoked to process the "wm iconmask" Tcl command.
 *	See the user documentation for details on what it does.
 *
 * Results:
 *	A standard Tcl result.
 *
 * Side effects:
 *	See the user documentation.
 *
 *----------------------------------------------------------------------
 */

static int
WmIconmaskCmd(
    Tk_Window tkwin,		/* Main window of the application. */
    TkWindow *winPtr,		/* Toplevel to work with */
    Tcl_Interp *interp,		/* Current interpreter. */
    int objc,			/* Number of arguments. */
    Tcl_Obj *const objv[])	/* Argument objects. */
{
    register WmInfo *wmPtr = winPtr->wmInfoPtr;
    Pixmap pixmap;
    const char *argv3;

    if ((objc != 3) && (objc != 4)) {
	Tcl_WrongNumArgs(interp, 2, objv, "window ?bitmap?");
	return TCL_ERROR;
    }
    if (objc == 3) {
	if (wmPtr->hints.flags & IconMaskHint) {
	    Tcl_SetResult(interp, (char *)
		    Tk_NameOfBitmap(winPtr->display, wmPtr->hints.icon_mask),
		    TCL_STATIC);
	}
	return TCL_OK;
    }
    argv3 = Tcl_GetString(objv[3]);
    if (*argv3 == '\0') {
	if (wmPtr->hints.icon_mask != None) {
	    Tk_FreeBitmap(winPtr->display, wmPtr->hints.icon_mask);
	}
	wmPtr->hints.flags &= ~IconMaskHint;
    } else {
	pixmap = Tk_GetBitmap(interp, tkwin, argv3);
	if (pixmap == None) {
	    return TCL_ERROR;
	}
	wmPtr->hints.icon_mask = pixmap;
	wmPtr->hints.flags |= IconMaskHint;
    }
    return TCL_OK;
}

/*
 *----------------------------------------------------------------------
 *
 * WmIconnameCmd --
 *
 *	This function is invoked to process the "wm iconname" Tcl command.
 *	See the user documentation for details on what it does.
 *
 * Results:
 *	A standard Tcl result.
 *
 * Side effects:
 *	See the user documentation.
 *
 *----------------------------------------------------------------------
 */

static int
WmIconnameCmd(
    Tk_Window tkwin,		/* Main window of the application. */
    TkWindow *winPtr,		/* Toplevel to work with */
    Tcl_Interp *interp,		/* Current interpreter. */
    int objc,			/* Number of arguments. */
    Tcl_Obj *const objv[])	/* Argument objects. */
{
    register WmInfo *wmPtr = winPtr->wmInfoPtr;
    const char *argv3;
    int length;

    if (objc > 4) {
	Tcl_WrongNumArgs(interp, 2, objv, "window ?newName?");
	return TCL_ERROR;
    }
    if (objc == 3) {
	Tcl_SetResult(interp,
		((wmPtr->iconName != NULL) ? wmPtr->iconName : ""),
		TCL_STATIC);
	return TCL_OK;
    } else {
	if (wmPtr->iconName != NULL) {
	    ckfree(wmPtr->iconName);
	}
	argv3 = Tcl_GetStringFromObj(objv[3], &length);
	wmPtr->iconName = ckalloc(length + 1);
	memcpy(wmPtr->iconName, argv3, (unsigned) length + 1);
	if (!(wmPtr->flags & WM_NEVER_MAPPED)) {
	    XSetIconName(winPtr->display, winPtr->window, wmPtr->iconName);
	}
    }
    return TCL_OK;
}

/*
 *----------------------------------------------------------------------
 *
 * WmIconphotoCmd --
 *
 *	This function is invoked to process the "wm iconphoto" Tcl command.
 *	See the user documentation for details on what it does.
 *
 * Results:
 *	A standard Tcl result.
 *
 * Side effects:
 *	See the user documentation.
 *
 *----------------------------------------------------------------------
 */

static int
WmIconphotoCmd(
    Tk_Window tkwin,		/* Main window of the application. */
    TkWindow *winPtr,		/* Toplevel to work with */
    Tcl_Interp *interp,		/* Current interpreter. */
    int objc,			/* Number of arguments. */
    Tcl_Obj *const objv[])	/* Argument objects. */
{
    TkWindow *useWinPtr = winPtr; /* window to apply to (NULL if -default) */
    Tk_PhotoHandle photo;
    Tk_PhotoImageBlock block;
    int i, width, height, idx, bufferSize, startObj = 3;
    union {unsigned char *ptr; void *voidPtr;} bgraPixel;
    union {unsigned char *ptr; void *voidPtr;} bgraMask;
    BlockOfIconImagesPtr lpIR;
    WinIconPtr titlebaricon = NULL;
    HICON hIcon;
    unsigned size;
    BITMAPINFO bmInfo;
    ICONINFO iconInfo;

    if (objc < 4) {
	Tcl_WrongNumArgs(interp, 2, objv,
		"window ?-default? image1 ?image2 ...?");
	return TCL_ERROR;
    }

    /*
     * Iterate over all images to validate their existence.
     */

    if (strcmp(Tcl_GetString(objv[3]), "-default") == 0) {
	useWinPtr = NULL;
	startObj = 4;
	if (objc == 4) {
	    Tcl_WrongNumArgs(interp, 2, objv,
		    "window ?-default? image1 ?image2 ...?");
	    return TCL_ERROR;
	}
    }
    for (i = startObj; i < objc; i++) {
	photo = Tk_FindPhoto(interp, Tcl_GetString(objv[i]));
	if (photo == NULL) {
	    Tcl_AppendResult(interp, "can't use \"", Tcl_GetString(objv[i]),
		    "\" as iconphoto: not a photo image", NULL);
	    return TCL_ERROR;
	}
    }

    /*
     * We have calculated the size of the data. Try to allocate the needed
     * memory space.
     */

    size = sizeof(BlockOfIconImages) + (sizeof(ICONIMAGE) * (objc-startObj-1));
    lpIR = attemptckalloc(size);
    if (lpIR == NULL) {
	return TCL_ERROR;
    }
    ZeroMemory(lpIR, size);

    lpIR->nNumImages = objc - startObj;

    for (i = startObj; i < objc; i++) {
	photo = Tk_FindPhoto(interp, Tcl_GetString(objv[i]));
	Tk_PhotoGetSize(photo, &width, &height);
	Tk_PhotoGetImage(photo, &block);

	/*
	 * Don't use CreateIcon to create the icon, as it requires color
	 * bitmap data in device-dependent format. Instead we use
	 * CreateIconIndirect which takes device-independent bitmaps and
	 * converts them as required. Initialise icon info structure.
	 */

	ZeroMemory(&iconInfo, sizeof(iconInfo));
	iconInfo.fIcon = TRUE;

	/*
	 * Create device-independant color bitmap.
	 */

	ZeroMemory(&bmInfo, sizeof bmInfo);
	bmInfo.bmiHeader.biSize = sizeof(BITMAPINFOHEADER);
	bmInfo.bmiHeader.biWidth = width;
	bmInfo.bmiHeader.biHeight = -height;
	bmInfo.bmiHeader.biPlanes = 1;
	bmInfo.bmiHeader.biBitCount = 32;
	bmInfo.bmiHeader.biCompression = BI_RGB;

	iconInfo.hbmColor = CreateDIBSection(NULL, &bmInfo, DIB_RGB_COLORS,
		&bgraPixel.voidPtr, NULL, 0);
	if (!iconInfo.hbmColor) {
	    ckfree(lpIR);
	    Tcl_AppendResult(interp, "failed to create color bitmap for \"",
		    Tcl_GetString(objv[i]), "\"", NULL);
	    return TCL_ERROR;
	}

	/*
	 * Convert the photo image data into BGRA format (RGBQUAD).
	 */

	bufferSize = height * width * 4;
	for (idx = 0 ; idx < bufferSize ; idx += 4) {
	    bgraPixel.ptr[idx] = block.pixelPtr[idx+2];
	    bgraPixel.ptr[idx+1] = block.pixelPtr[idx+1];
	    bgraPixel.ptr[idx+2] = block.pixelPtr[idx+0];
	    bgraPixel.ptr[idx+3] = block.pixelPtr[idx+3];
	}

	/*
	 * Create a dummy mask bitmap. The contents of this don't appear to
	 * matter, as CreateIconIndirect will setup the icon mask based on the
	 * alpha channel in our color bitmap.
	 */

	bmInfo.bmiHeader.biBitCount = 1;

	iconInfo.hbmMask = CreateDIBSection(NULL, &bmInfo, DIB_RGB_COLORS,
		&bgraMask.voidPtr, NULL, 0);
	if (!iconInfo.hbmMask) {
	    DeleteObject(iconInfo.hbmColor);
	    ckfree(lpIR);
	    Tcl_AppendResult(interp, "failed to create mask bitmap for \"",
		    Tcl_GetString(objv[i]), "\"", NULL);
	    return TCL_ERROR;
	}

	ZeroMemory(bgraMask.ptr, width*height/8);

	/*
	 * Create an icon from the bitmaps.
	 */

	hIcon = CreateIconIndirect(&iconInfo);
	DeleteObject(iconInfo.hbmColor);
	DeleteObject(iconInfo.hbmMask);
	if (hIcon == NULL) {
	    /*
	     * XXX should free up created icons.
	     */

	    ckfree(lpIR);
	    Tcl_AppendResult(interp, "failed to create icon for \"",
		    Tcl_GetString(objv[i]), "\"", NULL);
	    return TCL_ERROR;
	}
	lpIR->IconImages[i-startObj].Width = width;
	lpIR->IconImages[i-startObj].Height = height;
	lpIR->IconImages[i-startObj].Colors = 4;
	lpIR->IconImages[i-startObj].hIcon = hIcon;
    }

    titlebaricon = ckalloc(sizeof(WinIconInstance));
    titlebaricon->iconBlock = lpIR;
    titlebaricon->refCount = 1;
    if (WinSetIcon(interp, titlebaricon, (Tk_Window) useWinPtr) != TCL_OK) {
	/*
	 * We didn't use the titlebaricon after all.
	 */

	DecrIconRefCount(titlebaricon);
	return TCL_ERROR;
    }
    return TCL_OK;
}

/*
 *----------------------------------------------------------------------
 *
 * WmIconpositionCmd --
 *
 *	This function is invoked to process the "wm iconposition" Tcl command.
 *	See the user documentation for details on what it does.
 *
 * Results:
 *	A standard Tcl result.
 *
 * Side effects:
 *	See the user documentation.
 *
 *----------------------------------------------------------------------
 */

static int
WmIconpositionCmd(
    Tk_Window tkwin,		/* Main window of the application. */
    TkWindow *winPtr,		/* Toplevel to work with */
    Tcl_Interp *interp,		/* Current interpreter. */
    int objc,			/* Number of arguments. */
    Tcl_Obj *const objv[])	/* Argument objects. */
{
    register WmInfo *wmPtr = winPtr->wmInfoPtr;
    int x, y;

    if ((objc != 3) && (objc != 5)) {
	Tcl_WrongNumArgs(interp, 2, objv, "window ?x y?");
	return TCL_ERROR;
    }
    if (objc == 3) {
	if (wmPtr->hints.flags & IconPositionHint) {
	    Tcl_SetObjResult(interp, Tcl_ObjPrintf("%d %d",
		    wmPtr->hints.icon_x, wmPtr->hints.icon_y));
	}
	return TCL_OK;
    }
    if (*Tcl_GetString(objv[3]) == '\0') {
	wmPtr->hints.flags &= ~IconPositionHint;
    } else {
	if ((Tcl_GetIntFromObj(interp, objv[3], &x) != TCL_OK)
		|| (Tcl_GetIntFromObj(interp, objv[4], &y) != TCL_OK)) {
	    return TCL_ERROR;
	}
	wmPtr->hints.icon_x = x;
	wmPtr->hints.icon_y = y;
	wmPtr->hints.flags |= IconPositionHint;
    }
    return TCL_OK;
}

/*
 *----------------------------------------------------------------------
 *
 * WmIconwindowCmd --
 *
 *	This function is invoked to process the "wm iconwindow" Tcl command.
 *	See the user documentation for details on what it does.
 *
 * Results:
 *	A standard Tcl result.
 *
 * Side effects:
 *	See the user documentation.
 *
 *----------------------------------------------------------------------
 */

static int
WmIconwindowCmd(
    Tk_Window tkwin,		/* Main window of the application. */
    TkWindow *winPtr,		/* Toplevel to work with */
    Tcl_Interp *interp,		/* Current interpreter. */
    int objc,			/* Number of arguments. */
    Tcl_Obj *const objv[])	/* Argument objects. */
{
    register WmInfo *wmPtr = winPtr->wmInfoPtr;
    Tk_Window tkwin2;
    WmInfo *wmPtr2;
    XSetWindowAttributes atts;

    if ((objc != 3) && (objc != 4)) {
	Tcl_WrongNumArgs(interp, 2, objv, "window ?pathName?");
	return TCL_ERROR;
    }
    if (objc == 3) {
	if (wmPtr->icon != NULL) {
	    Tcl_SetResult(interp, Tk_PathName(wmPtr->icon), TCL_STATIC);
	}
	return TCL_OK;
    }
    if (*Tcl_GetString(objv[3]) == '\0') {
	wmPtr->hints.flags &= ~IconWindowHint;
	if (wmPtr->icon != NULL) {
	    /*
	     * Let the window use button events again, then remove it as icon
	     * window.
	     */

	    atts.event_mask = Tk_Attributes(wmPtr->icon)->event_mask
		    | ButtonPressMask;
	    Tk_ChangeWindowAttributes(wmPtr->icon, CWEventMask, &atts);
	    wmPtr2 = ((TkWindow *) wmPtr->icon)->wmInfoPtr;
	    wmPtr2->iconFor = NULL;
	    wmPtr2->hints.initial_state = WithdrawnState;
	}
	wmPtr->icon = NULL;
    } else {
	if (TkGetWindowFromObj(interp, tkwin, objv[3], &tkwin2) != TCL_OK) {
	    return TCL_ERROR;
	}
	if (!Tk_IsTopLevel(tkwin2)) {
	    Tcl_AppendResult(interp, "can't use ", Tcl_GetString(objv[3]),
		    " as icon window: not at top level", NULL);
	    return TCL_ERROR;
	}
	wmPtr2 = ((TkWindow *) tkwin2)->wmInfoPtr;
	if (wmPtr2->iconFor != NULL) {
	    Tcl_AppendResult(interp, Tcl_GetString(objv[3]),
		    " is already an icon for ", Tk_PathName(wmPtr2->iconFor),
		    NULL);
	    return TCL_ERROR;
	}
	if (wmPtr->icon != NULL) {
	    WmInfo *wmPtr3 = ((TkWindow *) wmPtr->icon)->wmInfoPtr;
	    wmPtr3->iconFor = NULL;

	    /*
	     * Let the window use button events again.
	     */

	    atts.event_mask = Tk_Attributes(wmPtr->icon)->event_mask
		    | ButtonPressMask;
	    Tk_ChangeWindowAttributes(wmPtr->icon, CWEventMask, &atts);
	}

	/*
	 * Disable button events in the icon window: some window managers
	 * (like olvwm) want to get the events themselves, but X only allows
	 * one application at a time to receive button events for a window.
	 */

	atts.event_mask = Tk_Attributes(tkwin2)->event_mask
		& ~ButtonPressMask;
	Tk_ChangeWindowAttributes(tkwin2, CWEventMask, &atts);
	Tk_MakeWindowExist(tkwin2);
	wmPtr->hints.icon_window = Tk_WindowId(tkwin2);
	wmPtr->hints.flags |= IconWindowHint;
	wmPtr->icon = tkwin2;
	wmPtr2->iconFor = (Tk_Window) winPtr;
	if (!(wmPtr2->flags & WM_NEVER_MAPPED)) {
	    wmPtr2->flags |= WM_WITHDRAWN;
	    TkpWmSetState(((TkWindow *) tkwin2), WithdrawnState);
	}
    }
    return TCL_OK;
}

/*
 *----------------------------------------------------------------------
 *
 * WmManageCmd --
 *
 *	This procedure is invoked to process the "wm manage" Tcl command.
 *	See the user documentation for details on what it does.
 *
 * Results:
 *	A standard Tcl result.
 *
 * Side effects:
 *	See the user documentation.
 *
 *----------------------------------------------------------------------
 */

static int
WmManageCmd(
    Tk_Window tkwin,		/* Main window of the application. */
    TkWindow *winPtr,		/* Toplevel or Frame to work with */
    Tcl_Interp *interp,		/* Current interpreter. */
    int objc,			/* Number of arguments. */
    Tcl_Obj *const objv[])	/* Argument objects. */
{
    register Tk_Window frameWin = (Tk_Window) winPtr;
    register WmInfo *wmPtr = winPtr->wmInfoPtr;

    if (!Tk_IsTopLevel(frameWin)) {
	if (!Tk_IsManageable(frameWin)) {
	    Tcl_AppendResult(interp, "window \"",
		Tk_PathName(frameWin), "\" is not manageable: must be "
		"a frame, labelframe or toplevel", NULL);
	    return TCL_ERROR;
	}
	TkFocusSplit(winPtr);
	Tk_UnmapWindow(frameWin);
	winPtr->flags |= TK_TOP_HIERARCHY|TK_TOP_LEVEL|TK_HAS_WRAPPER|TK_WIN_MANAGED;
	RemapWindows(winPtr, NULL);
	if (wmPtr == NULL) {
	    TkWmNewWindow(winPtr);
	}
	wmPtr = winPtr->wmInfoPtr;
	winPtr->flags &= ~TK_MAPPED;
	/* flags (above) must be set before calling */
	/* TkMapTopFrame (below) */
	TkMapTopFrame (frameWin);
    } else if (Tk_IsTopLevel(frameWin)) {
	/* Already managed by wm - ignore it */
    }
    return TCL_OK;
}

/*
 *----------------------------------------------------------------------
 *
 * WmMaxsizeCmd --
 *
 *	This function is invoked to process the "wm maxsize" Tcl command. See
 *	the user documentation for details on what it does.
 *
 * Results:
 *	A standard Tcl result.
 *
 * Side effects:
 *	See the user documentation.
 *
 *----------------------------------------------------------------------
 */

static int
WmMaxsizeCmd(
    Tk_Window tkwin,		/* Main window of the application. */
    TkWindow *winPtr,		/* Toplevel to work with */
    Tcl_Interp *interp,		/* Current interpreter. */
    int objc,			/* Number of arguments. */
    Tcl_Obj *const objv[])	/* Argument objects. */
{
    register WmInfo *wmPtr = winPtr->wmInfoPtr;
    int width, height;

    if ((objc != 3) && (objc != 5)) {
	Tcl_WrongNumArgs(interp, 2, objv, "window ?width height?");
	return TCL_ERROR;
    }
    if (objc == 3) {
	GetMaxSize(wmPtr, &width, &height);
	Tcl_SetObjResult(interp, Tcl_ObjPrintf("%d %d", width, height));
	return TCL_OK;
    }
    if ((Tcl_GetIntFromObj(interp, objv[3], &width) != TCL_OK)
	    || (Tcl_GetIntFromObj(interp, objv[4], &height) != TCL_OK)) {
	return TCL_ERROR;
    }
    wmPtr->maxWidth = width;
    wmPtr->maxHeight = height;
    WmUpdateGeom(wmPtr, winPtr);
    return TCL_OK;
}

/*
 *----------------------------------------------------------------------
 *
 * WmMinsizeCmd --
 *
 *	This function is invoked to process the "wm minsize" Tcl command. See
 *	the user documentation for details on what it does.
 *
 * Results:
 *	A standard Tcl result.
 *
 * Side effects:
 *	See the user documentation.
 *
 *----------------------------------------------------------------------
 */

static int
WmMinsizeCmd(
    Tk_Window tkwin,		/* Main window of the application. */
    TkWindow *winPtr,		/* Toplevel to work with */
    Tcl_Interp *interp,		/* Current interpreter. */
    int objc,			/* Number of arguments. */
    Tcl_Obj *const objv[])	/* Argument objects. */
{
    register WmInfo *wmPtr = winPtr->wmInfoPtr;
    int width, height;

    if ((objc != 3) && (objc != 5)) {
	Tcl_WrongNumArgs(interp, 2, objv, "window ?width height?");
	return TCL_ERROR;
    }
    if (objc == 3) {
	GetMinSize(wmPtr, &width, &height);
	Tcl_SetObjResult(interp, Tcl_ObjPrintf("%d %d", width, height));
	return TCL_OK;
    }
    if ((Tcl_GetIntFromObj(interp, objv[3], &width) != TCL_OK)
	    || (Tcl_GetIntFromObj(interp, objv[4], &height) != TCL_OK)) {
	return TCL_ERROR;
    }
    wmPtr->minWidth = width;
    wmPtr->minHeight = height;
    WmUpdateGeom(wmPtr, winPtr);
    return TCL_OK;
}

/*
 *----------------------------------------------------------------------
 *
 * WmOverrideredirectCmd --
 *
 *	This function is invoked to process the "wm overrideredirect" Tcl
 *	command. See the user documentation for details on what it does.
 *
 * Results:
 *	A standard Tcl result.
 *
 * Side effects:
 *	See the user documentation.
 *
 *----------------------------------------------------------------------
 */

static int
WmOverrideredirectCmd(
    Tk_Window tkwin,		/* Main window of the application. */
    TkWindow *winPtr,		/* Toplevel to work with */
    Tcl_Interp *interp,		/* Current interpreter. */
    int objc,			/* Number of arguments. */
    Tcl_Obj *const objv[])	/* Argument objects. */
{
    register WmInfo *wmPtr = winPtr->wmInfoPtr;
    int boolean, curValue;
    XSetWindowAttributes atts;

    if ((objc != 3) && (objc != 4)) {
	Tcl_WrongNumArgs(interp, 2, objv, "window ?boolean?");
	return TCL_ERROR;
    }
    if (winPtr->flags & TK_EMBEDDED) {
	curValue = SendMessage(wmPtr->wrapper, TK_OVERRIDEREDIRECT, -1, -1)-1;
	if (curValue < 0) {
	    Tcl_AppendResult(interp,
		    "Container does not support overrideredirect", NULL);
	    return TCL_ERROR;
	}
    } else {
	curValue = Tk_Attributes((Tk_Window) winPtr)->override_redirect;
    }
    if (objc == 3) {
	Tcl_SetObjResult(interp, Tcl_NewBooleanObj(curValue));
	return TCL_OK;
    }
    if (Tcl_GetBooleanFromObj(interp, objv[3], &boolean) != TCL_OK) {
	return TCL_ERROR;
    }
    if (curValue != boolean) {
	if (winPtr->flags & TK_EMBEDDED) {
	    SendMessage(wmPtr->wrapper, TK_OVERRIDEREDIRECT, boolean, 0);
	} else {
	    /*
	     * Only do this if we are really changing value, because it causes
	     * some funky stuff to occur.
	     */

	    atts.override_redirect = (boolean) ? True : False;
	    Tk_ChangeWindowAttributes((Tk_Window) winPtr, CWOverrideRedirect,
		    &atts);
	    if (!(wmPtr->flags & (WM_NEVER_MAPPED))
		    && !(winPtr->flags & TK_EMBEDDED)) {
		UpdateWrapper(winPtr);
	    }
	}
    }
    return TCL_OK;
}

/*
 *----------------------------------------------------------------------
 *
 * WmPositionfromCmd --
 *
 *	This function is invoked to process the "wm positionfrom" Tcl command.
 *	See the user documentation for details on what it does.
 *
 * Results:
 *	A standard Tcl result.
 *
 * Side effects:
 *	See the user documentation.
 *
 *----------------------------------------------------------------------
 */

static int
WmPositionfromCmd(
    Tk_Window tkwin,		/* Main window of the application. */
    TkWindow *winPtr,		/* Toplevel to work with */
    Tcl_Interp *interp,		/* Current interpreter. */
    int objc,			/* Number of arguments. */
    Tcl_Obj *const objv[])	/* Argument objects. */
{
    register WmInfo *wmPtr = winPtr->wmInfoPtr;
    static const char *const optionStrings[] = {
	"program", "user", NULL
    };
    enum options {
	OPT_PROGRAM, OPT_USER
    };
    int index;

    if ((objc != 3) && (objc != 4)) {
	Tcl_WrongNumArgs(interp, 2, objv, "window ?user/program?");
	return TCL_ERROR;
    }
    if (objc == 3) {
	if (wmPtr->sizeHintsFlags & USPosition) {
	    Tcl_SetResult(interp, "user", TCL_STATIC);
	} else if (wmPtr->sizeHintsFlags & PPosition) {
	    Tcl_SetResult(interp, "program", TCL_STATIC);
	}
	return TCL_OK;
    }
    if (*Tcl_GetString(objv[3]) == '\0') {
	wmPtr->sizeHintsFlags &= ~(USPosition|PPosition);
    } else {
	if (Tcl_GetIndexFromObj(interp, objv[3], optionStrings, "argument", 0,
		&index) != TCL_OK) {
	    return TCL_ERROR;
	}
	if (index == OPT_USER) {
	    wmPtr->sizeHintsFlags &= ~PPosition;
	    wmPtr->sizeHintsFlags |= USPosition;
	} else {
	    wmPtr->sizeHintsFlags &= ~USPosition;
	    wmPtr->sizeHintsFlags |= PPosition;
	}
    }
    WmUpdateGeom(wmPtr, winPtr);
    return TCL_OK;
}

/*
 *----------------------------------------------------------------------
 *
 * WmProtocolCmd --
 *
 *	This function is invoked to process the "wm protocol" Tcl command.
 *	See the user documentation for details on what it does.
 *
 * Results:
 *	A standard Tcl result.
 *
 * Side effects:
 *	See the user documentation.
 *
 *----------------------------------------------------------------------
 */

static int
WmProtocolCmd(
    Tk_Window tkwin,		/* Main window of the application. */
    TkWindow *winPtr,		/* Toplevel to work with */
    Tcl_Interp *interp,		/* Current interpreter. */
    int objc,			/* Number of arguments. */
    Tcl_Obj *const objv[])	/* Argument objects. */
{
    register WmInfo *wmPtr = winPtr->wmInfoPtr;
    register ProtocolHandler *protPtr, *prevPtr;
    Atom protocol;
    const char *cmd;
    int cmdLength;

    if ((objc < 3) || (objc > 5)) {
	Tcl_WrongNumArgs(interp, 2, objv, "window ?name? ?command?");
	return TCL_ERROR;
    }
    if (objc == 3) {
	/*
	 * Return a list of all defined protocols for the window.
	 */

	for (protPtr = wmPtr->protPtr; protPtr != NULL;
		protPtr = protPtr->nextPtr) {
	    Tcl_AppendElement(interp,
		    Tk_GetAtomName((Tk_Window) winPtr, protPtr->protocol));
	}
	return TCL_OK;
    }
    protocol = Tk_InternAtom((Tk_Window) winPtr, Tcl_GetString(objv[3]));
    if (objc == 4) {
	/*
	 * Return the command to handle a given protocol.
	 */

	for (protPtr = wmPtr->protPtr; protPtr != NULL;
		protPtr = protPtr->nextPtr) {
	    if (protPtr->protocol == protocol) {
		Tcl_SetResult(interp, protPtr->command, TCL_STATIC);
		return TCL_OK;
	    }
	}
	return TCL_OK;
    }

    /*
     * Delete any current protocol handler, then create a new one with the
     * specified command, unless the command is empty.
     */

    for (protPtr = wmPtr->protPtr, prevPtr = NULL; protPtr != NULL;
	    prevPtr = protPtr, protPtr = protPtr->nextPtr) {
	if (protPtr->protocol == protocol) {
	    if (prevPtr == NULL) {
		wmPtr->protPtr = protPtr->nextPtr;
	    } else {
		prevPtr->nextPtr = protPtr->nextPtr;
	    }
	    Tcl_EventuallyFree(protPtr, TCL_DYNAMIC);
	    break;
	}
    }
    cmd = Tcl_GetStringFromObj(objv[4], &cmdLength);
    if (cmdLength > 0) {
	protPtr = ckalloc(HANDLER_SIZE(cmdLength));
	protPtr->protocol = protocol;
	protPtr->nextPtr = wmPtr->protPtr;
	wmPtr->protPtr = protPtr;
	protPtr->interp = interp;
	memcpy(protPtr->command, cmd, cmdLength + 1);
    }
    return TCL_OK;
}

/*
 *----------------------------------------------------------------------
 *
 * WmResizableCmd --
 *
 *	This function is invoked to process the "wm resizable" Tcl command.
 *	See the user documentation for details on what it does.
 *
 * Results:
 *	A standard Tcl result.
 *
 * Side effects:
 *	See the user documentation.
 *
 *----------------------------------------------------------------------
 */

static int
WmResizableCmd(
    Tk_Window tkwin,		/* Main window of the application. */
    TkWindow *winPtr,		/* Toplevel to work with */
    Tcl_Interp *interp,		/* Current interpreter. */
    int objc,			/* Number of arguments. */
    Tcl_Obj *const objv[])	/* Argument objects. */
{
    register WmInfo *wmPtr = winPtr->wmInfoPtr;
    int width, height;

    if ((objc != 3) && (objc != 5)) {
	Tcl_WrongNumArgs(interp, 2, objv, "window ?width height?");
	return TCL_ERROR;
    }
    if (objc == 3) {
	Tcl_SetObjResult(interp, Tcl_ObjPrintf("%d %d",
		(wmPtr->flags & WM_WIDTH_NOT_RESIZABLE) ? 0 : 1,
		(wmPtr->flags & WM_HEIGHT_NOT_RESIZABLE) ? 0 : 1));
	return TCL_OK;
    }
    if ((Tcl_GetBooleanFromObj(interp, objv[3], &width) != TCL_OK)
	    || (Tcl_GetBooleanFromObj(interp, objv[4], &height) != TCL_OK)) {
	return TCL_ERROR;
    }
    if (width) {
	wmPtr->flags &= ~WM_WIDTH_NOT_RESIZABLE;
    } else {
	wmPtr->flags |= WM_WIDTH_NOT_RESIZABLE;
    }
    if (height) {
	wmPtr->flags &= ~WM_HEIGHT_NOT_RESIZABLE;
    } else {
	wmPtr->flags |= WM_HEIGHT_NOT_RESIZABLE;
    }
    if (!((wmPtr->flags & WM_NEVER_MAPPED)
	    && !(winPtr->flags & TK_EMBEDDED))) {
	UpdateWrapper(winPtr);
    }
    WmUpdateGeom(wmPtr, winPtr);
    return TCL_OK;
}

/*
 *----------------------------------------------------------------------
 *
 * WmSizefromCmd --
 *
 *	This function is invoked to process the "wm sizefrom" Tcl command.
 *	See the user documentation for details on what it does.
 *
 * Results:
 *	A standard Tcl result.
 *
 * Side effects:
 *	See the user documentation.
 *
 *----------------------------------------------------------------------
 */

static int
WmSizefromCmd(
    Tk_Window tkwin,		/* Main window of the application. */
    TkWindow *winPtr,		/* Toplevel to work with */
    Tcl_Interp *interp,		/* Current interpreter. */
    int objc,			/* Number of arguments. */
    Tcl_Obj *const objv[])	/* Argument objects. */
{
    register WmInfo *wmPtr = winPtr->wmInfoPtr;
    static const char *const optionStrings[] = {
	"program", "user", NULL
    };
    enum options {
	OPT_PROGRAM, OPT_USER
    };
    int index;

    if ((objc != 3) && (objc != 4)) {
	Tcl_WrongNumArgs(interp, 2, objv, "window ?user|program?");
	return TCL_ERROR;
    }
    if (objc == 3) {
	if (wmPtr->sizeHintsFlags & USSize) {
	    Tcl_SetResult(interp, "user", TCL_STATIC);
	} else if (wmPtr->sizeHintsFlags & PSize) {
	    Tcl_SetResult(interp, "program", TCL_STATIC);
	}
	return TCL_OK;
    }

    if (*Tcl_GetString(objv[3]) == '\0') {
	wmPtr->sizeHintsFlags &= ~(USSize|PSize);
    } else {
	if (Tcl_GetIndexFromObj(interp, objv[3], optionStrings, "argument", 0,
		&index) != TCL_OK) {
	    return TCL_ERROR;
	}
	if (index == OPT_USER) {
	    wmPtr->sizeHintsFlags &= ~PSize;
	    wmPtr->sizeHintsFlags |= USSize;
	} else { /* OPT_PROGRAM */
	    wmPtr->sizeHintsFlags &= ~USSize;
	    wmPtr->sizeHintsFlags |= PSize;
	}
    }
    WmUpdateGeom(wmPtr, winPtr);
    return TCL_OK;
}

/*
 *----------------------------------------------------------------------
 *
 * WmStackorderCmd --
 *
 *	This function is invoked to process the "wm stackorder" Tcl command.
 *	See the user documentation for details on what it does.
 *
 * Results:
 *	A standard Tcl result.
 *
 * Side effects:
 *	See the user documentation.
 *
 *----------------------------------------------------------------------
 */

static int
WmStackorderCmd(
    Tk_Window tkwin,		/* Main window of the application. */
    TkWindow *winPtr,		/* Toplevel to work with */
    Tcl_Interp *interp,		/* Current interpreter. */
    int objc,			/* Number of arguments. */
    Tcl_Obj *const objv[])	/* Argument objects. */
{
    TkWindow **windows, **window_ptr;
    static const char *const optionStrings[] = {
	"isabove", "isbelow", NULL
    };
    enum options {
	OPT_ISABOVE, OPT_ISBELOW
    };
    int index;

    if ((objc != 3) && (objc != 5)) {
	Tcl_WrongNumArgs(interp, 2, objv, "window ?isabove|isbelow window?");
	return TCL_ERROR;
    }

    if (objc == 3) {
	windows = TkWmStackorderToplevel(winPtr);
	if (windows == NULL) {
	    Tcl_Panic("TkWmStackorderToplevel failed");
	}
	for (window_ptr = windows; *window_ptr ; window_ptr++) {
	    Tcl_AppendElement(interp, (*window_ptr)->pathName);
	}
	ckfree(windows);
	return TCL_OK;
    } else {
	TkWindow *winPtr2, **winPtr2Ptr = &winPtr2;
	int index1=-1, index2=-1, result;

	if (TkGetWindowFromObj(interp, tkwin, objv[4],
		(Tk_Window *) winPtr2Ptr) != TCL_OK) {
	    return TCL_ERROR;
	}

	if (!Tk_IsTopLevel(winPtr2)) {
	    Tcl_AppendResult(interp, "window \"", winPtr2->pathName,
		    "\" isn't a top-level window", NULL);
	    return TCL_ERROR;
	}

	if (!Tk_IsMapped(winPtr)) {
	    Tcl_AppendResult(interp, "window \"", winPtr->pathName,
		    "\" isn't mapped", NULL);
	    return TCL_ERROR;
	}

	if (!Tk_IsMapped(winPtr2)) {
	    Tcl_AppendResult(interp, "window \"", winPtr2->pathName,
		    "\" isn't mapped", NULL);
	    return TCL_ERROR;
	}

	/*
	 * Lookup stacking order of all toplevels that are children of "." and
	 * find the position of winPtr and winPtr2 in the stacking order.
	 */

	windows = TkWmStackorderToplevel(winPtr->mainPtr->winPtr);
	if (windows == NULL) {
	    Tcl_AppendResult(interp, "TkWmStackorderToplevel failed", NULL);
	    return TCL_ERROR;
	}

	for (window_ptr = windows; *window_ptr ; window_ptr++) {
	    if (*window_ptr == winPtr) {
		index1 = (window_ptr - windows);
	    }
	    if (*window_ptr == winPtr2) {
		index2 = (window_ptr - windows);
	    }
	}
	if (index1 == -1) {
	    Tcl_Panic("winPtr window not found");
	}
	if (index2 == -1) {
	    Tcl_Panic("winPtr2 window not found");
	}

	ckfree(windows);

	if (Tcl_GetIndexFromObj(interp, objv[3], optionStrings, "argument", 0,
		&index) != TCL_OK) {
	    return TCL_ERROR;
	}
	if (index == OPT_ISABOVE) {
	    result = index1 > index2;
	} else { /* OPT_ISBELOW */
	    result = index1 < index2;
	}
	Tcl_SetObjResult(interp, Tcl_NewBooleanObj(result));
	return TCL_OK;
    }
}

/*
 *----------------------------------------------------------------------
 *
 * WmStateCmd --
 *
 *	This function is invoked to process the "wm state" Tcl command. See
 *	the user documentation for details on what it does.
 *
 * Results:
 *	A standard Tcl result.
 *
 * Side effects:
 *	See the user documentation.
 *
 *----------------------------------------------------------------------
 */

static int
WmStateCmd(
    Tk_Window tkwin,		/* Main window of the application. */
    TkWindow *winPtr,		/* Toplevel to work with */
    Tcl_Interp *interp,		/* Current interpreter. */
    int objc,			/* Number of arguments. */
    Tcl_Obj *const objv[])	/* Argument objects. */
{
    register WmInfo *wmPtr = winPtr->wmInfoPtr;
    static const char *const optionStrings[] = {
	"normal", "iconic", "withdrawn", "zoomed", NULL
    };
    enum options {
	OPT_NORMAL, OPT_ICONIC, OPT_WITHDRAWN, OPT_ZOOMED
    };
    int index;

    if ((objc < 3) || (objc > 4)) {
	Tcl_WrongNumArgs(interp, 2, objv, "window ?state?");
	return TCL_ERROR;
    }
    if (objc == 4) {
	if (wmPtr->iconFor != NULL) {
	    Tcl_AppendResult(interp, "can't change state of ",
		    Tcl_GetString(objv[2]), ": it is an icon for ",
		    Tk_PathName(wmPtr->iconFor), NULL);
	    return TCL_ERROR;
	}
	if (Tcl_GetIndexFromObj(interp, objv[3], optionStrings, "argument", 0,
		&index) != TCL_OK) {
	    return TCL_ERROR;
	}

	if (Tcl_GetIndexFromObj(interp, objv[3], optionStrings, "argument", 0,
		&index) != TCL_OK) {
	    return TCL_ERROR;
	}

	if (winPtr->flags & TK_EMBEDDED) {
	    int state = 0;

	    switch (index) {
	    case OPT_NORMAL:
		state = NormalState;
		break;
	    case OPT_ICONIC:
		state = IconicState;
		break;
	    case OPT_WITHDRAWN:
		state = WithdrawnState;
		break;
	    case OPT_ZOOMED:
		state = ZoomState;
		break;
	    default:
		Tcl_Panic("unexpected index");
	    }

	    if (state+1 != SendMessage(wmPtr->wrapper, TK_STATE, state, 0)) {
		Tcl_AppendResult(interp, "can't change state of ",
			winPtr->pathName,
			": the container does not support the request", NULL);
		return TCL_ERROR;
	    }
	    return TCL_OK;
	}

	if (index == OPT_NORMAL) {
	    wmPtr->flags &= ~WM_WITHDRAWN;
	    TkpWmSetState(winPtr, NormalState);

	    /*
	     * This varies from 'wm deiconify' because it does not force the
	     * window to be raised and receive focus.
	     */
	} else if (index == OPT_ICONIC) {
	    if (Tk_Attributes((Tk_Window) winPtr)->override_redirect) {
		Tcl_AppendResult(interp, "can't iconify \"", winPtr->pathName,
			"\": override-redirect flag is set", NULL);
		return TCL_ERROR;
	    }
	    if (wmPtr->masterPtr != NULL) {
		Tcl_AppendResult(interp, "can't iconify \"",
			winPtr->pathName, "\": it is a transient", NULL);
		return TCL_ERROR;
	    }
	    TkpWmSetState(winPtr, IconicState);
	} else if (index == OPT_WITHDRAWN) {
	    wmPtr->flags |= WM_WITHDRAWN;
	    TkpWmSetState(winPtr, WithdrawnState);
	} else if (index == OPT_ZOOMED) {
	    TkpWmSetState(winPtr, ZoomState);
	} else {
	    Tcl_Panic("wm state not matched");
	}
    } else {
	if (wmPtr->iconFor != NULL) {
	    Tcl_SetResult(interp, "icon", TCL_STATIC);
	} else {
	    int state;

	    if (winPtr->flags & TK_EMBEDDED) {
		state = SendMessage(wmPtr->wrapper, TK_STATE, -1, -1)-1;
	    } else {
		state = wmPtr->hints.initial_state;
	    }
	    switch (state) {
	    case NormalState:
		Tcl_SetResult(interp, "normal", TCL_STATIC);
		break;
	    case IconicState:
		Tcl_SetResult(interp, "iconic", TCL_STATIC);
		break;
	    case WithdrawnState:
		Tcl_SetResult(interp, "withdrawn", TCL_STATIC);
		break;
	    case ZoomState:
		Tcl_SetResult(interp, "zoomed", TCL_STATIC);
		break;
	    }
	}
    }
    return TCL_OK;
}

/*
 *----------------------------------------------------------------------
 *
 * WmTitleCmd --
 *
 *	This function is invoked to process the "wm title" Tcl command. See
 *	the user documentation for details on what it does.
 *
 * Results:
 *	A standard Tcl result.
 *
 * Side effects:
 *	See the user documentation.
 *
 *----------------------------------------------------------------------
 */

static int
WmTitleCmd(
    Tk_Window tkwin,		/* Main window of the application. */
    TkWindow *winPtr,		/* Toplevel to work with */
    Tcl_Interp *interp,		/* Current interpreter. */
    int objc,			/* Number of arguments. */
    Tcl_Obj *const objv[])	/* Argument objects. */
{
    register WmInfo *wmPtr = winPtr->wmInfoPtr;
    const char *argv3;
    int length;
    HWND wrapper;

    if (objc > 4) {
	Tcl_WrongNumArgs(interp, 2, objv, "window ?newTitle?");
	return TCL_ERROR;
    }

    if (winPtr->flags & TK_EMBEDDED) {
	wrapper = (HWND) SendMessage(wmPtr->wrapper, TK_GETFRAMEWID, 0, 0);
    } else {
	wrapper = wmPtr->wrapper;
    }
    if (objc == 3) {
	if (wrapper) {
	    TCHAR buf[256];
	    Tcl_DString titleString;
	    int size = 256;

	    GetWindowText(wrapper, buf, size);
	    Tcl_WinTCharToUtf(buf, -1, &titleString);
	    Tcl_SetResult(interp, Tcl_DStringValue(&titleString), TCL_VOLATILE);
	    Tcl_DStringFree(&titleString);
	} else {
	    Tcl_SetResult(interp, (char *)
		    ((wmPtr->title != NULL) ? wmPtr->title : winPtr->nameUid),
		    TCL_STATIC);
	}
    } else {
	if (wmPtr->title != NULL) {
	    ckfree(wmPtr->title);
	}
	argv3 = Tcl_GetStringFromObj(objv[3], &length);
	wmPtr->title = ckalloc(length + 1);
	memcpy(wmPtr->title, argv3, (unsigned) length + 1);

	if (!(wmPtr->flags & WM_NEVER_MAPPED) && wmPtr->wrapper != NULL) {
	    Tcl_DString titleString;

	    Tcl_WinUtfToTChar(wmPtr->title, -1, &titleString);
	    SetWindowText(wrapper, (LPCTSTR) Tcl_DStringValue(&titleString));
	    Tcl_DStringFree(&titleString);
	}
    }
    return TCL_OK;
}

/*
 *----------------------------------------------------------------------
 *
 * WmTransientCmd --
 *
 *	This function is invoked to process the "wm transient" Tcl command.
 *	See the user documentation for details on what it does.
 *
 * Results:
 *	A standard Tcl result.
 *
 * Side effects:
 *	See the user documentation.
 *
 *----------------------------------------------------------------------
 */

static int
WmTransientCmd(
    Tk_Window tkwin,		/* Main window of the application. */
    TkWindow *winPtr,		/* Toplevel to work with */
    Tcl_Interp *interp,		/* Current interpreter. */
    int objc,			/* Number of arguments. */
    Tcl_Obj *const objv[])	/* Argument objects. */
{
    register WmInfo *wmPtr = winPtr->wmInfoPtr;
    TkWindow *masterPtr = wmPtr->masterPtr, **masterPtrPtr = &masterPtr;
    WmInfo *wmPtr2;

    if ((objc != 3) && (objc != 4)) {
	Tcl_WrongNumArgs(interp, 2, objv, "window ?master?");
	return TCL_ERROR;
    }
    if (objc == 3) {
	if (masterPtr != NULL) {
	    Tcl_SetResult(interp, Tk_PathName(masterPtr), TCL_STATIC);
	}
	return TCL_OK;
    }
    if (Tcl_GetString(objv[3])[0] == '\0') {
	if (masterPtr != NULL) {
	    /*
	     * If we had a master, tell them that we aren't tied to them
	     * anymore.
	     */

	    masterPtr->wmInfoPtr->numTransients--;
	    Tk_DeleteEventHandler((Tk_Window) masterPtr,
		    VisibilityChangeMask|StructureNotifyMask,
		    WmWaitVisibilityOrMapProc, winPtr);
	}

	wmPtr->masterPtr = NULL;
    } else {
	if (TkGetWindowFromObj(interp, tkwin, objv[3],
		(Tk_Window *) masterPtrPtr) != TCL_OK) {
	    return TCL_ERROR;
	}
	while (!Tk_TopWinHierarchy(masterPtr)) {
	    /*
	     * Ensure that the master window is actually a Tk toplevel.
	     */

	    masterPtr = masterPtr->parentPtr;
	}
	Tk_MakeWindowExist((Tk_Window) masterPtr);

	if (wmPtr->iconFor != NULL) {
	    Tcl_AppendResult(interp, "can't make \"", Tcl_GetString(objv[2]),
		    "\" a transient: it is an icon for ",
		    Tk_PathName(wmPtr->iconFor), NULL);
	    return TCL_ERROR;
	}

	wmPtr2 = masterPtr->wmInfoPtr;

	if (wmPtr2->iconFor != NULL) {
	    Tcl_AppendResult(interp, "can't make \"", Tcl_GetString(objv[3]),
		    "\" a master: it is an icon for ",
		    Tk_PathName(wmPtr2->iconFor), NULL);
	    return TCL_ERROR;
	}

	if (masterPtr == winPtr) {
	    Tcl_AppendResult(interp, "can't make \"", Tk_PathName(winPtr),
		    "\" its own master", NULL);
	    return TCL_ERROR;
	} else if (masterPtr != wmPtr->masterPtr) {
	    /*
	     * Remove old master map/unmap binding before setting the new
	     * master. The event handler will ensure that transient states
	     * reflect the state of the master.
	     */

	    if (wmPtr->masterPtr != NULL) {
		wmPtr->masterPtr->wmInfoPtr->numTransients--;
		Tk_DeleteEventHandler((Tk_Window) wmPtr->masterPtr,
			VisibilityChangeMask|StructureNotifyMask,
			WmWaitVisibilityOrMapProc, winPtr);
	    }

	    masterPtr->wmInfoPtr->numTransients++;
	    Tk_CreateEventHandler((Tk_Window) masterPtr,
		    VisibilityChangeMask|StructureNotifyMask,
		    WmWaitVisibilityOrMapProc, winPtr);

	    wmPtr->masterPtr = masterPtr;
	}
    }
    if (!((wmPtr->flags & WM_NEVER_MAPPED)
	    && !(winPtr->flags & TK_EMBEDDED))) {
	if (wmPtr->masterPtr != NULL
		&& !Tk_IsMapped(wmPtr->masterPtr)) {
	    TkpWmSetState(winPtr, WithdrawnState);
	} else {
	    UpdateWrapper(winPtr);
	}
    }
    return TCL_OK;
}

/*
 *----------------------------------------------------------------------
 *
 * WmWithdrawCmd --
 *
 *	This function is invoked to process the "wm withdraw" Tcl command.
 *	See the user documentation for details on what it does.
 *
 * Results:
 *	A standard Tcl result.
 *
 * Side effects:
 *	See the user documentation.
 *
 *----------------------------------------------------------------------
 */

static int
WmWithdrawCmd(
    Tk_Window tkwin,		/* Main window of the application. */
    TkWindow *winPtr,		/* Toplevel to work with */
    Tcl_Interp *interp,		/* Current interpreter. */
    int objc,			/* Number of arguments. */
    Tcl_Obj *const objv[])	/* Argument objects. */
{
    register WmInfo *wmPtr = winPtr->wmInfoPtr;

    if (objc != 3) {
	Tcl_WrongNumArgs(interp, 2, objv, "window");
	return TCL_ERROR;
    }
    if (wmPtr->iconFor != NULL) {
	Tcl_AppendResult(interp, "can't withdraw ", Tcl_GetString(objv[2]),
		": it is an icon for ", Tk_PathName(wmPtr->iconFor), NULL);
	return TCL_ERROR;
    }

    if (winPtr->flags & TK_EMBEDDED) {
	if (SendMessage(wmPtr->wrapper, TK_WITHDRAW, 0, 0) < 0) {
	    Tcl_AppendResult(interp, "can't withdraw", Tcl_GetString(objv[2]),
		    ": the container does not support the request", NULL);
	    return TCL_ERROR;
	}
    } else {
	wmPtr->flags |= WM_WITHDRAWN;
	TkpWmSetState(winPtr, WithdrawnState);
    }
    return TCL_OK;
}

/*
 * Invoked by those wm subcommands that affect geometry. Schedules a geometry
 * update.
 */

static void
WmUpdateGeom(
    WmInfo *wmPtr,
    TkWindow *winPtr)
{
    if (!(wmPtr->flags & (WM_UPDATE_PENDING|WM_NEVER_MAPPED))) {
	Tcl_DoWhenIdle(UpdateGeometryInfo, winPtr);
	wmPtr->flags |= WM_UPDATE_PENDING;
    }
}

	/*ARGSUSED*/
static void
WmWaitVisibilityOrMapProc(
    ClientData clientData,	/* Pointer to window. */
    XEvent *eventPtr)		/* Information about event. */
{
    TkWindow *winPtr = clientData;
    TkWindow *masterPtr = winPtr->wmInfoPtr->masterPtr;

    if (masterPtr == NULL)
	return;

    if (eventPtr->type == MapNotify) {
	if (!(winPtr->wmInfoPtr->flags & WM_WITHDRAWN)) {
	    TkpWmSetState(winPtr, NormalState);
	}
    } else if (eventPtr->type == UnmapNotify) {
	TkpWmSetState(winPtr, WithdrawnState);
    }

    if (eventPtr->type == VisibilityNotify) {
	int state = masterPtr->wmInfoPtr->hints.initial_state;

	if ((state == NormalState) || (state == ZoomState)) {
	    state = winPtr->wmInfoPtr->hints.initial_state;
	    if ((state == NormalState) || (state == ZoomState)) {
		UpdateWrapper(winPtr);
	    }
	}
    }
}

/*
 *----------------------------------------------------------------------
 *
 * Tk_SetGrid --
 *
 *	This function is invoked by a widget when it wishes to set a grid
 *	coordinate system that controls the size of a top-level window. It
 *	provides a C interface equivalent to the "wm grid" command and is
 *	usually asscoiated with the -setgrid option.
 *
 * Results:
 *	None.
 *
 * Side effects:
 *	Grid-related information will be passed to the window manager, so that
 *	the top-level window associated with tkwin will resize on even grid
 *	units. If some other window already controls gridding for the
 *	top-level window then this function call has no effect.
 *
 *----------------------------------------------------------------------
 */

void
Tk_SetGrid(
    Tk_Window tkwin,		/* Token for window. New window mgr info will
				 * be posted for the top-level window
				 * associated with this window. */
    int reqWidth,		/* Width (in grid units) corresponding to the
				 * requested geometry for tkwin. */
    int reqHeight,		/* Height (in grid units) corresponding to the
				 * requested geometry for tkwin. */
    int widthInc, int heightInc)/* Pixel increments corresponding to a change
				 * of one grid unit. */
{
    TkWindow *winPtr = (TkWindow *) tkwin;
    register WmInfo *wmPtr;

    /*
     * Ensure widthInc and heightInc are greater than 0
     */

    if (widthInc <= 0) {
	widthInc = 1;
    }
    if (heightInc <= 0) {
	heightInc = 1;
    }

    /*
     * Find the top-level window for tkwin, plus the window manager
     * information.
     */

    while (!(winPtr->flags & TK_TOP_HIERARCHY)) {
	winPtr = winPtr->parentPtr;
    }
    wmPtr = winPtr->wmInfoPtr;
    if (wmPtr == NULL) {
	return;
    }

    if ((wmPtr->gridWin != NULL) && (wmPtr->gridWin != tkwin)) {
	return;
    }

    if ((wmPtr->reqGridWidth == reqWidth)
	    && (wmPtr->reqGridHeight == reqHeight)
	    && (wmPtr->widthInc == widthInc)
	    && (wmPtr->heightInc == heightInc)
	    && ((wmPtr->sizeHintsFlags & (PBaseSize|PResizeInc))
		    == (PBaseSize|PResizeInc))) {
	return;
    }

    /*
     * If gridding was previously off, then forget about any window size
     * requests made by the user or via "wm geometry": these are in pixel
     * units and there's no easy way to translate them to grid units since the
     * new requested size of the top-level window in pixels may not yet have
     * been registered yet (it may filter up the hierarchy in DoWhenIdle
     * handlers). However, if the window has never been mapped yet then just
     * leave the window size alone: assume that it is intended to be in grid
     * units but just happened to have been specified before this function was
     * called.
     */

    if ((wmPtr->gridWin == NULL) && !(wmPtr->flags & WM_NEVER_MAPPED)) {
	wmPtr->width = -1;
	wmPtr->height = -1;
    }

    /*
     * Set the new gridding information, and start the process of passing all
     * of this information to the window manager.
     */

    wmPtr->gridWin = tkwin;
    wmPtr->reqGridWidth = reqWidth;
    wmPtr->reqGridHeight = reqHeight;
    wmPtr->widthInc = widthInc;
    wmPtr->heightInc = heightInc;
    wmPtr->sizeHintsFlags |= PBaseSize|PResizeInc;
    if (!(wmPtr->flags & (WM_UPDATE_PENDING|WM_NEVER_MAPPED))) {
	Tcl_DoWhenIdle(UpdateGeometryInfo, winPtr);
	wmPtr->flags |= WM_UPDATE_PENDING;
    }
}

/*
 *----------------------------------------------------------------------
 *
 * Tk_UnsetGrid --
 *
 *	This function cancels the effect of a previous call to Tk_SetGrid.
 *
 * Results:
 *	None.
 *
 * Side effects:
 *	If tkwin currently controls gridding for its top-level window,
 *	gridding is cancelled for that top-level window; if some other window
 *	controls gridding then this function has no effect.
 *
 *----------------------------------------------------------------------
 */

void
Tk_UnsetGrid(
    Tk_Window tkwin)		/* Token for window that is currently
				 * controlling gridding. */
{
    TkWindow *winPtr = (TkWindow *) tkwin;
    register WmInfo *wmPtr;

    /*
     * Find the top-level window for tkwin, plus the window manager
     * information.
     */

    while (!(winPtr->flags & TK_TOP_HIERARCHY)) {
	winPtr = winPtr->parentPtr;
    }
    wmPtr = winPtr->wmInfoPtr;
    if (wmPtr == NULL) {
	return;
    }

    if (tkwin != wmPtr->gridWin) {
	return;
    }

    wmPtr->gridWin = NULL;
    wmPtr->sizeHintsFlags &= ~(PBaseSize|PResizeInc);
    if (wmPtr->width != -1) {
	wmPtr->width = winPtr->reqWidth + (wmPtr->width
		- wmPtr->reqGridWidth)*wmPtr->widthInc;
	wmPtr->height = winPtr->reqHeight + (wmPtr->height
		- wmPtr->reqGridHeight)*wmPtr->heightInc;
    }
    wmPtr->widthInc = 1;
    wmPtr->heightInc = 1;

    if (!(wmPtr->flags & (WM_UPDATE_PENDING|WM_NEVER_MAPPED))) {
	Tcl_DoWhenIdle(UpdateGeometryInfo, winPtr);
	wmPtr->flags |= WM_UPDATE_PENDING;
    }
}

/*
 *----------------------------------------------------------------------
 *
 * TopLevelEventProc --
 *
 *	This function is invoked when a top-level (or other externally-managed
 *	window) is restructured in any way.
 *
 * Results:
 *	None.
 *
 * Side effects:
 *	Tk's internal data structures for the window get modified to reflect
 *	the structural change.
 *
 *----------------------------------------------------------------------
 */

static void
TopLevelEventProc(
    ClientData clientData,	/* Window for which event occurred. */
    XEvent *eventPtr)		/* Event that just happened. */
{
    register TkWindow *winPtr = clientData;

    if (eventPtr->type == DestroyNotify) {
	Tk_ErrorHandler handler;

	if (!(winPtr->flags & TK_ALREADY_DEAD)) {
	    /*
	     * A top-level window was deleted externally (e.g., by the window
	     * manager). This is probably not a good thing, but cleanup as
	     * best we can. The error handler is needed because
	     * Tk_DestroyWindow will try to destroy the window, but of course
	     * it's already gone.
	     */

	    handler = Tk_CreateErrorHandler(winPtr->display, -1, -1, -1,
		    NULL, NULL);
	    Tk_DestroyWindow((Tk_Window) winPtr);
	    Tk_DeleteErrorHandler(handler);
	}
    }
}

/*
 *----------------------------------------------------------------------
 *
 * TopLevelReqProc --
 *
 *	This function is invoked by the geometry manager whenever the
 *	requested size for a top-level window is changed.
 *
 * Results:
 *	None.
 *
 * Side effects:
 *	Arrange for the window to be resized to satisfy the request (this
 *	happens as a when-idle action).
 *
 *----------------------------------------------------------------------
 */

	/* ARGSUSED */
static void
TopLevelReqProc(
    ClientData dummy,		/* Not used. */
    Tk_Window tkwin)		/* Information about window. */
{
    TkWindow *winPtr = (TkWindow *) tkwin;
    WmInfo *wmPtr;

    wmPtr = winPtr->wmInfoPtr;
    if (wmPtr) {
	if ((winPtr->flags & TK_EMBEDDED) && (wmPtr->wrapper != NULL)) {
	    SendMessage(wmPtr->wrapper, TK_GEOMETRYREQ, Tk_ReqWidth(tkwin),
		Tk_ReqHeight(tkwin));
	}
	if (!(wmPtr->flags & (WM_UPDATE_PENDING|WM_NEVER_MAPPED))) {
	    Tcl_DoWhenIdle(UpdateGeometryInfo, winPtr);
	    wmPtr->flags |= WM_UPDATE_PENDING;
	}
    }
}

/*
 *----------------------------------------------------------------------
 *
 * UpdateGeometryInfo --
 *
 *	This function is invoked when a top-level window is first mapped, and
 *	also as a when-idle function, to bring the geometry and/or position of
 *	a top-level window back into line with what has been requested by the
 *	user and/or widgets. This function doesn't return until the system has
 *	responded to the geometry change.
 *
 * Results:
 *	None.
 *
 * Side effects:
 *	The window's size and location may change, unless the WM prevents that
 *	from happening.
 *
 *----------------------------------------------------------------------
 */

static void
UpdateGeometryInfo(
    ClientData clientData)	/* Pointer to the window's record. */
{
    int x, y;			/* Position of border on desktop. */
    int width, height;		/* Size of client area. */
    int min, max;
    RECT rect;
    register TkWindow *winPtr = clientData;
    register WmInfo *wmPtr = winPtr->wmInfoPtr;

    wmPtr->flags &= ~WM_UPDATE_PENDING;

    /*
     * If the window is minimized or maximized, we should not update our
     * geometry since it will end up with the wrong values. ConfigureToplevel
     * will reschedule UpdateGeometryInfo when the state of the window
     * changes.
     */

    if (wmPtr->wrapper && (IsIconic(wmPtr->wrapper) ||
	    IsZoomed(wmPtr->wrapper) || (wmPtr->flags & WM_FULLSCREEN))) {
	return;
    }

    /*
     * Compute the border size for the current window style. This size will
     * include the resize handles, the title bar and the menubar. Note that
     * this size will not be correct if the menubar spans multiple lines. The
     * height will be off by a multiple of the menubar height. It really only
     * measures the minimum size of the border.
     */

    rect.left = rect.right = rect.top = rect.bottom = 0;
    AdjustWindowRectEx(&rect, wmPtr->style, wmPtr->hMenu != NULL,
	    wmPtr->exStyle);
    wmPtr->borderWidth = rect.right - rect.left;
    wmPtr->borderHeight = rect.bottom - rect.top;

    /*
     * Compute the new size for the top-level window. See the user
     * documentation for details on this, but the size requested depends on
     * (a) the size requested internally by the window's widgets, (b) the size
     * requested by the user in a "wm geometry" command or via wm-based
     * interactive resizing (if any), (c) whether or not the window is
     * gridded, and (d) the current min or max size for the toplevel. Don't
     * permit sizes <= 0 because this upsets the X server.
     */

    if (wmPtr->width == -1) {
	width = winPtr->reqWidth;
    } else if (wmPtr->gridWin != NULL) {
	width = winPtr->reqWidth
		+ (wmPtr->width - wmPtr->reqGridWidth)*wmPtr->widthInc;
    } else {
	width = wmPtr->width;
    }
    if (width <= 0) {
	width = 1;
    }

    /*
     * Account for window max/min width
     */

    if (wmPtr->gridWin != NULL) {
	min = winPtr->reqWidth
		+ (wmPtr->minWidth - wmPtr->reqGridWidth)*wmPtr->widthInc;
	if (wmPtr->maxWidth > 0) {
	    max = winPtr->reqWidth
		    + (wmPtr->maxWidth - wmPtr->reqGridWidth)*wmPtr->widthInc;
	} else {
	    max = 0;
	}
    } else {
	min = wmPtr->minWidth;
	max = wmPtr->maxWidth;
    }
    if (width < min) {
	width = min;
    } else if ((max > 0) && (width > max)) {
	width = max;
    }

    if (wmPtr->height == -1) {
	height = winPtr->reqHeight;
    } else if (wmPtr->gridWin != NULL) {
	height = winPtr->reqHeight
		+ (wmPtr->height - wmPtr->reqGridHeight)*wmPtr->heightInc;
    } else {
	height = wmPtr->height;
    }
    if (height <= 0) {
	height = 1;
    }

    /*
     * Account for window max/min height
     */

    if (wmPtr->gridWin != NULL) {
	min = winPtr->reqHeight
		+ (wmPtr->minHeight - wmPtr->reqGridHeight)*wmPtr->heightInc;
	if (wmPtr->maxHeight > 0) {
	    max = winPtr->reqHeight
		    + (wmPtr->maxHeight-wmPtr->reqGridHeight)*wmPtr->heightInc;
	} else {
	    max = 0;
	}
    } else {
	min = wmPtr->minHeight;
	max = wmPtr->maxHeight;
    }
    if (height < min) {
	height = min;
    } else if ((max > 0) && (height > max)) {
	height = max;
    }

    /*
     * Compute the new position for the upper-left pixel of the window's
     * decorative frame. This is tricky, because we need to include the border
     * widths supplied by a reparented parent in this calculation, but can't
     * use the parent's current overall size since that may change as a result
     * of this code.
     */

    if (wmPtr->flags & WM_NEGATIVE_X) {
	x = DisplayWidth(winPtr->display, winPtr->screenNum) - wmPtr->x
		- (width + wmPtr->borderWidth);
    } else {
	x = wmPtr->x;
    }
    if (wmPtr->flags & WM_NEGATIVE_Y) {
	y = DisplayHeight(winPtr->display, winPtr->screenNum) - wmPtr->y
		- (height + wmPtr->borderHeight);
    } else {
	y = wmPtr->y;
    }

    /*
     * Reconfigure the window if it isn't already configured correctly. Base
     * the size check on what we *asked for* last time, not what we got.
     * Return immediately if there have been no changes in the requested
     * geometry of the toplevel.
     */

    /* TODO: need to add flag for possible menu size change */

    if (!(wmPtr->flags & WM_MOVE_PENDING)
	    && (width == wmPtr->configWidth)
	    && (height == wmPtr->configHeight)) {
	return;
    }
    wmPtr->flags &= ~WM_MOVE_PENDING;

    wmPtr->configWidth = width;
    wmPtr->configHeight = height;

    /*
     * Don't bother moving the window if we are in the process of creating it.
     * Just update the geometry info based on what we asked for.
     */

    if (wmPtr->flags & WM_CREATE_PENDING) {
	winPtr->changes.x = x;
	winPtr->changes.y = y;
	winPtr->changes.width = width;
	winPtr->changes.height = height;
	return;
    }

    wmPtr->flags |= WM_SYNC_PENDING;
    if (winPtr->flags & TK_EMBEDDED) {
	/*
	 * The wrapper window is in a different process, so we need to send it
	 * a geometry request. This protocol assumes that the other process
	 * understands this Tk message, otherwise our requested geometry will
	 * be ignored.
	 */

	SendMessage(wmPtr->wrapper, TK_MOVEWINDOW, x, y);
	SendMessage(wmPtr->wrapper, TK_GEOMETRYREQ, width, height);
    } else {
	int reqHeight, reqWidth;
	RECT windowRect;
	int menuInc = GetSystemMetrics(SM_CYMENU);
	int newHeight;

	/*
	 * We have to keep resizing the window until we get the requested
	 * height in the client area. If the client area has zero height, then
	 * the window rect is too small by definition. Try increasing the
	 * border height and try again. Once we have a positive size, then we
	 * can adjust the height exactly. If the window rect comes back
	 * smaller than we requested, we have hit the maximum constraints that
	 * Windows imposes. Once we find a positive client size, the next size
	 * is the one we try no matter what.
	 */

	reqHeight = height + wmPtr->borderHeight;
	reqWidth = width + wmPtr->borderWidth;

	while (1) {
	    MoveWindow(wmPtr->wrapper, x, y, reqWidth, reqHeight, TRUE);
	    GetWindowRect(wmPtr->wrapper, &windowRect);
	    newHeight = windowRect.bottom - windowRect.top;

	    /*
	     * If the request wasn't satisfied, we have hit an external
	     * constraint and must stop.
	     */

	    if (newHeight < reqHeight) {
		break;
	    }

	    /*
	     * Now check the size of the client area against our ideal.
	     */

	    GetClientRect(wmPtr->wrapper, &windowRect);
	    newHeight = windowRect.bottom - windowRect.top;

	    if (newHeight == height) {
		/*
		 * We're done.
		 */

		break;
	    } else if (newHeight > height) {
		/*
		 * One last resize to get rid of the extra space.
		 */

		menuInc = newHeight - height;
		reqHeight -= menuInc;
		if (wmPtr->flags & WM_NEGATIVE_Y) {
		    y += menuInc;
		}
		MoveWindow(wmPtr->wrapper, x, y, reqWidth, reqHeight, TRUE);
		break;
	    }

	    /*
	     * We didn't get enough space to satisfy our requested height, so
	     * the menu must have wrapped. Increase the size of the window by
	     * one menu height and move the window if it is positioned
	     * relative to the lower right corner of the screen.
	     */

	    reqHeight += menuInc;
	    if (wmPtr->flags & WM_NEGATIVE_Y) {
		y -= menuInc;
	    }
	}
	if (!(wmPtr->flags & WM_NEVER_MAPPED)) {
	    DrawMenuBar(wmPtr->wrapper);
	}
    }
    wmPtr->flags &= ~WM_SYNC_PENDING;
}

/*
 *--------------------------------------------------------------
 *
 * ParseGeometry --
 *
 *	This function parses a geometry string and updates information used to
 *	control the geometry of a top-level window.
 *
 * Results:
 *	A standard Tcl return value, plus an error message in the interp's
 *	result if an error occurs.
 *
 * Side effects:
 *	The size and/or location of winPtr may change.
 *
 *--------------------------------------------------------------
 */

static int
ParseGeometry(
    Tcl_Interp *interp,		/* Used for error reporting. */
    const char *string,		/* String containing new geometry. Has the
				 * standard form "=wxh+x+y". */
    TkWindow *winPtr)		/* Pointer to top-level window whose geometry
				 * is to be changed. */
{
    register WmInfo *wmPtr = winPtr->wmInfoPtr;
    int x, y, width, height, flags;
    char *end;
    register const char *p = string;

    /*
     * The leading "=" is optional.
     */

    if (*p == '=') {
	p++;
    }

    /*
     * Parse the width and height, if they are present. Don't actually update
     * any of the fields of wmPtr until we've successfully parsed the entire
     * geometry string.
     */

    width = wmPtr->width;
    height = wmPtr->height;
    x = wmPtr->x;
    y = wmPtr->y;
    flags = wmPtr->flags;
    if (isdigit(UCHAR(*p))) {
	width = strtoul(p, &end, 10);
	p = end;
	if (*p != 'x') {
	    goto error;
	}
	p++;
	if (!isdigit(UCHAR(*p))) {
	    goto error;
	}
	height = strtoul(p, &end, 10);
	p = end;
    }

    /*
     * Parse the X and Y coordinates, if they are present.
     */

    if (*p != '\0') {
	flags &= ~(WM_NEGATIVE_X | WM_NEGATIVE_Y);
	if (*p == '-') {
	    flags |= WM_NEGATIVE_X;
	} else if (*p != '+') {
	    goto error;
	}
	p++;
	if (!isdigit(UCHAR(*p)) && (*p != '-')) {
	    goto error;
	}
	x = strtol(p, &end, 10);
	p = end;
	if (*p == '-') {
	    flags |= WM_NEGATIVE_Y;
	} else if (*p != '+') {
	    goto error;
	}
	p++;
	if (!isdigit(UCHAR(*p)) && (*p != '-')) {
	    goto error;
	}
	y = strtol(p, &end, 10);
	if (*end != '\0') {
	    goto error;
	}

	/*
	 * Assume that the geometry information came from the user, unless an
	 * explicit source has been specified. Otherwise most window managers
	 * assume that the size hints were program-specified and they ignore
	 * them.
	 */

	if ((wmPtr->sizeHintsFlags & (USPosition|PPosition)) == 0) {
	    wmPtr->sizeHintsFlags |= USPosition;
	}
    }

    /*
     * Everything was parsed OK. Update the fields of *wmPtr and arrange for
     * the appropriate information to be percolated out to the window manager
     * at the next idle moment.
     */

    wmPtr->width = width;
    wmPtr->height = height;
    wmPtr->x = x;
    wmPtr->y = y;
    flags |= WM_MOVE_PENDING;
    wmPtr->flags = flags;

    if (!(wmPtr->flags & (WM_UPDATE_PENDING|WM_NEVER_MAPPED))) {
	Tcl_DoWhenIdle(UpdateGeometryInfo, winPtr);
	wmPtr->flags |= WM_UPDATE_PENDING;
    }
    return TCL_OK;

  error:
    Tcl_AppendResult(interp, "bad geometry specifier \"", string, "\"", NULL);
    return TCL_ERROR;
}

/*
 *----------------------------------------------------------------------
 *
 * Tk_GetRootCoords --
 *
 *	Given a token for a window, this function traces through the window's
 *	lineage to find the (virtual) root-window coordinates corresponding to
 *	point (0,0) in the window.
 *
 * Results:
 *	The locations pointed to by xPtr and yPtr are filled in with the root
 *	coordinates of the (0,0) point in tkwin.
 *
 * Side effects:
 *	None.
 *
 *----------------------------------------------------------------------
 */

void
Tk_GetRootCoords(
    Tk_Window tkwin,		/* Token for window. */
    int *xPtr,			/* Where to store x-displacement of (0,0). */
    int *yPtr)			/* Where to store y-displacement of (0,0). */
{
    register TkWindow *winPtr = (TkWindow *) tkwin;

    /*
     * If the window is mapped, let Windows figure out the translation.
     */

    if (winPtr->window != None) {
	HWND hwnd = Tk_GetHWND(winPtr->window);
	POINT point;

	point.x = 0;
	point.y = 0;

	ClientToScreen(hwnd, &point);

	*xPtr = point.x;
	*yPtr = point.y;
    } else {
	*xPtr = 0;
	*yPtr = 0;
    }
}

/*
 *----------------------------------------------------------------------
 *
 * Tk_CoordsToWindow --
 *
 *	Given the (virtual) root coordinates of a point, this function returns
 *	the token for the top-most window covering that point, if there exists
 *	such a window in this application.
 *
 * Results:
 *	The return result is either a token for the window corresponding to
 *	rootX and rootY, or else NULL to indicate that there is no such
 *	window.
 *
 * Side effects:
 *	None.
 *
 *----------------------------------------------------------------------
 */

Tk_Window
Tk_CoordsToWindow(
    int rootX, int rootY,	/* Coordinates of point in root window. If a
				 * virtual-root window manager is in use,
				 * these coordinates refer to the virtual
				 * root, not the real root. */
    Tk_Window tkwin)		/* Token for any window in application; used
				 * to identify the display. */
{
    POINT pos;
    HWND hwnd;
    TkWindow *winPtr;

    pos.x = rootX;
    pos.y = rootY;
    hwnd = WindowFromPoint(pos);

    winPtr = (TkWindow *) Tk_HWNDToWindow(hwnd);
    if (winPtr && (winPtr->mainPtr == ((TkWindow *) tkwin)->mainPtr)) {
	return (Tk_Window) winPtr;
    }
    return NULL;
}

/*
 *----------------------------------------------------------------------
 *
 * Tk_GetVRootGeometry --
 *
 *	This function returns information about the virtual root window
 *	corresponding to a particular Tk window.
 *
 * Results:
 *	The values at xPtr, yPtr, widthPtr, and heightPtr are set with the
 *	offset and dimensions of the root window corresponding to tkwin. If
 *	tkwin is being managed by a virtual root window manager these values
 *	correspond to the virtual root window being used for tkwin; otherwise
 *	the offsets will be 0 and the dimensions will be those of the screen.
 *
 * Side effects:
 *	Vroot window information is refreshed if it is out of date.
 *
 *----------------------------------------------------------------------
 */

void
Tk_GetVRootGeometry(
    Tk_Window tkwin,		/* Window whose virtual root is to be
				 * queried. */
    int *xPtr, int *yPtr,	/* Store x and y offsets of virtual root
				 * here. */
    int *widthPtr, int *heightPtr)
				/* Store dimensions of virtual root here. */
{
<<<<<<< HEAD
    TkWindow *winPtr = (TkWindow *) tkwin;

    /*
     * XXX: This is not correct for multiple monitors. There may be many
     * changes required to get this right, and it may effect existing
     * applications that don't consider possible <0 vroot. See
     * http://msdn.microsoft.com/library/en-us/gdi/monitor_3lrn.asp for more
     * info.
     */

    *xPtr = 0;
    *yPtr = 0;
    *widthPtr = DisplayWidth(winPtr->display, winPtr->screenNum);
    *heightPtr = DisplayHeight(winPtr->display, winPtr->screenNum);
=======
    *xPtr = GetSystemMetrics(SM_XVIRTUALSCREEN);
    *yPtr = GetSystemMetrics(SM_YVIRTUALSCREEN);
    *widthPtr = GetSystemMetrics(SM_CXVIRTUALSCREEN);
    *heightPtr = GetSystemMetrics(SM_CYVIRTUALSCREEN);
>>>>>>> c4e011dc
}

/*
 *----------------------------------------------------------------------
 *
 * Tk_MoveToplevelWindow --
 *
 *	This function is called instead of Tk_MoveWindow to adjust the x-y
 *	location of a top-level window. It delays the actual move to a later
 *	time and keeps window-manager information up-to-date with the move
 *
 * Results:
 *	None.
 *
 * Side effects:
 *	The window is eventually moved so that its upper-left corner
 *	(actually, the upper-left corner of the window's decorative frame, if
 *	there is one) is at (x,y).
 *
 *----------------------------------------------------------------------
 */

void
Tk_MoveToplevelWindow(
    Tk_Window tkwin,		/* Window to move. */
    int x, int y)		/* New location for window (within parent). */
{
    TkWindow *winPtr = (TkWindow *) tkwin;
    register WmInfo *wmPtr = winPtr->wmInfoPtr;

    if (!(winPtr->flags & TK_TOP_LEVEL)) {
	Tcl_Panic("Tk_MoveToplevelWindow called with non-toplevel window");
    }
    wmPtr->x = x;
    wmPtr->y = y;
    wmPtr->flags |= WM_MOVE_PENDING;
    wmPtr->flags &= ~(WM_NEGATIVE_X|WM_NEGATIVE_Y);
    if ((wmPtr->sizeHintsFlags & (USPosition|PPosition)) == 0) {
	wmPtr->sizeHintsFlags |= USPosition;
    }

    /*
     * If the window has already been mapped, must bring its geometry
     * up-to-date immediately, otherwise an event might arrive from the server
     * that would overwrite wmPtr->x and wmPtr->y and lose the new position.
     */

    if (!(wmPtr->flags & WM_NEVER_MAPPED)) {
	if (wmPtr->flags & WM_UPDATE_PENDING) {
	    Tcl_CancelIdleCall(UpdateGeometryInfo, winPtr);
	}
	UpdateGeometryInfo(winPtr);
    }
}

/*
 *----------------------------------------------------------------------
 *
 * TkWmProtocolEventProc --
 *
 *	This function is called by the Tk_HandleEvent whenever a ClientMessage
 *	event arrives whose type is "WM_PROTOCOLS". This function handles the
 *	message from the window manager in an appropriate fashion.
 *
 * Results:
 *	None.
 *
 * Side effects:
 *	Depends on what sort of handler, if any, was set up for the protocol.
 *
 *----------------------------------------------------------------------
 */

void
TkWmProtocolEventProc(
    TkWindow *winPtr,		/* Window to which the event was sent. */
    XEvent *eventPtr)		/* X event. */
{
    WmInfo *wmPtr;
    register ProtocolHandler *protPtr;
    Atom protocol;
    int result;
    Tcl_Interp *interp;

    wmPtr = winPtr->wmInfoPtr;
    if (wmPtr == NULL) {
	return;
    }
    protocol = (Atom) eventPtr->xclient.data.l[0];
    for (protPtr = wmPtr->protPtr; protPtr != NULL;
	    protPtr = protPtr->nextPtr) {
	if (protocol == protPtr->protocol) {
	    /*
	     * Cache atom name, as we might destroy the window as a result of
	     * the eval.
	     */

	    const char *name = Tk_GetAtomName((Tk_Window) winPtr, protocol);

	    Tcl_Preserve(protPtr);
	    interp = protPtr->interp;
	    Tcl_Preserve(interp);
	    result = Tcl_GlobalEval(interp, protPtr->command);
	    if (result != TCL_OK) {
		Tcl_AppendObjToErrorInfo(interp, Tcl_ObjPrintf(
			"\n    (command for \"%s\" window manager protocol)",
			name));
		Tcl_BackgroundException(interp, result);
	    }
	    Tcl_Release(interp);
	    Tcl_Release(protPtr);
	    return;
	}
    }

    /*
     * No handler was present for this protocol. If this is a WM_DELETE_WINDOW
     * message then just destroy the window.
     */

    if (protocol == Tk_InternAtom((Tk_Window) winPtr, "WM_DELETE_WINDOW")) {
	Tk_DestroyWindow((Tk_Window) winPtr);
    }
}

/*
 *----------------------------------------------------------------------
 *
 * TkWmStackorderToplevelEnumProc --
 *
 *	This function is invoked once for each HWND Window on the display as a
 *	result of calling EnumWindows from TkWmStackorderToplevel.
 *
 * Results:
 *	TRUE to request further iteration.
 *
 * Side effects:
 *	Adds entries to the passed array of TkWindows.
 *
 *----------------------------------------------------------------------
 */

BOOL CALLBACK
TkWmStackorderToplevelEnumProc(
    HWND hwnd,			/* Handle to parent window */
    LPARAM lParam)		/* Application-defined value */
{
    Tcl_HashEntry *hPtr;
    TkWindow *childWinPtr;

    TkWmStackorderToplevelPair *pair =
	    (TkWmStackorderToplevelPair *) lParam;

    /*fprintf(stderr, "Looking up HWND %d\n", hwnd);*/

    hPtr = Tcl_FindHashEntry(pair->table, (char *) hwnd);
    if (hPtr != NULL) {
	childWinPtr = Tcl_GetHashValue(hPtr);

	/*
	 * Double check that same HWND does not get passed twice.
	 */

	if (childWinPtr == NULL) {
	    Tcl_Panic("duplicate HWND in TkWmStackorderToplevelEnumProc");
	} else {
	    Tcl_SetHashValue(hPtr, NULL);
	}
	/*
	fprintf(stderr, "Found mapped HWND %d -> %x (%s)\n", hwnd,
		childWinPtr, childWinPtr->pathName);
	*/
	*(pair->window_ptr)-- = childWinPtr;
    }
    return TRUE;
}

/*
 *----------------------------------------------------------------------
 *
 * TkWmStackorderToplevelWrapperMap --
 *
 *	This function will create a table that maps the wrapper HWND id for a
 *	toplevel to the TkWindow structure that is wraps.
 *
 * Results:
 *	None.
 *
 * Side effects:
 *	Adds entries to the passed hashtable.
 *
 *----------------------------------------------------------------------
 */

static void
TkWmStackorderToplevelWrapperMap(
    TkWindow *winPtr,		/* TkWindow to recurse on */
    Display *display,		/* X display of parent window */
    Tcl_HashTable *table)	/* Table to maps HWND to TkWindow */
{
    TkWindow *childPtr;
    Tcl_HashEntry *hPtr;
    HWND wrapper;
    int newEntry;

    if (Tk_IsMapped(winPtr) && Tk_IsTopLevel(winPtr)
	    && !Tk_IsEmbedded(winPtr) && (winPtr->display == display)) {
	wrapper = TkWinGetWrapperWindow((Tk_Window) winPtr);

	/*
	fprintf(stderr, "Mapped HWND %d to %x (%s)\n", wrapper,
		winPtr, winPtr->pathName);
	*/

	hPtr = Tcl_CreateHashEntry(table, (char *) wrapper, &newEntry);
	Tcl_SetHashValue(hPtr, winPtr);
    }

    for (childPtr = winPtr->childList; childPtr != NULL;
	    childPtr = childPtr->nextPtr) {
	TkWmStackorderToplevelWrapperMap(childPtr, display, table);
    }
}
/*
 *----------------------------------------------------------------------
 *
 * TkWmStackorderToplevel --
 *
 *	This function returns the stack order of toplevel windows.
 *
 * Results:
 *	An array of pointers to tk window objects in stacking order or else
 *	NULL if there was an error.
 *
 * Side effects:
 *	None.
 *
 *----------------------------------------------------------------------
 */

TkWindow **
TkWmStackorderToplevel(
    TkWindow *parentPtr)	/* Parent toplevel window. */
{
    TkWmStackorderToplevelPair pair;
    TkWindow **windows;
    Tcl_HashTable table;
    Tcl_HashEntry *hPtr;
    Tcl_HashSearch search;

    /*
     * Map HWND ids to a TkWindow of the wrapped toplevel.
     */

    Tcl_InitHashTable(&table, TCL_ONE_WORD_KEYS);
    TkWmStackorderToplevelWrapperMap(parentPtr, parentPtr->display, &table);

    windows = ckalloc((table.numEntries+1) * sizeof(TkWindow *));

    /*
     * Special cases: If zero or one toplevels were mapped there is no need to
     * call EnumWindows.
     */

    switch (table.numEntries) {
    case 0:
	windows[0] = NULL;
	goto done;
    case 1:
	hPtr = Tcl_FirstHashEntry(&table, &search);
	windows[0] = Tcl_GetHashValue(hPtr);
	windows[1] = NULL;
	goto done;
    }

    /*
     * We will be inserting into the array starting at the end and working our
     * way to the beginning since EnumWindows returns windows in highest to
     * lowest order.
     */

    pair.table = &table;
    pair.window_ptr = windows + table.numEntries;
    *pair.window_ptr-- = NULL;

    if (EnumWindows((WNDENUMPROC) TkWmStackorderToplevelEnumProc,
	    (LPARAM) &pair) == 0) {
	ckfree(windows);
	windows = NULL;
    } else if (pair.window_ptr != (windows-1)) {
	Tcl_Panic("num matched toplevel windows does not equal num children");
    }

  done:
    Tcl_DeleteHashTable(&table);
    return windows;
}

/*
 *----------------------------------------------------------------------
 *
 * TkWmRestackToplevel --
 *
 *	This function restacks a top-level window.
 *
 * Results:
 *	None.
 *
 * Side effects:
 *	WinPtr gets restacked as specified by aboveBelow and otherPtr. This
 *	function doesn't return until the restack has taken effect and the
 *	ConfigureNotify event for it has been received.
 *
 *----------------------------------------------------------------------
 */

void
TkWmRestackToplevel(
    TkWindow *winPtr,		/* Window to restack. */
    int aboveBelow,		/* Gives relative position for restacking;
				 * must be Above or Below. */
    TkWindow *otherPtr)		/* Window relative to which to restack; if
				 * NULL, then winPtr gets restacked above or
				 * below *all* siblings. */
{
    HWND hwnd, insertAfter;

    /*
     * Can't set stacking order properly until the window is on the screen
     * (mapping it may give it a reparent window).
     */

    if (winPtr->window == None) {
	Tk_MakeWindowExist((Tk_Window) winPtr);
    }
    if (winPtr->wmInfoPtr->flags & WM_NEVER_MAPPED) {
	TkWmMapWindow(winPtr);
    }
    hwnd = (winPtr->wmInfoPtr->wrapper != NULL)
	? winPtr->wmInfoPtr->wrapper : Tk_GetHWND(winPtr->window);

    if (otherPtr != NULL) {
	if (otherPtr->window == None) {
	    Tk_MakeWindowExist((Tk_Window) otherPtr);
	}
	if (otherPtr->wmInfoPtr->flags & WM_NEVER_MAPPED) {
	    TkWmMapWindow(otherPtr);
	}
	insertAfter = (otherPtr->wmInfoPtr->wrapper != NULL)
		? otherPtr->wmInfoPtr->wrapper : Tk_GetHWND(otherPtr->window);
    } else {
	insertAfter = NULL;
    }

    if (winPtr->flags & TK_EMBEDDED) {
	SendMessage(winPtr->wmInfoPtr->wrapper, TK_RAISEWINDOW,
		(WPARAM) insertAfter, aboveBelow);
    } else {
	TkWinSetWindowPos(hwnd, insertAfter, aboveBelow);
    }
}

/*
 *----------------------------------------------------------------------
 *
 * TkWmAddToColormapWindows --
 *
 *	This function is called to add a given window to the
 *	WM_COLORMAP_WINDOWS property for its top-level, if it isn't already
 *	there. It is invoked by the Tk code that creates a new colormap, in
 *	order to make sure that colormap information is propagated to the
 *	window manager by default.
 *
 * Results:
 *	None.
 *
 * Side effects:
 *	WinPtr's window gets added to the WM_COLORMAP_WINDOWS property of its
 *	nearest top-level ancestor, unless the colormaps have been set
 *	explicitly with the "wm colormapwindows" command.
 *
 *----------------------------------------------------------------------
 */

void
TkWmAddToColormapWindows(
    TkWindow *winPtr)		/* Window with a non-default colormap. Should
				 * not be a top-level window. */
{
    TkWindow *topPtr;
    TkWindow **oldPtr, **newPtr;
    int count, i;

    if (winPtr->window == None) {
	return;
    }

    for (topPtr = winPtr->parentPtr; ; topPtr = topPtr->parentPtr) {
	if (topPtr == NULL) {
	    /*
	     * Window is being deleted. Skip the whole operation.
	     */

	    return;
	}
	if (topPtr->flags & TK_TOP_HIERARCHY) {
	    break;
	}
    }
    if (topPtr->wmInfoPtr == NULL) {
	return;
    }

    if (topPtr->wmInfoPtr->flags & WM_COLORMAPS_EXPLICIT) {
	return;
    }

    /*
     * Make sure that the window isn't already in the list.
     */

    count = topPtr->wmInfoPtr->cmapCount;
    oldPtr = topPtr->wmInfoPtr->cmapList;

    for (i = 0; i < count; i++) {
	if (oldPtr[i] == winPtr) {
	    return;
	}
    }

    /*
     * Make a new bigger array and use it to reset the property.
     * Automatically add the toplevel itself as the last element of the list.
     */

    newPtr = ckalloc((count+2) * sizeof(TkWindow *));
    if (count > 0) {
	memcpy(newPtr, oldPtr, count * sizeof(TkWindow*));
    }
    if (count == 0) {
	count++;
    }
    newPtr[count-1] = winPtr;
    newPtr[count] = topPtr;
    if (oldPtr != NULL) {
	ckfree(oldPtr);
    }

    topPtr->wmInfoPtr->cmapList = newPtr;
    topPtr->wmInfoPtr->cmapCount = count+1;

    /*
     * Now we need to force the updated colormaps to be installed.
     */

    if (topPtr->wmInfoPtr == winPtr->dispPtr->foregroundWmPtr) {
	InstallColormaps(topPtr->wmInfoPtr->wrapper, WM_QUERYNEWPALETTE, 1);
    } else {
	InstallColormaps(topPtr->wmInfoPtr->wrapper, WM_PALETTECHANGED, 0);
    }
}

/*
 *----------------------------------------------------------------------
 *
 * TkWmRemoveFromColormapWindows --
 *
 *	This function is called to remove a given window from the
 *	WM_COLORMAP_WINDOWS property for its top-level. It is invoked when
 *	windows are deleted.
 *
 * Results:
 *	None.
 *
 * Side effects:
 *	WinPtr's window gets removed from the WM_COLORMAP_WINDOWS property of
 *	its nearest top-level ancestor, unless the top-level itself is being
 *	deleted too.
 *
 *----------------------------------------------------------------------
 */

void
TkWmRemoveFromColormapWindows(
    TkWindow *winPtr)		/* Window that may be present in
				 * WM_COLORMAP_WINDOWS property for its
				 * top-level. Should not be a top-level
				 * window. */
{
    TkWindow *topPtr;
    TkWindow **oldPtr;
    int count, i, j;

    for (topPtr = winPtr->parentPtr; ; topPtr = topPtr->parentPtr) {
	if (topPtr == NULL) {
	    /*
	     * Ancestors have been deleted, so skip the whole operation.
	     * Seems like this can't ever happen?
	     */

	    return;
	}
	if (topPtr->flags & TK_TOP_LEVEL) {
	    break;
	}
    }
    if (topPtr->flags & TK_ALREADY_DEAD) {
	/*
	 * Top-level is being deleted, so there's no need to cleanup the
	 * WM_COLORMAP_WINDOWS property.
	 */

	return;
    }

    if (topPtr->wmInfoPtr == NULL) {
	return;
    }

    /*
     * Find the window and slide the following ones down to cover it up.
     */

    count = topPtr->wmInfoPtr->cmapCount;
    oldPtr = topPtr->wmInfoPtr->cmapList;
    for (i = 0; i < count; i++) {
	if (oldPtr[i] == winPtr) {
	    for (j = i ; j < count-1; j++) {
		oldPtr[j] = oldPtr[j+1];
	    }
	    topPtr->wmInfoPtr->cmapCount = count-1;
	    break;
	}
    }
}

/*
 *----------------------------------------------------------------------
 *
 * TkWinSetMenu--
 *
 *	Associcates a given HMENU to a window.
 *
 * Results:
 *	None.
 *
 * Side effects:
 *	The menu will end up being drawn in the window, and the geometry of
 *	the window will have to be changed.
 *
 *----------------------------------------------------------------------
 */

void
TkWinSetMenu(
    Tk_Window tkwin,		/* the window to put the menu in */
    HMENU hMenu)		/* the menu to set */
{
    TkWindow *winPtr = (TkWindow *) tkwin;
    WmInfo *wmPtr = winPtr->wmInfoPtr;

    /* Could be a Frame (i.e. not a Toplevel) */
    if (wmPtr == NULL)
	return;

    wmPtr->hMenu = hMenu;
    if (!(wmPtr->flags & WM_NEVER_MAPPED)) {
	int syncPending = wmPtr->flags & WM_SYNC_PENDING;

	wmPtr->flags |= WM_SYNC_PENDING;
	SetMenu(wmPtr->wrapper, hMenu);
	if (!syncPending) {
	    wmPtr->flags &= ~WM_SYNC_PENDING;
	}
    }
    if (!(winPtr->flags & TK_EMBEDDED)) {
	if (!(wmPtr->flags & (WM_UPDATE_PENDING|WM_NEVER_MAPPED))) {
	    Tcl_DoWhenIdle(UpdateGeometryInfo, winPtr);
	    wmPtr->flags |= WM_UPDATE_PENDING|WM_MOVE_PENDING;
	}
    } else {
	SendMessage(wmPtr->wrapper, TK_SETMENU, (WPARAM) hMenu,
		(LPARAM) Tk_GetMenuHWND(tkwin));
    }
}

/*
 *----------------------------------------------------------------------
 *
 * ConfigureTopLevel --
 *
 *	Generate a ConfigureNotify event based on the current position
 *	information. This function is called by TopLevelProc.
 *
 * Results:
 *	None.
 *
 * Side effects:
 *	Queues a new event.
 *
 *----------------------------------------------------------------------
 */

static void
ConfigureTopLevel(
    WINDOWPOS *pos)
{
    TkWindow *winPtr = GetTopLevel(pos->hwnd);
    WmInfo *wmPtr;
    int state;			/* Current window state. */
    RECT rect;
    WINDOWPLACEMENT windowPos;

    if (winPtr == NULL) {
	return;
    }

    wmPtr = winPtr->wmInfoPtr;

    /*
     * Determine the current window state.
     */

    if (!IsWindowVisible(wmPtr->wrapper)) {
	state = WithdrawnState;
    } else {
	windowPos.length = sizeof(WINDOWPLACEMENT);
	GetWindowPlacement(wmPtr->wrapper, &windowPos);
	switch (windowPos.showCmd) {
	case SW_SHOWMAXIMIZED:
	    state = ZoomState;
	    break;
	case SW_SHOWMINIMIZED:
	    state = IconicState;
	    break;
	case SW_SHOWNORMAL:
	default:
	    state = NormalState;
	    break;
	}
    }

    /*
     * If the state of the window just changed, be sure to update the
     * child window information.
     */

    if (wmPtr->hints.initial_state != state) {
	wmPtr->hints.initial_state = state;
	switch (state) {
	case WithdrawnState:
	case IconicState:
	    XUnmapWindow(winPtr->display, winPtr->window);
	    break;

	case NormalState:
	    /*
	     * Schedule a geometry update. Since we ignore geometry requests
	     * while in any other state, the geometry info may be stale.
	     */

	    if (!(wmPtr->flags & WM_UPDATE_PENDING)) {
		Tcl_DoWhenIdle(UpdateGeometryInfo, winPtr);
		wmPtr->flags |= WM_UPDATE_PENDING;
	    }
	    /* fall through */
	case ZoomState:
	    XMapWindow(winPtr->display, winPtr->window);
	    pos->flags |= SWP_NOMOVE | SWP_NOSIZE;
	    break;
	}
    }

    /*
     * Don't report geometry changes in the Iconic or Withdrawn states.
     */

    if (state == WithdrawnState || state == IconicState) {
	return;
    }


    /*
     * Compute the current geometry of the client area, reshape the Tk window
     * and generate a ConfigureNotify event.
     */

    GetClientRect(wmPtr->wrapper, &rect);
    winPtr->changes.x = pos->x;
    winPtr->changes.y = pos->y;
    winPtr->changes.width = rect.right - rect.left;
    winPtr->changes.height = rect.bottom - rect.top;
    wmPtr->borderHeight = pos->cy - winPtr->changes.height;
    MoveWindow(Tk_GetHWND(winPtr->window), 0, 0,
	    winPtr->changes.width, winPtr->changes.height, TRUE);
    GenerateConfigureNotify(winPtr);

    /*
     * Update window manager geometry info if needed.
     */

    if (state == NormalState) {

	/*
	 * Update size information from the event. There are a couple of
	 * tricky points here:
	 *
	 * 1. If the user changed the size externally then set wmPtr->width
	 *    and wmPtr->height just as if a "wm geometry" command had been
	 *    invoked with the same information.
	 * 2. However, if the size is changing in response to a request coming
	 *    from us (sync is set), then don't set wmPtr->width or
	 *    wmPtr->height (otherwise the window will stop tracking geometry
	 *    manager requests).
	 */

	if (!(wmPtr->flags & WM_SYNC_PENDING)) {
	    if (!(pos->flags & SWP_NOSIZE)) {
		if ((wmPtr->width == -1)
			&& (winPtr->changes.width == winPtr->reqWidth)) {
		    /*
		     * Don't set external width, since the user didn't change
		     * it from what the widgets asked for.
		     */
		} else {
		    if (wmPtr->gridWin != NULL) {
			wmPtr->width = wmPtr->reqGridWidth
				+ (winPtr->changes.width - winPtr->reqWidth)
				/ wmPtr->widthInc;
			if (wmPtr->width < 0) {
			    wmPtr->width = 0;
			}
		    } else {
			wmPtr->width = winPtr->changes.width;
		    }
		}
		if ((wmPtr->height == -1)
			&& (winPtr->changes.height == winPtr->reqHeight)) {
		    /*
		     * Don't set external height, since the user didn't change
		     * it from what the widgets asked for.
		     */
		} else {
		    if (wmPtr->gridWin != NULL) {
			wmPtr->height = wmPtr->reqGridHeight
				+ (winPtr->changes.height - winPtr->reqHeight)
				/ wmPtr->heightInc;
			if (wmPtr->height < 0) {
			    wmPtr->height = 0;
			}
		    } else {
			wmPtr->height = winPtr->changes.height;
		    }
		}
		wmPtr->configWidth = winPtr->changes.width;
		wmPtr->configHeight = winPtr->changes.height;
	    }

	    /*
	     * If the user moved the window, we should switch back to normal
	     * coordinates.
	     */

	    if (!(pos->flags & SWP_NOMOVE)) {
		wmPtr->flags &= ~(WM_NEGATIVE_X | WM_NEGATIVE_Y);
	    }
	}

	/*
	 * Update the wrapper window location information.
	 */

	if (wmPtr->flags & WM_NEGATIVE_X) {
	    wmPtr->x = DisplayWidth(winPtr->display, winPtr->screenNum)
		    - winPtr->changes.x - (winPtr->changes.width
		    + wmPtr->borderWidth);
	} else {
	    wmPtr->x = winPtr->changes.x;
	}
	if (wmPtr->flags & WM_NEGATIVE_Y) {
	    wmPtr->y = DisplayHeight(winPtr->display, winPtr->screenNum)
		    - winPtr->changes.y - (winPtr->changes.height
		    + wmPtr->borderHeight);
	} else {
	    wmPtr->y = winPtr->changes.y;
	}
    }
}

/*
 *----------------------------------------------------------------------
 *
 * GenerateConfigureNotify --
 *
 *	Generate a ConfigureNotify event from the current geometry information
 *	for the specified toplevel window.
 *
 * Results:
 *	None.
 *
 * Side effects:
 *	Sends an X event.
 *
 *----------------------------------------------------------------------
 */

static void
GenerateConfigureNotify(
    TkWindow *winPtr)
{
    XEvent event;

    /*
     * Generate a ConfigureNotify event.
     */

    event.type = ConfigureNotify;
    event.xconfigure.serial = winPtr->display->request;
    event.xconfigure.send_event = False;
    event.xconfigure.display = winPtr->display;
    event.xconfigure.event = winPtr->window;
    event.xconfigure.window = winPtr->window;
    event.xconfigure.border_width = winPtr->changes.border_width;
    event.xconfigure.override_redirect = winPtr->atts.override_redirect;
    event.xconfigure.x = winPtr->changes.x;
    event.xconfigure.y = winPtr->changes.y;
    event.xconfigure.width = winPtr->changes.width;
    event.xconfigure.height = winPtr->changes.height;
    event.xconfigure.above = None;
    Tk_QueueWindowEvent(&event, TCL_QUEUE_TAIL);
}

/*
 *----------------------------------------------------------------------
 *
 * InstallColormaps --
 *
 *	Installs the colormaps associated with the toplevel which is currently
 *	active.
 *
 * Results:
 *	None.
 *
 * Side effects:
 *	May change the system palette and generate damage.
 *
 *----------------------------------------------------------------------
 */

static int
InstallColormaps(
    HWND hwnd,			/* Toplevel wrapper window whose colormaps
				 * should be installed. */
    int message,		/* Either WM_PALETTECHANGED or
				 * WM_QUERYNEWPALETTE */
    int isForemost)		/* 1 if window is foremost, else 0 */
{
    int i;
    HDC dc;
    HPALETTE oldPalette;
    TkWindow *winPtr = GetTopLevel(hwnd);
    WmInfo *wmPtr;
    ThreadSpecificData *tsdPtr = (ThreadSpecificData *)
	    Tcl_GetThreadData(&dataKey, sizeof(ThreadSpecificData));

    if (winPtr == NULL || (winPtr->flags & TK_ALREADY_DEAD)) {
	return 0;
    }

    wmPtr = winPtr->wmInfoPtr;

    if (message == WM_QUERYNEWPALETTE) {
	/*
	 * Case 1: This window is about to become the foreground window, so we
	 * need to install the primary palette. If the system palette was
	 * updated, then Windows will generate a WM_PALETTECHANGED message.
	 * Otherwise, we have to synthesize one in order to ensure that the
	 * secondary palettes are installed properly.
	 */

	winPtr->dispPtr->foregroundWmPtr = wmPtr;

	if (wmPtr->cmapCount > 0) {
	    winPtr = wmPtr->cmapList[0];
	}

	tsdPtr->systemPalette = TkWinGetPalette(winPtr->atts.colormap);
	dc = GetDC(hwnd);
	oldPalette = SelectPalette(dc, tsdPtr->systemPalette, FALSE);
	if (RealizePalette(dc)) {
	    RefreshColormap(winPtr->atts.colormap, winPtr->dispPtr);
	} else if (wmPtr->cmapCount > 1) {
	    SelectPalette(dc, oldPalette, TRUE);
	    RealizePalette(dc);
	    ReleaseDC(hwnd, dc);
	    SendMessage(hwnd, WM_PALETTECHANGED, (WPARAM) hwnd, (LPARAM) NULL);
	    return TRUE;
	}
    } else {
	/*
	 * Window is being notified of a change in the system palette. If this
	 * window is the foreground window, then we should only install the
	 * secondary palettes, since the primary was installed in response to
	 * the WM_QUERYPALETTE message. Otherwise, install all of the
	 * palettes.
	 */


	if (!isForemost) {
	    if (wmPtr->cmapCount > 0) {
		winPtr = wmPtr->cmapList[0];
	    }
	    i = 1;
	} else {
	    if (wmPtr->cmapCount <= 1) {
		return TRUE;
	    }
	    winPtr = wmPtr->cmapList[1];
	    i = 2;
	}
	dc = GetDC(hwnd);
	oldPalette = SelectPalette(dc,
		TkWinGetPalette(winPtr->atts.colormap), TRUE);
	if (RealizePalette(dc)) {
	    RefreshColormap(winPtr->atts.colormap, winPtr->dispPtr);
	}
	for (; i < wmPtr->cmapCount; i++) {
	    winPtr = wmPtr->cmapList[i];
	    SelectPalette(dc, TkWinGetPalette(winPtr->atts.colormap), TRUE);
	    if (RealizePalette(dc)) {
		RefreshColormap(winPtr->atts.colormap, winPtr->dispPtr);
	    }
	}
    }

    SelectPalette(dc, oldPalette, TRUE);
    RealizePalette(dc);
    ReleaseDC(hwnd, dc);
    return TRUE;
}

/*
 *----------------------------------------------------------------------
 *
 * RefreshColormap --
 *
 *	This function is called to force all of the windows that use a given
 *	colormap to redraw themselves. The quickest way to do this is to
 *	iterate over the toplevels, looking in the cmapList for matches. This
 *	will quickly eliminate subtrees that don't use a given colormap.
 *
 * Results:
 *	None.
 *
 * Side effects:
 *	Causes damage events to be generated.
 *
 *----------------------------------------------------------------------
 */

static void
RefreshColormap(
    Colormap colormap,
    TkDisplay *dispPtr)
{
    WmInfo *wmPtr;
    int i;

    for (wmPtr = dispPtr->firstWmPtr; wmPtr != NULL; wmPtr = wmPtr->nextPtr) {
	if (wmPtr->cmapCount > 0) {
	    for (i = 0; i < wmPtr->cmapCount; i++) {
		if ((wmPtr->cmapList[i]->atts.colormap == colormap)
			&& Tk_IsMapped(wmPtr->cmapList[i])) {
		    InvalidateSubTree(wmPtr->cmapList[i], colormap);
		}
	    }
	} else if ((wmPtr->winPtr->atts.colormap == colormap)
		&& Tk_IsMapped(wmPtr->winPtr)) {
	    InvalidateSubTree(wmPtr->winPtr, colormap);
	}
    }
}

/*
 *----------------------------------------------------------------------
 *
 * InvalidateSubTree --
 *
 *	This function recursively generates damage for a window and all of its
 *	mapped children that belong to the same toplevel and are using the
 *	specified colormap.
 *
 * Results:
 *	None.
 *
 * Side effects:
 *	Generates damage for the specified subtree.
 *
 *----------------------------------------------------------------------
 */

static void
InvalidateSubTree(
    TkWindow *winPtr,
    Colormap colormap)
{
    TkWindow *childPtr;

    /*
     * Generate damage for the current window if it is using the specified
     * colormap.
     */

    if (winPtr->atts.colormap == colormap) {
	InvalidateRect(Tk_GetHWND(winPtr->window), NULL, FALSE);
    }

    for (childPtr = winPtr->childList; childPtr != NULL;
	    childPtr = childPtr->nextPtr) {
	/*
	 * We can stop the descent when we hit an unmapped or toplevel window.
	 */

	if (!Tk_TopWinHierarchy(childPtr) && Tk_IsMapped(childPtr)) {
	    InvalidateSubTree(childPtr, colormap);
	}
    }
}

/*
 *----------------------------------------------------------------------
 *
 * InvalidateSubTreeDepth --
 *
 *	This function recursively updates depth info for a window and all of
 *	its children that belong to the same toplevel.
 *
 * Results:
 *	None.
 *
 * Side effects:
 *	Sets the depth of each window to that of the display.
 *
 *----------------------------------------------------------------------
 */

static void
InvalidateSubTreeDepth(
    TkWindow *winPtr)
{
    Display *display = Tk_Display(winPtr);
    int screenNum = Tk_ScreenNumber(winPtr);
    TkWindow *childPtr;

    winPtr->depth = DefaultDepth(display, screenNum);

#if 0
    /*
     * XXX: What other elements may require changes? Changing just the depth
     * works for standard windows and 16/24/32-bpp changes. I suspect 8-bit
     * (palettized) displays may require colormap and/or visual changes as
     * well.
     */

    if (winPtr->window) {
	InvalidateRect(Tk_GetHWND(winPtr->window), NULL, FALSE);
    }
    winPtr->visual = DefaultVisual(display, screenNum);
    winPtr->atts.colormap = DefaultColormap(display, screenNum);
    winPtr->dirtyAtts |= CWColormap;
#endif

    for (childPtr = winPtr->childList; childPtr != NULL;
	    childPtr = childPtr->nextPtr) {
	/*
	 * We can stop the descent when we hit a non-embedded toplevel window,
	 * as it should get its own message.
	 */

	if (childPtr->flags & TK_EMBEDDED || !Tk_TopWinHierarchy(childPtr)) {
	    InvalidateSubTreeDepth(childPtr);
	}
    }
}

/*
 *----------------------------------------------------------------------
 *
 * TkWinGetSystemPalette --
 *
 *	Retrieves the currently installed foreground palette.
 *
 * Results:
 *	Returns the global foreground palette, if there is one. Otherwise,
 *	returns NULL.
 *
 * Side effects:
 *	None.
 *
 *----------------------------------------------------------------------
 */

HPALETTE
TkWinGetSystemPalette(void)
{
    ThreadSpecificData *tsdPtr = (ThreadSpecificData *)
	    Tcl_GetThreadData(&dataKey, sizeof(ThreadSpecificData));

    return tsdPtr->systemPalette;
}

/*
 *----------------------------------------------------------------------
 *
 * GetMinSize --
 *
 *	This function computes the current minWidth and minHeight values for a
 *	window, taking into account the possibility that they may be
 *	defaulted.
 *
 * Results:
 *	The values at *minWidthPtr and *minHeightPtr are filled in with the
 *	minimum allowable dimensions of wmPtr's window, in grid units. If the
 *	requested minimum is smaller than the system required minimum, then
 *	this function computes the smallest size that will satisfy both the
 *	system and the grid constraints.
 *
 * Side effects:
 *	None.
 *
 *----------------------------------------------------------------------
 */

static void
GetMinSize(
    WmInfo *wmPtr,		/* Window manager information for the
				 * window. */
    int *minWidthPtr,		/* Where to store the current minimum width of
				 * the window. */
    int *minHeightPtr)		/* Where to store the current minimum height
				 * of the window. */
{
    int tmp, base;
    TkWindow *winPtr = wmPtr->winPtr;

    /*
     * Compute the minimum width by taking the default client size and
     * rounding it up to the nearest grid unit. Return the greater of the
     * default minimum and the specified minimum.
     */

    tmp = wmPtr->defMinWidth - wmPtr->borderWidth;
    if (tmp < 0) {
	tmp = 0;
    }
    if (wmPtr->gridWin != NULL) {
	base = winPtr->reqWidth - (wmPtr->reqGridWidth * wmPtr->widthInc);
	if (base < 0) {
	    base = 0;
	}
	tmp = ((tmp - base) + wmPtr->widthInc - 1)/wmPtr->widthInc;
    }
    if (tmp < wmPtr->minWidth) {
	tmp = wmPtr->minWidth;
    }
    *minWidthPtr = tmp;

    /*
     * Compute the minimum height in a similar fashion.
     */

    tmp = wmPtr->defMinHeight - wmPtr->borderHeight;
    if (tmp < 0) {
	tmp = 0;
    }
    if (wmPtr->gridWin != NULL) {
	base = winPtr->reqHeight - (wmPtr->reqGridHeight * wmPtr->heightInc);
	if (base < 0) {
	    base = 0;
	}
	tmp = ((tmp - base) + wmPtr->heightInc - 1)/wmPtr->heightInc;
    }
    if (tmp < wmPtr->minHeight) {
	tmp = wmPtr->minHeight;
    }
    *minHeightPtr = tmp;
}

/*
 *----------------------------------------------------------------------
 *
 * GetMaxSize --
 *
 *	This function computes the current maxWidth and maxHeight values for a
 *	window, taking into account the possibility that they may be
 *	defaulted.
 *
 * Results:
 *	The values at *maxWidthPtr and *maxHeightPtr are filled in with the
 *	maximum allowable dimensions of wmPtr's window, in grid units. If no
 *	maximum has been specified for the window, then this function computes
 *	the largest sizes that will fit on the screen.
 *
 * Side effects:
 *	None.
 *
 *----------------------------------------------------------------------
 */

static void
GetMaxSize(
    WmInfo *wmPtr,		/* Window manager information for the
				 * window. */
    int *maxWidthPtr,		/* Where to store the current maximum width of
				 * the window. */
    int *maxHeightPtr)		/* Where to store the current maximum height
				 * of the window. */
{
    int tmp;

    if (wmPtr->maxWidth > 0) {
	*maxWidthPtr = wmPtr->maxWidth;
    } else {
	/*
	 * Must compute a default width. Fill up the display, leaving a bit of
	 * extra space for the window manager's borders.
	 */

	tmp = wmPtr->defMaxWidth - wmPtr->borderWidth;
	if (wmPtr->gridWin != NULL) {
	    /*
	     * Gridding is turned on; convert from pixels to grid units.
	     */

	    tmp = wmPtr->reqGridWidth
		    + (tmp - wmPtr->winPtr->reqWidth)/wmPtr->widthInc;
	}
	*maxWidthPtr = tmp;
    }
    if (wmPtr->maxHeight > 0) {
	*maxHeightPtr = wmPtr->maxHeight;
    } else {
	tmp = wmPtr->defMaxHeight - wmPtr->borderHeight;
	if (wmPtr->gridWin != NULL) {
	    tmp = wmPtr->reqGridHeight
		    + (tmp - wmPtr->winPtr->reqHeight)/wmPtr->heightInc;
	}
	*maxHeightPtr = tmp;
    }
}

/*
 *----------------------------------------------------------------------
 *
 * TopLevelProc --
 *
 *	Callback from Windows whenever an event occurs on a top level window.
 *
 * Results:
 *	Standard Windows return value.
 *
 * Side effects:
 *	Default window behavior.
 *
 *----------------------------------------------------------------------
 */

static LRESULT CALLBACK
TopLevelProc(
    HWND hwnd,
    UINT message,
    WPARAM wParam,
    LPARAM lParam)
{
    if (message == WM_WINDOWPOSCHANGED || message == WM_WINDOWPOSCHANGING) {
	WINDOWPOS *pos = (WINDOWPOS *) lParam;
	TkWindow *winPtr = (TkWindow *) Tk_HWNDToWindow(pos->hwnd);

	if (winPtr == NULL) {
	    return 0;
	}

	/*
	 * Update the shape of the contained window.
	 */

	if (!(pos->flags & SWP_NOSIZE)) {
	    winPtr->changes.width = pos->cx;
	    winPtr->changes.height = pos->cy;
	}
	if (!(pos->flags & SWP_NOMOVE)) {
	    long result = SendMessage(winPtr->wmInfoPtr->wrapper,
		    TK_MOVEWINDOW, -1, -1);
	    winPtr->wmInfoPtr->x = winPtr->changes.x = result >> 16;
	    winPtr->wmInfoPtr->y = winPtr->changes.y = result & 0xffff;
	}

	GenerateConfigureNotify(winPtr);

	Tcl_ServiceAll();
	return 0;
    }
    return TkWinChildProc(hwnd, message, wParam, lParam);
}

/*
 *----------------------------------------------------------------------
 *
 * WmProc --
 *
 *	Callback from Windows whenever an event occurs on the decorative
 *	frame.
 *
 * Results:
 *	Standard Windows return value.
 *
 * Side effects:
 *	Default window behavior.
 *
 *----------------------------------------------------------------------
 */

static LRESULT CALLBACK
WmProc(
    HWND hwnd,
    UINT message,
    WPARAM wParam,
    LPARAM lParam)
{
    static int inMoveSize = 0;
    static int oldMode;		/* This static is set upon entering move/size
				 * mode and is used to reset the service mode
				 * after leaving move/size mode. Note that
				 * this mechanism assumes move/size is only
				 * one level deep. */
    LRESULT result = 0;
    TkWindow *winPtr = NULL;

    switch (message) {
    case WM_KILLFOCUS:
    case WM_ERASEBKGND:
	result = 0;
	goto done;

    case WM_ENTERSIZEMOVE:
	inMoveSize = 1;

	/*
	 * Cancel any current mouse timer. If the mouse timer fires during the
	 * size/move mouse capture, it will release the capture, which is
	 * wrong.
	 */

	TkWinCancelMouseTimer();

	oldMode = Tcl_SetServiceMode(TCL_SERVICE_ALL);
	break;

    case WM_ACTIVATE:
	if (WA_ACTIVE == LOWORD(wParam)) {
	    winPtr = GetTopLevel(hwnd);
	    if (winPtr && (TkGrabState(winPtr) == TK_GRAB_EXCLUDED)) {
		/*
		 * There is a grab in progress so queue an Activate event
		 */

		GenerateActivateEvent(winPtr, &inMoveSize);
		result = 0;
		goto done;
	    }
	}
	/* fall through */

    case WM_EXITSIZEMOVE:
	if (inMoveSize) {
	    inMoveSize = 0;
	    Tcl_SetServiceMode(oldMode);
	}
	break;

    case WM_GETMINMAXINFO:
	SetLimits(hwnd, (MINMAXINFO *) lParam);
	result = 0;
	goto done;

    case WM_DISPLAYCHANGE:
	/*
	 * Display and/or color resolution changed.
	 */

	winPtr = GetTopLevel(hwnd);
	if (winPtr) {
	    Screen *screen = Tk_Screen(winPtr);
	    if (screen->root_depth != (int) wParam) {
		/*
		 * Color resolution changed, so do extensive rebuild of
		 * display parameters. This will affect the display for all Tk
		 * windows. We will receive this event for each toplevel, but
		 * this check makes us update only once, for the first
		 * toplevel that receives the message.
		 */

		TkWinDisplayChanged(Tk_Display(winPtr));
	    } else {
		HDC dc = GetDC(NULL);

		screen->width = LOWORD(lParam);		/* horizontal res */
		screen->height = HIWORD(lParam);	/* vertical res */
		screen->mwidth = MulDiv(screen->width, 254,
			GetDeviceCaps(dc, LOGPIXELSX) * 10);
		screen->mheight = MulDiv(screen->height, 254,
			GetDeviceCaps(dc, LOGPIXELSY) * 10);
		ReleaseDC(NULL, dc);
	    }
	    if (Tk_Depth(winPtr) != (int) wParam) {
		/*
		 * Defer the window depth check to here so that each toplevel
		 * will properly update depth info.
		 */

		InvalidateSubTreeDepth(winPtr);
	    }
	}
	result = 0;
	goto done;

    case WM_SYSCOLORCHANGE:
	/*
	 * XXX: Called when system color changes. We need to update any
	 * widgets that use a system color.
	 */

	break;

    case WM_PALETTECHANGED:
	result = InstallColormaps(hwnd, WM_PALETTECHANGED,
		hwnd == (HWND) wParam);
	goto done;

    case WM_QUERYNEWPALETTE:
	result = InstallColormaps(hwnd, WM_QUERYNEWPALETTE, TRUE);
	goto done;

    case WM_SETTINGCHANGE:
	if (wParam == SPI_SETNONCLIENTMETRICS) {
	    winPtr = GetTopLevel(hwnd);
	    TkWinSetupSystemFonts(winPtr->mainPtr);
	    result = 0;
	    goto done;
	}
	break;

    case WM_WINDOWPOSCHANGED:
	ConfigureTopLevel((WINDOWPOS *) lParam);
	result = 0;
	goto done;

    case WM_NCHITTEST: {
	winPtr = GetTopLevel(hwnd);
	if (winPtr && (TkGrabState(winPtr) == TK_GRAB_EXCLUDED)) {
	    /*
	     * This window is outside the grab heirarchy, so don't let any of
	     * the normal non-client processing occur. Note that this
	     * implementation is not strictly correct because the grab might
	     * change between now and when the event would have been processed
	     * by Tk, but it's close enough.
	     */

	    result = HTCLIENT;
	    goto done;
	}
	break;
    }

    case WM_MOUSEACTIVATE: {
	winPtr = GetTopLevel((HWND) wParam);
	if (winPtr && (TkGrabState(winPtr) != TK_GRAB_EXCLUDED)) {
	    /*
	     * This allows us to pass the message onto the native menus [Bug:
	     * 2272]
	     */

	    result = DefWindowProc(hwnd, message, wParam, lParam);
	    goto done;
	}

	/*
	 * Don't activate the window yet since there is a grab that takes
	 * precedence. Instead we need to queue an event so we can check the
	 * grab state right before we handle the mouse event.
	 */

	if (winPtr) {
	    GenerateActivateEvent(winPtr, &inMoveSize);
	}
	result = MA_NOACTIVATE;
	goto done;
    }

    case WM_QUERYENDSESSION: {
	XEvent event;

	/*
	 * Synthesize WM_SAVE_YOURSELF wm protocol message on Windows logout
	 * or restart.
	 */
	winPtr = GetTopLevel(hwnd);
	event.xclient.message_type =
	    Tk_InternAtom((Tk_Window) winPtr, "WM_PROTOCOLS");
	event.xclient.data.l[0] =
	    Tk_InternAtom((Tk_Window) winPtr, "WM_SAVE_YOURSELF");
	TkWmProtocolEventProc(winPtr, &event);
	break;
    }

    default:
	break;
    }

    winPtr = GetTopLevel(hwnd);
    switch(message) {
    case WM_SYSCOMMAND:
	/*
	 * If there is a grab in effect then ignore the minimize command
	 * unless the grab is on the main window (.). This is to permit
	 * applications that leave a grab on . to work normally.
	 * All other toplevels are deemed non-minimizable when a grab is
	 * present.
	 * If there is a grab in effect and this window is outside the
	 * grab tree then ignore all system commands. [Bug 1847002]
	 */

	if (winPtr) {
	    int cmd = wParam & 0xfff0;
	    int grab = TkGrabState(winPtr);
	    if ((SC_MINIMIZE == cmd)
		&& (grab == TK_GRAB_IN_TREE || grab == TK_GRAB_ANCESTOR)
		&& (winPtr != winPtr->mainPtr->winPtr)) {
		goto done;
	    }
	    if (grab == TK_GRAB_EXCLUDED
		&& !(SC_MOVE == cmd || SC_SIZE == cmd)) {
		goto done;
	    }
	}
	/* fall through */

    case WM_INITMENU:
    case WM_COMMAND:
    case WM_MENUCHAR:
    case WM_MEASUREITEM:
    case WM_DRAWITEM:
    case WM_MENUSELECT:
    case WM_ENTERIDLE:
    case WM_INITMENUPOPUP:
	if (winPtr) {
	    HWND hMenuHWnd = Tk_GetEmbeddedMenuHWND((Tk_Window) winPtr);

	    if (hMenuHWnd) {
		if (SendMessage(hMenuHWnd, message, wParam, lParam)) {
		    goto done;
		}
	    } else if (TkWinHandleMenuEvent(&hwnd, &message, &wParam, &lParam,
		    &result)) {
		goto done;
	    }
	}
	break;
    }

    if (winPtr && winPtr->window) {
	HWND child = Tk_GetHWND(winPtr->window);

	if (message == WM_SETFOCUS) {
	    SetFocus(child);
	    result = 0;
	} else if (!Tk_TranslateWinEvent(child, message, wParam, lParam,
		&result)) {
	    result = DefWindowProc(hwnd, message, wParam, lParam);
	}
    } else {
	result = DefWindowProc(hwnd, message, wParam, lParam);
    }

  done:
    Tcl_ServiceAll();
    return result;
}

/*
 *----------------------------------------------------------------------
 *
 * TkpMakeMenuWindow --
 *
 *	Configure the window to be either a pull-down (or pop-up) menu, or as
 *	a toplevel (torn-off) menu or palette.
 *
 * Results:
 *	None.
 *
 * Side effects:
 *	Changes the style bit used to create a new toplevel.
 *
 *----------------------------------------------------------------------
 */

void
TkpMakeMenuWindow(
    Tk_Window tkwin,		/* New window. */
    int transient)		/* 1 means menu is only posted briefly as a
				 * popup or pulldown or cascade. 0 means menu
				 * is always visible, e.g. as a torn-off menu.
				 * Determines whether save_under and
				 * override_redirect should be set. */
{
    XSetWindowAttributes atts;

    if (transient) {
	atts.override_redirect = True;
	atts.save_under = True;
    } else {
	atts.override_redirect = False;
	atts.save_under = False;
    }

    if ((atts.override_redirect != Tk_Attributes(tkwin)->override_redirect)
	    || (atts.save_under != Tk_Attributes(tkwin)->save_under)) {
	Tk_ChangeWindowAttributes(tkwin, CWOverrideRedirect|CWSaveUnder,
		&atts);
    }

}

/*
 *----------------------------------------------------------------------
 *
 * TkWinGetWrapperWindow --
 *
 *	Gets the Windows HWND for a given window.
 *
 * Results:
 *	Returns the wrapper window for a Tk window.
 *
 * Side effects:
 *	None.
 *
 *----------------------------------------------------------------------
 */

HWND
TkWinGetWrapperWindow(
    Tk_Window tkwin)		/* The window we need the wrapper from */
{
    TkWindow *winPtr = (TkWindow *) tkwin;

    return winPtr->wmInfoPtr->wrapper;
}

/*
 *----------------------------------------------------------------------
 *
 * TkWmFocusToplevel --
 *
 *	This is a utility function invoked by focus-management code. It exists
 *	because of the extra wrapper windows that exist under Unix; its job is
 *	to map from wrapper windows to the corresponding toplevel windows. On
 *	PCs and Macs there are no wrapper windows so no mapping is necessary;
 *	this function just determines whether a window is a toplevel or not.
 *
 * Results:
 *	If winPtr is a toplevel window, returns the pointer to the window;
 *	otherwise returns NULL.
 *
 * Side effects:
 *	None.
 *
 *----------------------------------------------------------------------
 */

TkWindow *
TkWmFocusToplevel(
    TkWindow *winPtr)		/* Window that received a focus-related
				 * event. */
{
    if (!(winPtr->flags & TK_TOP_HIERARCHY)) {
	return NULL;
    }
    return winPtr;
}

/*
 *----------------------------------------------------------------------
 *
 * TkpGetWrapperWindow --
 *
 *	This is a utility function invoked by focus-management code. It maps
 *	to the wrapper for a top-level, which is just the same as the
 *	top-level on Macs and PCs.
 *
 * Results:
 *	If winPtr is a toplevel window, returns the pointer to the window;
 *	otherwise returns NULL.
 *
 * Side effects:
 *	None.
 *
 *----------------------------------------------------------------------
 */

TkWindow *
TkpGetWrapperWindow(
    TkWindow *winPtr)		/* Window that received a focus-related
				 * event. */
{
    if (!(winPtr->flags & TK_TOP_HIERARCHY)) {
	return NULL;
    }
    return winPtr;
}

/*
 *----------------------------------------------------------------------
 *
 * GenerateActivateEvent --
 *
 *	This function is called to activate a Tk window.
 */

static void
GenerateActivateEvent(TkWindow * winPtr, const int *flagPtr)
{
    ActivateEvent *eventPtr = ckalloc(sizeof(ActivateEvent));

    eventPtr->ev.proc = ActivateWindow;
    eventPtr->winPtr = winPtr;
    eventPtr->flagPtr = flagPtr;
    eventPtr->hwnd = Tk_GetHWND(winPtr->window);
    Tcl_QueueEvent((Tcl_Event *)eventPtr, TCL_QUEUE_TAIL);
}

/*
 *----------------------------------------------------------------------
 *
 * ActivateWindow --
 *
 *	This function is called when an ActivateEvent is processed.
 *
 * Results:
 *	Returns 1 to indicate that the event was handled, else 0.
 *
 * Side effects:
 *	May activate the toplevel window associated with the event.
 *
 *----------------------------------------------------------------------
 */

static int
ActivateWindow(
    Tcl_Event *evPtr,		/* Pointer to ActivateEvent. */
    int flags)			/* Notifier event mask. */
{
    ActivateEvent *eventPtr = (ActivateEvent *)evPtr;
    TkWindow *winPtr = eventPtr->winPtr;

    if (! (flags & TCL_WINDOW_EVENTS)) {
	return 0;
    }

    /*
     * Ensure the window has not been destroyed while we delayed
     * processing the WM_ACTIVATE message [Bug 2899949].
     */

    if (!IsWindow(eventPtr->hwnd)) {
	return 1;
    }

    /*
     * If the toplevel is in the middle of a move or size operation then
     * we must delay handling of this event to avoid stealing the focus
     * while the window manage is in control.
     */

    if (eventPtr->flagPtr && *eventPtr->flagPtr) {
	return 0;
    }

    /*
     * If the window is excluded by a grab, call SetFocus on the grabbed
     * window instead. [Bug 220908]
     */

    if (winPtr) {
	Window window;
	if (TkGrabState(winPtr) != TK_GRAB_EXCLUDED) {
	    window = winPtr->window;
	} else {
	    window = winPtr->dispPtr->grabWinPtr->window;
	}

	/*
	 * Ensure the window was not destroyed while we were postponing
	 * the activation [Bug 2799589]
	 */

	if (window) {
	    SetFocus(Tk_GetHWND(window));
	}
    }

    return 1;
}

/*
 *----------------------------------------------------------------------
 *
 * TkWinSetForegroundWindow --
 *
 *	This function is a wrapper for SetForegroundWindow, calling it on the
 *	wrapper window because it has no affect on child windows.
 *
 * Results:
 *	none
 *
 * Side effects:
 *	May activate the toplevel window.
 *
 *----------------------------------------------------------------------
 */

void
TkWinSetForegroundWindow(
    TkWindow *winPtr)
{
    register WmInfo *wmPtr = winPtr->wmInfoPtr;

    if (wmPtr->wrapper != NULL) {
	SetForegroundWindow(wmPtr->wrapper);
    } else {
	SetForegroundWindow(Tk_GetHWND(winPtr->window));
    }
}

/*
 *----------------------------------------------------------------------
 *
 * TkpWinToplevelWithdraw --
 *
 *	This function is to be used by a window manage to withdraw a toplevel
 *	window.
 *
 * Results:
 *	none
 *
 * Side effects:
 *	May withdraw the toplevel window.
 *
 *----------------------------------------------------------------------
 */

void
TkpWinToplevelWithDraw(
    TkWindow *winPtr)
{
    register WmInfo *wmPtr = winPtr->wmInfoPtr;

    wmPtr->flags |= WM_WITHDRAWN;
    TkpWmSetState(winPtr, WithdrawnState);
}

/*
 *----------------------------------------------------------------------
 *
 * TkpWinToplevelIconify --
 *
 *	This function is to be used by a window manage to iconify a toplevel
 *	window.
 *
 * Results:
 *	none
 *
 * Side effects:
 *	May iconify the toplevel window.
 *
 *----------------------------------------------------------------------
 */

void
TkpWinToplevelIconify(
    TkWindow *winPtr)
{
    TkpWmSetState(winPtr, IconicState);
}

/*
 *----------------------------------------------------------------------
 *
 * TkpWinToplevelDeiconify --
 *
 *	This function is to be used by a window manage to deiconify a toplevel
 *	window.
 *
 * Results:
 *	none
 *
 * Side effects:
 *	May deiconify the toplevel window.
 *
 *----------------------------------------------------------------------
 */

void
TkpWinToplevelDeiconify(
    TkWindow *winPtr)
{
    register WmInfo *wmPtr = winPtr->wmInfoPtr;

    wmPtr->flags &= ~WM_WITHDRAWN;

    /*
     * If WM_UPDATE_PENDING is true, a pending UpdateGeometryInfo may need to
     * be called first to update a withdrawn toplevel's geometry before it is
     * deiconified by TkpWmSetState. Don't bother if we've never been mapped.
     */

    if ((wmPtr->flags & WM_UPDATE_PENDING)
	    && !(wmPtr->flags & WM_NEVER_MAPPED)) {
	Tcl_CancelIdleCall(UpdateGeometryInfo, winPtr);
	UpdateGeometryInfo(winPtr);
    }

    /*
     * If we were in the ZoomState (maximized), 'wm deiconify' should not
     * cause the window to shrink
     */

    if (wmPtr->hints.initial_state == ZoomState) {
	TkpWmSetState(winPtr, ZoomState);
    } else {
	TkpWmSetState(winPtr, NormalState);
    }

    /*
     * An unmapped window will be mapped at idle time by a call to MapFrame.
     * That calls CreateWrapper which sets the focus and raises the window.
     */

    if (wmPtr->flags & WM_NEVER_MAPPED) {
	return;
    }

    /*
     * Follow Windows-like style here, raising the window to the top.
     */

    TkWmRestackToplevel(winPtr, Above, NULL);
    if (!(Tk_Attributes((Tk_Window) winPtr)->override_redirect)) {
	TkSetFocusWin(winPtr, 1);
    }
}

/*
 *----------------------------------------------------------------------
 *
 * TkpWinGeometryIsControlledByWm --
 *
 *	This function is to be used by a window manage to see if wm has
 *	canceled geometry control.
 *
 * Results:
 *	0 - if the window manager has canceled its control
 *	1 - if the window manager controls the geometry
 *
 * Side effects:
 *	None.
 *
 *----------------------------------------------------------------------
 */

long
TkpWinToplevelIsControlledByWm(
    TkWindow *winPtr)
{
    register WmInfo *wmPtr = winPtr->wmInfoPtr;

    if (!wmPtr) {
	return 0;
    }
    return ((wmPtr->width != -1) && (wmPtr->height != -1)) ? 1 : 0;
}

/*
 *----------------------------------------------------------------------
 *
 * TkpWinToplevelMove --
 *
 *	This function is to be used by a container to move an embedded window.
 *
 * Results:
 *	position of the upper left frame in a 32-bit long:
 *		16-MSBits - x; 16-LSBits - y
 *
 * Side effects:
 *	May move the embedded window.
 *
 *----------------------------------------------------------------------
 */

long
TkpWinToplevelMove(
    TkWindow *winPtr,
    int x, int y)
{
    register WmInfo *wmPtr = winPtr->wmInfoPtr;

    if (wmPtr && x >= 0 && y >= 0 && !TkpWinToplevelIsControlledByWm(winPtr)) {
	Tk_MoveToplevelWindow((Tk_Window) winPtr, x, y);
    }
    return ((winPtr->changes.x << 16) & 0xffff0000)
	    | (winPtr->changes.y & 0xffff);
}

/*
 *----------------------------------------------------------------------
 *
 * TkpWinToplevelOverrideRedirect --
 *
 *	This function is to be used by a container to overrideredirect the
 *	contaner's frame window.
 *
 * Results:
 *	The current overrideredirect value
 *
 * Side effects:
 *	May change the overrideredirect value of the container window
 *
 *----------------------------------------------------------------------
 */

long
TkpWinToplevelOverrideRedirect(
    TkWindow *winPtr,
    int reqValue)
{
    int curValue;
    register WmInfo *wmPtr = winPtr->wmInfoPtr;

    curValue = Tk_Attributes((Tk_Window) winPtr)->override_redirect;
    if (reqValue < 0) {
	return curValue;
    }

    if (curValue != reqValue) {
	XSetWindowAttributes atts;

	/*
	 * Only do this if we are really changing value, because it causes
	 * some funky stuff to occur
	 */

	atts.override_redirect = reqValue ? True : False;
	Tk_ChangeWindowAttributes((Tk_Window) winPtr, CWOverrideRedirect,
		&atts);
	if (!(wmPtr->flags & (WM_NEVER_MAPPED))
		&& !(winPtr->flags & TK_EMBEDDED)) {
	    UpdateWrapper(winPtr);
	}
    }
    return reqValue;
}

/*
 *----------------------------------------------------------------------
 *
 * TkpWinToplevelDetachWindow --
 *
 *	This function is to be usd for changing a toplevel's wrapper or
 *	container.
 *
 * Results:
 *	The window's wrapper/container is removed.
 *
 * Side effects:
 *	None.
 *
 *----------------------------------------------------------------------
 */

void
TkpWinToplevelDetachWindow(
    TkWindow *winPtr)
{
    register WmInfo *wmPtr = winPtr->wmInfoPtr;

    if (winPtr->flags & TK_EMBEDDED) {
	int state = SendMessage(wmPtr->wrapper, TK_STATE, -1, -1) - 1;

	SendMessage(wmPtr->wrapper, TK_SETMENU, 0, 0);
	SendMessage(wmPtr->wrapper, TK_DETACHWINDOW, 0, 0);
	winPtr->flags &= ~TK_EMBEDDED;
	winPtr->privatePtr = NULL;
	wmPtr->wrapper = None;
	if (state >= 0 && state <= 3) {
	    wmPtr->hints.initial_state = state;
	}
    }
    if (winPtr->flags & TK_TOP_LEVEL) {
	TkpWinToplevelOverrideRedirect(winPtr, 1);
    }
}

/*
 *----------------------------------------------------------------------
 *
 * RemapWindows
 *
 *	Adjust parent/child relation ships of the given window hierarchy.
 *
 * Results:
 *	none
 *
 * Side effects:
 *	keeps windowing system happy
 *
 *----------------------------------------------------------------------
 */

static void
RemapWindows(
    TkWindow *winPtr,
    HWND parentHWND)
{
    TkWindow *childPtr;
    const char *className = Tk_Class(winPtr);

    /*
     * Skip menus as they are handled differently.
     */

    if (className != NULL && strcmp(className, "Menu") == 0) {
	return;
    }
    if (winPtr->window) {
	SetParent(Tk_GetHWND(winPtr->window), parentHWND);
    }

    /*
     * Repeat for all the children.
     */

    for (childPtr = winPtr->childList; childPtr != NULL;
	    childPtr = childPtr->nextPtr) {
	RemapWindows(childPtr,
		winPtr->window ? Tk_GetHWND(winPtr->window) : NULL);
    }
}

/*
 * Local Variables:
 * mode: c
 * c-basic-offset: 4
 * fill-column: 78
 * End:
 */<|MERGE_RESOLUTION|>--- conflicted
+++ resolved
@@ -6472,27 +6472,10 @@
     int *widthPtr, int *heightPtr)
 				/* Store dimensions of virtual root here. */
 {
-<<<<<<< HEAD
-    TkWindow *winPtr = (TkWindow *) tkwin;
-
-    /*
-     * XXX: This is not correct for multiple monitors. There may be many
-     * changes required to get this right, and it may effect existing
-     * applications that don't consider possible <0 vroot. See
-     * http://msdn.microsoft.com/library/en-us/gdi/monitor_3lrn.asp for more
-     * info.
-     */
-
-    *xPtr = 0;
-    *yPtr = 0;
-    *widthPtr = DisplayWidth(winPtr->display, winPtr->screenNum);
-    *heightPtr = DisplayHeight(winPtr->display, winPtr->screenNum);
-=======
     *xPtr = GetSystemMetrics(SM_XVIRTUALSCREEN);
     *yPtr = GetSystemMetrics(SM_YVIRTUALSCREEN);
     *widthPtr = GetSystemMetrics(SM_CXVIRTUALSCREEN);
     *heightPtr = GetSystemMetrics(SM_CYVIRTUALSCREEN);
->>>>>>> c4e011dc
 }
  
