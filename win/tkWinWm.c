--- conflicted
+++ resolved
@@ -6687,13 +6687,8 @@
 
 	    Tcl_Preserve(protPtr);
 	    interp = protPtr->interp;
-<<<<<<< HEAD
 	    Tcl_Preserve(interp);
-	    result = Tcl_GlobalEval(interp, protPtr->command);
-=======
-	    Tcl_Preserve((ClientData) interp);
 	    result = Tcl_EvalEx(interp, protPtr->command, -1, TCL_EVAL_GLOBAL);
->>>>>>> fa87897c
 	    if (result != TCL_OK) {
 		Tcl_AppendObjToErrorInfo(interp, Tcl_ObjPrintf(
 			"\n    (command for \"%s\" window manager protocol)",
