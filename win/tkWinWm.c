/*
 * tkWinWm.c --
 *
 *	This module takes care of the interactions between a Tk-based
 *	application and the window manager. Among other things, it implements
 *	the "wm" command and passes geometry information to the window
 *	manager.
 *
 * Copyright (c) 1995-1997 Sun Microsystems, Inc.
 * Copyright (c) 1998-2000 by Scriptics Corporation.
 *
 * See the file "license.terms" for information on usage and redistribution of
 * this file, and for a DISCLAIMER OF ALL WARRANTIES.
 */

#include "tkWinInt.h"
#include <shellapi.h>

/*
 * These next two defines are only valid on Win2K/XP+.
 */

#ifndef WS_EX_LAYERED
#define WS_EX_LAYERED	0x00080000
#endif
#ifndef LWA_COLORKEY
#define LWA_COLORKEY	0x00000001
#endif
#ifndef LWA_ALPHA
#define LWA_ALPHA	0x00000002
#endif

/*
 * Event structure for synthetic activation events. These events are placed on
 * the event queue whenever a toplevel gets a WM_MOUSEACTIVATE message or
 * a WM_ACTIVATE. If the window is being moved (*flagPtr will be true)
 * then the handling of this event must be delayed until the operation
 * has completed to avoid a premature WM_EXITSIZEMOVE event.
 */

typedef struct ActivateEvent {
    Tcl_Event ev;
    TkWindow *winPtr;
    const int *flagPtr;
    HWND hwnd;
} ActivateEvent;

/*
 * A data structure of the following type holds information for each window
 * manager protocol (such as WM_DELETE_WINDOW) for which a handler (i.e. a Tcl
 * command) has been defined for a particular top-level window.
 */

typedef struct ProtocolHandler {
    Atom protocol;		/* Identifies the protocol. */
    struct ProtocolHandler *nextPtr;
				/* Next in list of protocol handlers for the
				 * same top-level window, or NULL for end of
				 * list. */
    Tcl_Interp *interp;		/* Interpreter in which to invoke command. */
    char command[1];		/* Tcl command to invoke when a client message
				 * for this protocol arrives. The actual size
				 * of the structure varies to accommodate the
				 * needs of the actual command. THIS MUST BE
				 * THE LAST FIELD OF THE STRUCTURE. */
} ProtocolHandler;

#define HANDLER_SIZE(cmdLength) \
    (offsetof(ProtocolHandler, command) + 1 + cmdLength)

/*
 * Helper type passed via lParam to TkWmStackorderToplevelEnumProc
 */

typedef struct TkWmStackorderToplevelPair {
    Tcl_HashTable *table;
    TkWindow **windowPtr;
} TkWmStackorderToplevelPair;

/*
 * This structure represents the contents of a icon, in terms of its image.
 * The HICON is an internal Windows format. Most of these icon-specific
 * structures originated with the Winico extension. We stripped out unused
 * parts of that code, and integrated the code more naturally with Tcl.
 */

typedef struct {
    UINT Width, Height, Colors;	/* Width, Height and bpp */
    LPBYTE lpBits;		/* Ptr to DIB bits */
    DWORD dwNumBytes;		/* How many bytes? */
    LPBITMAPINFO lpbi;		/* Ptr to header */
    LPBYTE lpXOR;		/* Ptr to XOR image bits */
    LPBYTE lpAND;		/* Ptr to AND image bits */
    HICON hIcon;		/* DAS ICON */
} ICONIMAGE, *LPICONIMAGE;

/*
 * This structure is how we represent a block of the above items. We will
 * reallocate these structures according to how many images they need to
 * contain.
 */

typedef struct {
    int nNumImages;		/* How many images? */
    ICONIMAGE IconImages[1];	/* Image entries */
} BlockOfIconImages, *BlockOfIconImagesPtr;

/*
 * These two structures are used to read in icons from an 'icon directory'
 * (i.e. the contents of a .icr file, say). We only use these structures
 * temporarily, since we copy the information we want into a
 * BlockOfIconImages.
 */

typedef struct {
    BYTE bWidth;		/* Width of the image */
    BYTE bHeight;		/* Height of the image (times 2) */
    BYTE bColorCount;		/* Number of colors in image (0 if >=8bpp) */
    BYTE bReserved;		/* Reserved */
    WORD wPlanes;		/* Color Planes */
    WORD wBitCount;		/* Bits per pixel */
    DWORD dwBytesInRes;		/* How many bytes in this resource? */
    DWORD dwImageOffset;	/* Where in the file is this image */
} ICONDIRENTRY, *LPICONDIRENTRY;

typedef struct {
    WORD idReserved;		/* Reserved */
    WORD idType;		/* Resource type (1 for icons) */
    WORD idCount;		/* How many images? */
    ICONDIRENTRY idEntries[1];	/* The entries for each image */
} ICONDIR, *LPICONDIR;

/*
 * A pointer to one of these strucutures is associated with each toplevel.
 * This allows us to free up all memory associated with icon resources when a
 * window is deleted or if the window's icon is changed. They are simply
 * reference counted according to:
 *
 * (1) How many WmInfo structures point to this object
 * (2) Whether the ThreadSpecificData defined in this file contains a pointer
 *     to this object.
 *
 * The former count is for windows whose icons are individually set, and the
 * latter is for the global default icon choice.
 *
 * Icons loaded from .icr/.icr use the iconBlock field, icons loaded from
 * .exe/.dll use the hIcon field.
 */

typedef struct WinIconInstance {
    size_t refCount;	/* Number of instances that share this data
				 * structure. */
    BlockOfIconImagesPtr iconBlock;
				/* Pointer to icon resource data for image */
} WinIconInstance;

typedef struct WinIconInstance *WinIconPtr;

/*
 * A data structure of the following type holds window-manager-related
 * information for each top-level window in an application.
 */

typedef struct TkWmInfo {
    TkWindow *winPtr;		/* Pointer to main Tk information for this
				 * window. */
    HWND wrapper;		/* This is the decorative frame window created
				 * by the window manager to wrap a toplevel
				 * window. This window is a direct child of
				 * the root window. */
    char *title;		/* Title to display in window caption. If
				 * NULL, use name of widget. Malloced. */
    char *iconName;		/* Name to display in icon. Malloced. */
    XWMHints hints;		/* Various pieces of information for window
				 * manager. */
    char *leaderName;		/* Path name of leader of window group
				 * (corresponds to hints.window_group).
				 * Malloc-ed. Note: this field doesn't get
				 * updated if leader is destroyed. */
    TkWindow *masterPtr;	/* Master window for TRANSIENT_FOR property,
				 * or NULL. */
    Tk_Window icon;		/* Window to use as icon for this window, or
				 * NULL. */
    Tk_Window iconFor;		/* Window for which this window is icon, or
				 * NULL if this isn't an icon for anyone. */

    /*
     * Information used to construct an XSizeHints structure for the window
     * manager:
     */

    int defMinWidth, defMinHeight, defMaxWidth, defMaxHeight;
				/* Default resize limits given by system. */
    int sizeHintsFlags;		/* Flags word for XSizeHints structure. If the
				 * PBaseSize flag is set then the window is
				 * gridded; otherwise it isn't gridded. */
    int minWidth, minHeight;	/* Minimum dimensions of window, in pixels or
				 * grid units. */
    int maxWidth, maxHeight;	/* Maximum dimensions of window, in pixels or
				 * grid units. 0 to default. */
    Tk_Window gridWin;		/* Identifies the window that controls
				 * gridding for this top-level, or NULL if the
				 * top-level isn't currently gridded. */
    int widthInc, heightInc;	/* Increments for size changes (# pixels per
				 * step). */
    struct {
	int x;	/* numerator */
	int y;	/* denominator */
    } minAspect, maxAspect;	/* Min/max aspect ratios for window. */
    int reqGridWidth, reqGridHeight;
				/* The dimensions of the window (in grid
				 * units) requested through the geometry
				 * manager. */
    int gravity;		/* Desired window gravity. */

    /*
     * Information used to manage the size and location of a window.
     */

    int width, height;		/* Desired dimensions of window, specified in
				 * pixels or grid units. These values are set
				 * by the "wm geometry" command and by
				 * ConfigureNotify events (for when wm resizes
				 * window). -1 means user hasn't requested
				 * dimensions. */
    int x, y;			/* Desired X and Y coordinates for window.
				 * These values are set by "wm geometry", plus
				 * by ConfigureNotify events (when wm moves
				 * window). These numbers are different than
				 * the numbers stored in winPtr->changes
				 * because (a) they could be measured from the
				 * right or bottom edge of the screen (see
				 * WM_NEGATIVE_X and WM_NEGATIVE_Y flags) and
				 * (b) if the window has been reparented then
				 * they refer to the parent rather than the
				 * window itself. */
    int borderWidth, borderHeight;
				/* Width and height of window dressing, in
				 * pixels for the current style/exStyle. This
				 * includes the border on both sides of the
				 * window. */
    int configX, configY;	/* x,y position of toplevel when window is
				 * switched into fullscreen state, */
    int configWidth, configHeight;
				/* Dimensions passed to last request that we
				 * issued to change geometry of window. Used
				 * to eliminate redundant resize operations */
    HMENU hMenu;		/* the hMenu associated with this menu */
    DWORD style, exStyle;	/* Style flags for the wrapper window. */
    LONG styleConfig;		/* Extra user requested style bits */
    LONG exStyleConfig;		/* Extra user requested extended style bits */
    Tcl_Obj *crefObj;		/* COLORREF object for transparent handling */
    COLORREF colorref;		/* COLORREF for transparent handling */
    double alpha;		/* Alpha transparency level 0.0 (fully
				 * transparent) .. 1.0 (opaque) */

    /*
     * List of children of the toplevel which have private colormaps.
     */

    TkWindow **cmapList;	/* Array of window with private colormaps. */
    int cmapCount;		/* Number of windows in array. */

    /*
     * Miscellaneous information.
     */

    ProtocolHandler *protPtr;	/* First in list of protocol handlers for this
				 * window (NULL means none). */
    int cmdArgc;		/* Number of elements in cmdArgv below. */
    const char **cmdArgv;	/* Array of strings to store in the WM_COMMAND
				 * property. NULL means nothing available. */
    char *clientMachine;	/* String to store in WM_CLIENT_MACHINE
				 * property, or NULL. */
    int flags;			/* Miscellaneous flags, defined below. */
    int numTransients;		/* Number of transients on this window */
    WinIconPtr iconPtr;		/* Pointer to titlebar icon structure for this
				 * window, or NULL. */
    struct TkWmInfo *nextPtr;	/* Next in list of all top-level windows. */
} WmInfo;

/*
 * Flag values for WmInfo structures:
 *
 * WM_NEVER_MAPPED -		Non-zero means window has never been mapped;
 *				need to update all info when window is first
 *				mapped.
 * WM_UPDATE_PENDING -		Non-zero means a call to UpdateGeometryInfo
 *				has already been scheduled for this window;
 *				no need to schedule another one.
 * WM_NEGATIVE_X -		Non-zero means x-coordinate is measured in
 *				pixels from right edge of screen, rather than
 *				from left edge.
 * WM_NEGATIVE_Y -		Non-zero means y-coordinate is measured in
 *				pixels up from bottom of screen, rather than
 *				down from top.
 * WM_UPDATE_SIZE_HINTS -	Non-zero means that new size hints need to be
 *				propagated to window manager. Not used on Win.
 * WM_SYNC_PENDING -		Set to non-zero while waiting for the window
 *				manager to respond to some state change.
 * WM_MOVE_PENDING -		Non-zero means the application has requested a
 *				new position for the window, but it hasn't
 *				been reflected through the window manager yet.
 * WM_COLORMAPS_EXPLICIT -	Non-zero means the colormap windows were set
 *				explicitly via "wm colormapwindows".
 * WM_ADDED_TOPLEVEL_COLORMAP - Non-zero means that when "wm colormapwindows"
 *				was called the top-level itself wasn't
 *				specified, so we added it implicitly at the
 *				end of the list.
 * WM_WIDTH_NOT_RESIZABLE -	Non-zero means that we're not supposed to
 *				allow the user to change the width of the
 *				window (controlled by "wm resizable" command).
 * WM_HEIGHT_NOT_RESIZABLE -	Non-zero means that we're not supposed to
 *				allow the user to change the height of the
 *				window (controlled by "wm resizable" command).
 * WM_WITHDRAWN -		Non-zero means that this window has explicitly
 *				been withdrawn. If it's a transient, it should
 *				not mirror state changes in the master.
 * WM_FULLSCREEN -		Non-zero means that this window has been placed
 *				in the full screen mode. It should be mapped at
 *				0,0 and be the width and height of the screen.
 */

#define WM_NEVER_MAPPED			(1<<0)
#define WM_UPDATE_PENDING		(1<<1)
#define WM_NEGATIVE_X			(1<<2)
#define WM_NEGATIVE_Y			(1<<3)
#define WM_UPDATE_SIZE_HINTS		(1<<4)
#define WM_SYNC_PENDING			(1<<5)
#define WM_CREATE_PENDING		(1<<6)
#define WM_MOVE_PENDING			(1<<7)
#define WM_COLORMAPS_EXPLICIT		(1<<8)
#define WM_ADDED_TOPLEVEL_COLORMAP	(1<<9)
#define WM_WIDTH_NOT_RESIZABLE		(1<<10)
#define WM_HEIGHT_NOT_RESIZABLE		(1<<11)
#define WM_WITHDRAWN			(1<<12)
#define WM_FULLSCREEN			(1<<13)
#define WM_DROPSHADOW			(1<<14)

/*
 * Window styles for various types of toplevel windows.
 */

#define WM_OVERRIDE_STYLE (WS_CLIPCHILDREN|WS_CLIPSIBLINGS|CS_DBLCLKS)
#define EX_OVERRIDE_STYLE (WS_EX_TOOLWINDOW)

#define WM_FULLSCREEN_STYLE (WS_POPUP|WM_OVERRIDE_STYLE)
#define EX_FULLSCREEN_STYLE (WS_EX_APPWINDOW)

#define WM_TOPLEVEL_STYLE (WS_OVERLAPPEDWINDOW|WS_CLIPCHILDREN|CS_DBLCLKS)
#define EX_TOPLEVEL_STYLE (0)

#define WM_TRANSIENT_STYLE \
		(WS_POPUP|WS_CAPTION|WS_SYSMENU|WS_CLIPSIBLINGS|CS_DBLCLKS)
#define EX_TRANSIENT_STYLE (WS_EX_DLGMODALFRAME)

/*
 * The following structure is the official type record for geometry management
 * of top-level windows.
 */

static void		TopLevelReqProc(ClientData dummy, Tk_Window tkwin);
static void		RemapWindows(TkWindow *winPtr, HWND parentHWND);

static const Tk_GeomMgr wmMgrType = {
    "wm",			/* name */
    TopLevelReqProc,		/* requestProc */
    NULL,			/* lostSlaveProc */
};

typedef struct {
    HPALETTE systemPalette;	/* System palette; refers to the currently
				 * installed foreground logical palette. */
    TkWindow *createWindow;	/* Window that is being constructed. This
				 * value is set immediately before a call to
				 * CreateWindowEx, and is used by SetLimits.
				 * This is a gross hack needed to work around
				 * Windows brain damage where it sends the
				 * WM_GETMINMAXINFO message before the
				 * WM_CREATE window. */
    int initialized;		/* Flag indicating whether thread-specific
				 * elements of module have been
				 * initialized. */
    int firstWindow;		/* Flag, cleared when the first window is
				 * mapped in a non-iconic state. */
    WinIconPtr iconPtr;		/* IconPtr being used as default for all
				 * toplevels, or NULL. */
} ThreadSpecificData;
static Tcl_ThreadDataKey dataKey;

/*
 * The following variables cannot be placed in thread local storage because
 * they must be shared across threads.
 */

static int initialized;		/* Flag indicating whether module has been
				 * initialized. */

TCL_DECLARE_MUTEX(winWmMutex)

/*
 * Forward declarations for functions defined in this file:
 */

static int		ActivateWindow(Tcl_Event *evPtr, int flags);
static void		ConfigureTopLevel(WINDOWPOS *pos);
static void		GenerateConfigureNotify(TkWindow *winPtr);
static void		GenerateActivateEvent(TkWindow *winPtr, const int *flagPtr);
static void		GetMaxSize(WmInfo *wmPtr,
			    int *maxWidthPtr, int *maxHeightPtr);
static void		GetMinSize(WmInfo *wmPtr,
			    int *minWidthPtr, int *minHeightPtr);
static TkWindow *	GetTopLevel(HWND hwnd);
static void		InitWm(void);
static int		InstallColormaps(HWND hwnd, int message,
			    int isForemost);
static void		InvalidateSubTree(TkWindow *winPtr, Colormap colormap);
static void		InvalidateSubTreeDepth(TkWindow *winPtr);
static int		ParseGeometry(Tcl_Interp *interp, const char *string,
			    TkWindow *winPtr);
static void		RefreshColormap(Colormap colormap, TkDisplay *dispPtr);
static void		SetLimits(HWND hwnd, MINMAXINFO *info);
static void		TkWmStackorderToplevelWrapperMap(TkWindow *winPtr,
			    Display *display, Tcl_HashTable *table);
static LRESULT CALLBACK	TopLevelProc(HWND hwnd, UINT message,
			    WPARAM wParam, LPARAM lParam);
static void		TopLevelEventProc(ClientData clientData,
			    XEvent *eventPtr);
static void		TopLevelReqProc(ClientData dummy, Tk_Window tkwin);
static void		UpdateGeometryInfo(ClientData clientData);
static void		UpdateWrapper(TkWindow *winPtr);
static LRESULT CALLBACK	WmProc(HWND hwnd, UINT message,
			    WPARAM wParam, LPARAM lParam);
static void		WmWaitVisibilityOrMapProc(ClientData clientData,
			    XEvent *eventPtr);
static BlockOfIconImagesPtr ReadIconOrCursorFromFile(Tcl_Interp *interp,
			    Tcl_Obj* fileName, BOOL isIcon);
static WinIconPtr	ReadIconFromFile(Tcl_Interp *interp,
			    Tcl_Obj *fileName);
static WinIconPtr	GetIconFromPixmap(Display *dsPtr, Pixmap pixmap);
static int		ReadICOHeader(Tcl_Channel channel);
static BOOL		AdjustIconImagePointers(LPICONIMAGE lpImage);
static HICON		MakeIconOrCursorFromResource(LPICONIMAGE lpIcon,
			    BOOL isIcon);
static HICON		GetIcon(WinIconPtr titlebaricon, int icon_size);
static int		WinSetIcon(Tcl_Interp *interp,
			    WinIconPtr titlebaricon, Tk_Window tkw);
static void		FreeIconBlock(BlockOfIconImagesPtr lpIR);
static void		DecrIconRefCount(WinIconPtr titlebaricon);

static int		WmAspectCmd(Tk_Window tkwin,
			    TkWindow *winPtr, Tcl_Interp *interp, int objc,
			    Tcl_Obj *const objv[]);
static int		WmAttributesCmd(Tk_Window tkwin,
			    TkWindow *winPtr, Tcl_Interp *interp, int objc,
			    Tcl_Obj *const objv[]);
static int		WmClientCmd(Tk_Window tkwin,
			    TkWindow *winPtr, Tcl_Interp *interp, int objc,
			    Tcl_Obj *const objv[]);
static int		WmColormapwindowsCmd(Tk_Window tkwin,
			    TkWindow *winPtr, Tcl_Interp *interp, int objc,
			    Tcl_Obj *const objv[]);
static int		WmCommandCmd(Tk_Window tkwin,
			    TkWindow *winPtr, Tcl_Interp *interp, int objc,
			    Tcl_Obj *const objv[]);
static int		WmDeiconifyCmd(Tk_Window tkwin,
			    TkWindow *winPtr, Tcl_Interp *interp, int objc,
			    Tcl_Obj *const objv[]);
static int		WmFocusmodelCmd(Tk_Window tkwin,
			    TkWindow *winPtr, Tcl_Interp *interp, int objc,
			    Tcl_Obj *const objv[]);
static int		WmForgetCmd(Tk_Window tkwin,
			    TkWindow *winPtr, Tcl_Interp *interp, int objc,
			    Tcl_Obj *const objv[]);
static int		WmFrameCmd(Tk_Window tkwin,
			    TkWindow *winPtr, Tcl_Interp *interp, int objc,
			    Tcl_Obj *const objv[]);
static int		WmGeometryCmd(Tk_Window tkwin,
			    TkWindow *winPtr, Tcl_Interp *interp, int objc,
			    Tcl_Obj *const objv[]);
static int		WmGridCmd(Tk_Window tkwin,
			    TkWindow *winPtr, Tcl_Interp *interp, int objc,
			    Tcl_Obj *const objv[]);
static int		WmGroupCmd(Tk_Window tkwin,
			    TkWindow *winPtr, Tcl_Interp *interp, int objc,
			    Tcl_Obj *const objv[]);
static int		WmIconbitmapCmd(Tk_Window tkwin,
			    TkWindow *winPtr, Tcl_Interp *interp, int objc,
			    Tcl_Obj *const objv[]);
static int		WmIconifyCmd(Tk_Window tkwin,
			    TkWindow *winPtr, Tcl_Interp *interp, int objc,
			    Tcl_Obj *const objv[]);
static int		WmIconmaskCmd(Tk_Window tkwin,
			    TkWindow *winPtr, Tcl_Interp *interp, int objc,
			    Tcl_Obj *const objv[]);
static int		WmIconnameCmd(Tk_Window tkwin,
			    TkWindow *winPtr, Tcl_Interp *interp, int objc,
			    Tcl_Obj *const objv[]);
static int		WmIconphotoCmd(Tk_Window tkwin,
			    TkWindow *winPtr, Tcl_Interp *interp, int objc,
			    Tcl_Obj *const objv[]);
static int		WmIconpositionCmd(Tk_Window tkwin,
			    TkWindow *winPtr, Tcl_Interp *interp, int objc,
			    Tcl_Obj *const objv[]);
static int		WmIconwindowCmd(Tk_Window tkwin,
			    TkWindow *winPtr, Tcl_Interp *interp, int objc,
			    Tcl_Obj *const objv[]);
static int		WmManageCmd(Tk_Window tkwin,
			    TkWindow *winPtr, Tcl_Interp *interp, int objc,
			    Tcl_Obj *const objv[]);
static int		WmMaxsizeCmd(Tk_Window tkwin,
			    TkWindow *winPtr, Tcl_Interp *interp, int objc,
			    Tcl_Obj *const objv[]);
static int		WmMinsizeCmd(Tk_Window tkwin,
			    TkWindow *winPtr, Tcl_Interp *interp, int objc,
			    Tcl_Obj *const objv[]);
static int		WmOverrideredirectCmd(Tk_Window tkwin,
			    TkWindow *winPtr, Tcl_Interp *interp, int objc,
			    Tcl_Obj *const objv[]);
static int		WmPositionfromCmd(Tk_Window tkwin,
			    TkWindow *winPtr, Tcl_Interp *interp, int objc,
			    Tcl_Obj *const objv[]);
static int		WmProtocolCmd(Tk_Window tkwin,
			    TkWindow *winPtr, Tcl_Interp *interp, int objc,
			    Tcl_Obj *const objv[]);
static int		WmResizableCmd(Tk_Window tkwin,
			    TkWindow *winPtr, Tcl_Interp *interp, int objc,
			    Tcl_Obj *const objv[]);
static int		WmSizefromCmd(Tk_Window tkwin,
			    TkWindow *winPtr, Tcl_Interp *interp, int objc,
			    Tcl_Obj *const objv[]);
static int		WmStackorderCmd(Tk_Window tkwin,
			    TkWindow *winPtr, Tcl_Interp *interp, int objc,
			    Tcl_Obj *const objv[]);
static int		WmStateCmd(Tk_Window tkwin,
			    TkWindow *winPtr, Tcl_Interp *interp, int objc,
			    Tcl_Obj *const objv[]);
static int		WmTitleCmd(Tk_Window tkwin,
			    TkWindow *winPtr, Tcl_Interp *interp, int objc,
			    Tcl_Obj *const objv[]);
static int		WmTransientCmd(Tk_Window tkwin,
			    TkWindow *winPtr, Tcl_Interp *interp, int objc,
			    Tcl_Obj *const objv[]);
static int		WmWithdrawCmd(Tk_Window tkwin,
			    TkWindow *winPtr, Tcl_Interp *interp, int objc,
			    Tcl_Obj *const objv[]);
static void		WmUpdateGeom(WmInfo *wmPtr, TkWindow *winPtr);

/*
 * Used in BytesPerLine
 */

#define WIDTHBYTES(bits)	((((bits) + 31)>>5)<<2)

/*
 *----------------------------------------------------------------------
 *
 * DIBNumColors --
 *
 *	Calculates the number of entries in the color table, given by LPSTR
 *	lpbi - pointer to the CF_DIB memory block. Used by titlebar icon code.
 *
 * Results:
 *	WORD - Number of entries in the color table.
 *
 *----------------------------------------------------------------------
 */

static WORD
DIBNumColors(
    LPSTR lpbi)
{
    WORD wBitCount;
    DWORD dwClrUsed;

    dwClrUsed = ((LPBITMAPINFOHEADER) lpbi)->biClrUsed;

    if (dwClrUsed) {
	return (WORD) dwClrUsed;
    }

    wBitCount = ((LPBITMAPINFOHEADER) lpbi)->biBitCount;

    switch (wBitCount) {
    case 1:
	return 2;
    case 4:
	return 16;
    case 8:
	return 256;
    default:
	return 0;
    }
}

/*
 *----------------------------------------------------------------------
 *
 * PaletteSize --
 *
 *	Calculates the number of bytes in the color table, as given by LPSTR
 *	lpbi - pointer to the CF_DIB memory block. Used by titlebar icon code.
 *
 * Results:
 *	Number of bytes in the color table
 *
 *----------------------------------------------------------------------
 */
static WORD
PaletteSize(
    LPSTR lpbi)
{
    return (WORD) (DIBNumColors(lpbi) * sizeof(RGBQUAD));
}

/*
 *----------------------------------------------------------------------
 *
 * FindDIBits --
 *
 *	Locate the image bits in a CF_DIB format DIB, as given by LPSTR lpbi -
 *	pointer to the CF_DIB memory block. Used by titlebar icon code.
 *
 * Results:
 *	pointer to the image bits
 *
 * Side effects: None
 *
 *
 *----------------------------------------------------------------------
 */

static LPSTR
FindDIBBits(
    LPSTR lpbi)
{
    return lpbi + *((LPDWORD) lpbi) + PaletteSize(lpbi);
}

/*
 *----------------------------------------------------------------------
 *
 * BytesPerLine --
 *
 *	Calculates the number of bytes in one scan line, as given by
 *	LPBITMAPINFOHEADER lpBMIH - pointer to the BITMAPINFOHEADER that
 *	begins the CF_DIB block. Used by titlebar icon code.
 *
 * Results:
 *	number of bytes in one scan line (DWORD aligned)
 *
 *----------------------------------------------------------------------
 */

static DWORD
BytesPerLine(
    LPBITMAPINFOHEADER lpBMIH)
{
    return WIDTHBYTES(lpBMIH->biWidth * lpBMIH->biPlanes * lpBMIH->biBitCount);
}

/*
 *----------------------------------------------------------------------
 *
 * AdjustIconImagePointers --
 *
 *	Adjusts internal pointers in icon resource struct, as given by
 *	LPICONIMAGE lpImage - the resource to handle. Used by titlebar icon
 *	code.
 *
 * Results:
 *	BOOL - TRUE for success, FALSE for failure
 *
 *----------------------------------------------------------------------
 */

static BOOL
AdjustIconImagePointers(
    LPICONIMAGE lpImage)
{
    /*
     * Sanity check.
     */

    if (lpImage == NULL) {
	return FALSE;
    }

    /*
     * BITMAPINFO is at beginning of bits.
     */

    lpImage->lpbi = (LPBITMAPINFO) lpImage->lpBits;

    /*
     * Width - simple enough.
     */

    lpImage->Width = lpImage->lpbi->bmiHeader.biWidth;

    /*
     * Icons are stored in funky format where height is doubled so account for
     * that.
     */

    lpImage->Height = (lpImage->lpbi->bmiHeader.biHeight)/2;

    /*
     * How many colors?
     */

    lpImage->Colors = lpImage->lpbi->bmiHeader.biPlanes
	    * lpImage->lpbi->bmiHeader.biBitCount;

    /*
     * XOR bits follow the header and color table.
     */

    lpImage->lpXOR = (LPBYTE) FindDIBBits((LPSTR) lpImage->lpbi);

    /*
     * AND bits follow the XOR bits.
     */

    lpImage->lpAND = lpImage->lpXOR +
	    lpImage->Height*BytesPerLine((LPBITMAPINFOHEADER) lpImage->lpbi);
    return TRUE;
}

/*
 *----------------------------------------------------------------------
 *
 * MakeIconOrCursorFromResource --
 *
 *	Construct an actual HICON structure from the information in a
 *	resource.
 *
 * Results:
 *	Icon
 *
 *----------------------------------------------------------------------
 */

static HICON
MakeIconOrCursorFromResource(
    LPICONIMAGE lpIcon,
    BOOL isIcon)
{
    HICON hIcon;

    /*
     * Sanity Check
     */

    if (lpIcon == NULL || lpIcon->lpBits == NULL) {
	return NULL;
    }

    /*
     * Let the OS do the real work :)
     */

    hIcon = (HICON) CreateIconFromResourceEx(lpIcon->lpBits,
	    lpIcon->dwNumBytes, isIcon, 0x00030000,
	    (*(LPBITMAPINFOHEADER) lpIcon->lpBits).biWidth,
	    (*(LPBITMAPINFOHEADER) lpIcon->lpBits).biHeight/2, 0);

    /*
     * It failed, odds are good we're on NT so try the non-Ex way.
     */

    if (hIcon == NULL) {
	/*
	 * We would break on NT if we try with a 16bpp image.
	 */

	if (lpIcon->lpbi->bmiHeader.biBitCount != 16) {
	    hIcon = CreateIconFromResource(lpIcon->lpBits, lpIcon->dwNumBytes,
		    isIcon, 0x00030000);
	}
    }
    return hIcon;
}

/*
 *----------------------------------------------------------------------
 *
 * ReadICOHeader --
 *
 *	Reads the header from an ICO file, as specfied by channel.
 *
 * Results:
 *	UINT - Number of images in file, -1 for failure. If this succeeds,
 *	there is a decent chance this is a valid icon file.
 *
 *----------------------------------------------------------------------
 */

static int
ReadICOHeader(
    Tcl_Channel channel)
{
    union {
	WORD word;
	char bytes[sizeof(WORD)];
    } input;

    /*
     * Read the 'reserved' WORD, which should be a zero word.
     */

    if (Tcl_Read(channel, input.bytes, sizeof(WORD)) != sizeof(WORD)) {
	return -1;
    }
    if (input.word != 0) {
	return -1;
    }

    /*
     * Read the type WORD, which should be of type 1.
     */

    if (Tcl_Read(channel, input.bytes, sizeof(WORD)) != sizeof(WORD)) {
	return -1;
    }
    if (input.word != 1) {
	return -1;
    }

    /*
     * Get and return the count of images.
     */

    if (Tcl_Read(channel, input.bytes, sizeof(WORD)) != sizeof(WORD)) {
	return -1;
    }
    return (int) input.word;
}

/*
 *----------------------------------------------------------------------
 *
 * InitWindowClass --
 *
 *	This routine creates the Wm toplevel decorative frame class.
 *
 * Results:
 *	None.
 *
 * Side effects:
 *	Registers a new window class.
 *
 *----------------------------------------------------------------------
 */

static int
InitWindowClass(
    WinIconPtr titlebaricon)
{
    ThreadSpecificData *tsdPtr =
	    Tcl_GetThreadData(&dataKey, sizeof(ThreadSpecificData));

    if (!tsdPtr->initialized) {
	tsdPtr->initialized = 1;
	tsdPtr->firstWindow = 1;
	tsdPtr->iconPtr = NULL;
    }
    if (!initialized) {
	Tcl_MutexLock(&winWmMutex);
	if (!initialized) {
	    WNDCLASSW windowClass;

	    initialized = 1;

	    ZeroMemory(&windowClass, sizeof(WNDCLASSW));

	    windowClass.style = CS_HREDRAW | CS_VREDRAW;
	    windowClass.hInstance = Tk_GetHINSTANCE();
	    windowClass.lpszClassName = TK_WIN_TOPLEVEL_CLASS_NAME;
	    windowClass.lpfnWndProc = WmProc;
	    if (titlebaricon == NULL) {
		windowClass.hIcon = LoadIconW(Tk_GetHINSTANCE(), L"tk");
	    } else {
		windowClass.hIcon = GetIcon(titlebaricon, ICON_BIG);
		if (windowClass.hIcon == NULL) {
		    return TCL_ERROR;
		}

		/*
		 * Store pointer to default icon so we know when we need to
		 * free that information
		 */

		tsdPtr->iconPtr = titlebaricon;
	    }
	    windowClass.hCursor = LoadCursorW(NULL, (LPCWSTR)IDC_ARROW);

	    if (!RegisterClassW(&windowClass)) {
		Tcl_Panic("Unable to register TkTopLevel class");
	    }

	    class.style = CS_HREDRAW | CS_VREDRAW | CS_DROPSHADOW;
	    class.lpszClassName = TK_WIN_TOPLEVEL_SHADOW_CLASS_NAME;

	    if (!RegisterClass(&class)) {
		Tcl_Panic("Unable to register TkTopLevelShadow class");
	    }
	}
	Tcl_MutexUnlock(&winWmMutex);
    }
    return TCL_OK;
}

/*
 *----------------------------------------------------------------------
 *
 * InitWm --
 *
 *	This initialises the window manager
 *
 * Results:
 *	None.
 *
 * Side effects:
 *	Registers a new window class.
 *
 *----------------------------------------------------------------------
 */

static void
InitWm(void)
{
    /* Ignore return result */
    (void) InitWindowClass(NULL);
}

/*
 *----------------------------------------------------------------------
 *
 * WinSetIcon --
 *
 *	Sets either the default toplevel titlebar icon, or the icon for a
 *	specific toplevel (if tkw is given, then only that window is used).
 *
 *	The ref-count of the titlebaricon is NOT changed. If this function
 *	returns successfully, the caller should assume the icon was used (and
 *	therefore the ref-count should be adjusted to reflect that fact). If
 *	the function returned an error, the caller should assume the icon was
 *	not used (and may wish to free the memory associated with it).
 *
 * Results:
 *	A standard Tcl return code.
 *
 * Side effects:
 *	One or all windows may have their icon changed. The Tcl result may be
 *	modified. The window-manager will be initialised if it wasn't already.
 *	The given window will be forced into existence.
 *
 *----------------------------------------------------------------------
 */

static int
WinSetIcon(
    Tcl_Interp *interp,
    WinIconPtr titlebaricon,
    Tk_Window tkw)
{
    WmInfo *wmPtr;
    HWND hwnd;
    int application = 0;

    if (tkw == NULL) {
	tkw = Tk_MainWindow(interp);
	application = 1;
    }

    if (!(Tk_IsTopLevel(tkw))) {
	Tcl_SetObjResult(interp, Tcl_ObjPrintf(
		"window \"%s\" isn't a top-level window", Tk_PathName(tkw)));
	Tcl_SetErrorCode(interp, "TK", "LOOKUP", "TOPLEVEL", Tk_PathName(tkw),
		NULL);
	return TCL_ERROR;
    }
    if (Tk_WindowId(tkw) == None) {
	Tk_MakeWindowExist(tkw);
    }

    /*
     * We must get the window's wrapper, not the window itself.
     */

    wmPtr = ((TkWindow *) tkw)->wmInfoPtr;
    hwnd = wmPtr->wrapper;

    if (application) {
	if (hwnd == NULL) {
	    /*
	     * I don't actually think this is ever the correct thing, unless
	     * perhaps the window doesn't have a wrapper. But I believe all
	     * windows have wrappers.
	     */

	    hwnd = Tk_GetHWND(Tk_WindowId(tkw));
	}

	/*
	 * If we aren't initialised, then just initialise with the user's
	 * icon. Otherwise our icon choice will be ignored moments later when
	 * Tk finishes initialising.
	 */

	if (!initialized) {
	    if (InitWindowClass(titlebaricon) != TCL_OK) {
		Tcl_SetObjResult(interp, Tcl_NewStringObj(
			"Unable to set icon", -1));
		Tcl_SetErrorCode(interp, "TK", "WM", "ICON", "FAILED", NULL);
		return TCL_ERROR;
	    }
	} else {
	    ThreadSpecificData *tsdPtr;

	    /*
	     * Don't check return result of SetClassLong() or
	     * SetClassLongPtrW() since they return the previously set value
	     * which is zero on the initial call or in an error case. The MSDN
	     * documentation does not indicate that the result needs to be
	     * checked.
	     */

	    SetClassLongPtrW(hwnd, GCLP_HICONSM,
		    (LPARAM) GetIcon(titlebaricon, ICON_SMALL));
	    SetClassLongPtrW(hwnd, GCLP_HICON,
		    (LPARAM) GetIcon(titlebaricon, ICON_BIG));
	    tsdPtr = (ThreadSpecificData *)
		    Tcl_GetThreadData(&dataKey, sizeof(ThreadSpecificData));
	    if (tsdPtr->iconPtr != NULL) {
		DecrIconRefCount(tsdPtr->iconPtr);
	    }
	    tsdPtr->iconPtr = titlebaricon;
	}
    } else {
	if (!initialized) {
	    /*
	     * Need to initialise the wm otherwise we will fail on code which
	     * tries to set a toplevel's icon before that happens. Ignore
	     * return result.
	     */

	    (void) InitWindowClass(NULL);
	}

	/*
	 * The following code is exercised if you do
	 *
	 *	toplevel .t ; wm titlebaricon .t foo.icr
	 *
	 * i.e. the wm hasn't had time to properly create the '.t' window
	 * before you set the icon.
	 */

	if (hwnd == NULL) {
	    /*
	     * This little snippet is copied from the 'Map' function, and
	     * should probably be placed in one proper location.
	     */

	    UpdateWrapper(wmPtr->winPtr);
	    wmPtr = ((TkWindow *) tkw)->wmInfoPtr;
	    hwnd = wmPtr->wrapper;
	    if (hwnd == NULL) {
		Tcl_SetObjResult(interp, Tcl_NewStringObj(
			"Can't set icon; window has no wrapper.", -1));
		Tcl_SetErrorCode(interp, "TK", "WM", "ICON", "WRAPPER", NULL);
		return TCL_ERROR;
	    }
	}
	SendMessageW(hwnd, WM_SETICON, ICON_SMALL,
		(LPARAM) GetIcon(titlebaricon, ICON_SMALL));
	SendMessageW(hwnd, WM_SETICON, ICON_BIG,
		(LPARAM) GetIcon(titlebaricon, ICON_BIG));

	/*
	 * Update the iconPtr we keep for each WmInfo structure.
	 */

	if (wmPtr->iconPtr != NULL) {
	    /*
	     * Free any old icon ptr which is associated with this window.
	     */

	    DecrIconRefCount(wmPtr->iconPtr);
	}

	/*
	 * We do not need to increment the ref count for the titlebaricon,
	 * because it was already incremented when we retrieved it.
	 */

	wmPtr->iconPtr = titlebaricon;
    }
    return TCL_OK;
}

/*
 *----------------------------------------------------------------------
 *
 * TkWinGetIcon --
 *
 *	Gets either the default toplevel titlebar icon, or the icon for a
 *	specific toplevel (ICON_SMALL or ICON_BIG).
 *
 * Results:
 *	A Windows HICON.
 *
 * Side effects:
 *	The given window will be forced into existence.
 *
 *----------------------------------------------------------------------
 */

HICON
TkWinGetIcon(
    Tk_Window tkwin,
    DWORD iconsize)
{
    WmInfo *wmPtr;
    HICON icon;
    ThreadSpecificData *tsdPtr =
	    Tcl_GetThreadData(&dataKey, sizeof(ThreadSpecificData));

    if (tsdPtr->iconPtr != NULL) {
	/*
	 * return default toplevel icon
	 */

	return GetIcon(tsdPtr->iconPtr, (int) iconsize);
    }

    /*
     * Ensure we operate on the toplevel, that has the icon refs.
     */

    while (!Tk_IsTopLevel(tkwin)) {
	tkwin = Tk_Parent(tkwin);
	if (tkwin == NULL) {
	    return NULL;
	}
    }

    if (Tk_WindowId(tkwin) == None) {
	Tk_MakeWindowExist(tkwin);
    }

    wmPtr = ((TkWindow *) tkwin)->wmInfoPtr;
    if (wmPtr->iconPtr != NULL) {
	/*
	 * return window toplevel icon
	 */

	return GetIcon(wmPtr->iconPtr, (int) iconsize);
    }

    /*
     * Find the icon otherwise associated with the toplevel, or finally with
     * the window class.
     */

    icon = (HICON) SendMessageW(wmPtr->wrapper, WM_GETICON, iconsize,
	    (LPARAM) NULL);
    if (icon == (HICON) NULL) {
	icon = (HICON) GetClassLongPtrW(wmPtr->wrapper,
		(iconsize == ICON_BIG) ? GCLP_HICON : GCLP_HICONSM);
    }
    return icon;
}

/*
 *----------------------------------------------------------------------
 *
 * ReadIconFromFile --
 *
 *	Read the contents of a file (usually .ico, .icr) and extract an icon
 *	resource, if possible, otherwise check if the shell has an icon
 *	assigned to the given file and use that. If both of those fail, then
 *	NULL is returned, and an error message will already be in the
 *	interpreter.
 *
 * Results:
 *	A WinIconPtr structure containing the icons in the file, with its ref
 *	count already incremented. The calling function should either place
 *	this structure inside a WmInfo structure, or it should pass it on to
 *	DecrIconRefCount() to ensure no memory leaks occur.
 *
 *	If the given fileName did not contain a valid icon structure,
 *	return NULL.
 *
 * Side effects:
 *	Memory is allocated for the returned structure and the icons it
 *	contains. If the structure is not wanted, it should be passed to
 *	DecrIconRefCount, and in any case a valid ref count should be ensured
 *	to avoid memory leaks.
 *
 *	Currently icon resources are not shared, so the ref count of one of
 *	these structures will always be 0 or 1. However all we need do is
 *	implement some sort of lookup function between filenames and
 *	WinIconPtr structures and no other code will need to be changed. The
 *	pseudo-code for this is implemented below in the 'if (0)' branch. It
 *	did not seem necessary to implement this optimisation here, since
 *	moving to icon<->image conversions will probably make it obsolete.
 *
 *----------------------------------------------------------------------
 */

static WinIconPtr
ReadIconFromFile(
    Tcl_Interp *interp,
    Tcl_Obj *fileName)
{
    WinIconPtr titlebaricon = NULL;
    BlockOfIconImagesPtr lpIR;

#if 0 /* TODO: Dead code? */
    if (0 /* If we already have an icon for this filename */) {
	titlebaricon = NULL; /* Get the real value from a lookup */
	titlebaricon->refCount++;
	return titlebaricon;
    }
#endif

    /*
     * First check if it is a .ico file.
     */

    lpIR = ReadIconOrCursorFromFile(interp, fileName, TRUE);

    /*
     * Then see if we can ask the shell for the icon for this file. We
     * want both the regular and small icons so that the Alt-Tab (task-
     * switching) display uses the right icon.
     */

    if (lpIR == NULL) {
	SHFILEINFOW sfiSM;
	Tcl_DString ds, ds2;
	DWORD *res;
	const char *file;

	file = Tcl_TranslateFileName(interp, Tcl_GetString(fileName), &ds);
	if (file == NULL) {
	    return NULL;
	}
	Tcl_DStringInit(&ds2);
	res = (DWORD *)SHGetFileInfoW(Tcl_UtfToWCharDString(file, -1, &ds2), 0, &sfiSM,
		sizeof(SHFILEINFO), SHGFI_SMALLICON|SHGFI_ICON);
	Tcl_DStringFree(&ds);

	if (res != 0) {
	    SHFILEINFOW sfi;
	    unsigned size;

	    Tcl_ResetResult(interp);
	    res = (DWORD *)SHGetFileInfoW((WCHAR *)Tcl_DStringValue(&ds2), 0, &sfi,
		    sizeof(SHFILEINFO), SHGFI_ICON);

	    /*
	     * Account for extra icon, if necessary.
	     */

	    size = sizeof(BlockOfIconImages)
		    + ((res != 0) ? sizeof(ICONIMAGE) : 0);
	    lpIR = ckalloc(size);
	    if (lpIR == NULL) {
		if (res != 0) {
		    DestroyIcon(sfi.hIcon);
		}
		DestroyIcon(sfiSM.hIcon);
		Tcl_DStringFree(&ds2);
		return NULL;
	    }
	    ZeroMemory(lpIR, size);

	    lpIR->nNumImages		= ((res != 0) ? 2 : 1);
	    lpIR->IconImages[0].Width	= 16;
	    lpIR->IconImages[0].Height	= 16;
	    lpIR->IconImages[0].Colors	= 4;
	    lpIR->IconImages[0].hIcon	= sfiSM.hIcon;

	    /*
	     * All other IconImages fields are ignored.
	     */

	    if (res != 0) {
		lpIR->IconImages[1].Width	= 32;
		lpIR->IconImages[1].Height	= 32;
		lpIR->IconImages[1].Colors	= 4;
		lpIR->IconImages[1].hIcon	= sfi.hIcon;
	    }
	}
	Tcl_DStringFree(&ds2);
    }
    if (lpIR != NULL) {
	titlebaricon = ckalloc(sizeof(WinIconInstance));
	titlebaricon->iconBlock = lpIR;
	titlebaricon->refCount = 1;
    }
    return titlebaricon;
}

/*
 *----------------------------------------------------------------------
 *
 * GetIconFromPixmap --
 *
 *	Turn a Tk Pixmap (i.e. a bitmap) into an icon resource, if possible,
 *	otherwise NULL is returned.
 *
 * Results:
 *	A WinIconPtr structure containing a conversion of the given bitmap
 *	into an icon, with its ref count already incremented. The calling
 *	function should either place this structure inside a WmInfo structure,
 *	or it should pass it on to DecrIconRefCount() to ensure no memory
 *	leaks occur.
 *
 *	If the given pixmap did not contain a valid icon structure, return
 *	NULL.
 *
 * Side effects:
 *	Memory is allocated for the returned structure and the icons it
 *	contains. If the structure is not wanted, it should be passed to
 *	DecrIconRefCount, and in any case a valid ref count should be ensured
 *	to avoid memory leaks.
 *
 *	Currently icon resources are not shared, so the ref count of one of
 *	these structures will always be 0 or 1. However all we need do is
 *	implement some sort of lookup function between pixmaps and WinIconPtr
 *	structures and no other code will need to be changed.
 *
 *----------------------------------------------------------------------
 */

static WinIconPtr
GetIconFromPixmap(
    Display *dsPtr,
    Pixmap pixmap)
{
    WinIconPtr titlebaricon = NULL;
    TkWinDrawable *twdPtr = (TkWinDrawable *) pixmap;
    BlockOfIconImagesPtr lpIR;
    ICONINFO icon;
    HICON hIcon;
    int width, height;

    if (twdPtr == NULL) {
	return NULL;
    }

#if 0 /* TODO: Dead code?*/
    if (0 /* If we already have an icon for this pixmap */) {
	titlebaricon = NULL; /* Get the real value from a lookup */
	titlebaricon->refCount++;
	return titlebaricon;
    }
#endif

    Tk_SizeOfBitmap(dsPtr, pixmap, &width, &height);

    icon.fIcon = TRUE;
    icon.xHotspot = 0;
    icon.yHotspot = 0;
    icon.hbmMask = twdPtr->bitmap.handle;
    icon.hbmColor = twdPtr->bitmap.handle;

    hIcon = CreateIconIndirect(&icon);
    if (hIcon == NULL) {
	return NULL;
    }

    lpIR = ckalloc(sizeof(BlockOfIconImages));
    if (lpIR == NULL) {
	DestroyIcon(hIcon);
	return NULL;
    }

    lpIR->nNumImages = 1;
    lpIR->IconImages[0].Width = width;
    lpIR->IconImages[0].Height = height;
    lpIR->IconImages[0].Colors = 1 << twdPtr->bitmap.depth;
    lpIR->IconImages[0].hIcon = hIcon;

    /*
     * These fields are ignored.
     */

    lpIR->IconImages[0].lpBits = 0;
    lpIR->IconImages[0].dwNumBytes = 0;
    lpIR->IconImages[0].lpXOR = 0;
    lpIR->IconImages[0].lpAND = 0;

    titlebaricon = ckalloc(sizeof(WinIconInstance));
    titlebaricon->iconBlock = lpIR;
    titlebaricon->refCount = 1;
    return titlebaricon;
}

/*
 *----------------------------------------------------------------------
 *
 * DecrIconRefCount --
 *
 *	Reduces the reference count.
 *
 * Results:
 *	None.
 *
 * Side effects:
 *	If the ref count falls to zero, free the memory associated with the
 *	icon resource structures. In this case the pointer passed into this
 *	function is no longer valid.
 *
 *----------------------------------------------------------------------
 */

static void
DecrIconRefCount(
    WinIconPtr titlebaricon)
{
    if (titlebaricon->refCount-- <= 1) {
	if (titlebaricon->iconBlock != NULL) {
	    FreeIconBlock(titlebaricon->iconBlock);
	}
	titlebaricon->iconBlock = NULL;

	ckfree(titlebaricon);
    }
}

/*
 *----------------------------------------------------------------------
 *
 * FreeIconBlock --
 *
 *	Frees all memory associated with a previously loaded titlebaricon.
 *	The icon block pointer is no longer valid once this function returns.
 *
 * Results:
 *	None.
 *
 * Side effects:
 *
 *
 *----------------------------------------------------------------------
 */

static void
FreeIconBlock(
    BlockOfIconImagesPtr lpIR)
{
    int i;

    /*
     * Free all the bits.
     */

    for (i=0 ; i<lpIR->nNumImages ; i++) {
	if (lpIR->IconImages[i].lpBits != NULL) {
	    ckfree(lpIR->IconImages[i].lpBits);
	}
	if (lpIR->IconImages[i].hIcon != NULL) {
	    DestroyIcon(lpIR->IconImages[i].hIcon);
	}
    }
    ckfree(lpIR);
}

/*
 *----------------------------------------------------------------------
 *
 * GetIcon --
 *
 *	Extracts an icon of a given size from an icon resource
 *
 * Results:
 *	Returns the icon, if found, else NULL.
 *
 *----------------------------------------------------------------------
 */

static HICON
GetIcon(
    WinIconPtr titlebaricon,
    int icon_size)
{
    BlockOfIconImagesPtr lpIR;
    unsigned int size = (icon_size == 0 ? 16 : 32);
    int i;

    if (titlebaricon == NULL) {
	return NULL;
    }

    lpIR = titlebaricon->iconBlock;
    if (lpIR == NULL) {
	return NULL;
    }

    for (i=0 ; i<lpIR->nNumImages ; i++) {
	/*
	 * Take the first or a 32x32 16 color icon
	 */

	if ((lpIR->IconImages[i].Height == size)
		&& (lpIR->IconImages[i].Width == size)
		&& (lpIR->IconImages[i].Colors >= 4)) {
	    return lpIR->IconImages[i].hIcon;
	}
    }

    /*
     * If we get here, then just return the first one, it will have to do!
     */

    if (lpIR->nNumImages >= 1) {
	return lpIR->IconImages[0].hIcon;
    }
    return NULL;
}

#if 0 /* UNUSED */
static HCURSOR
TclWinReadCursorFromFile(
    Tcl_Interp* interp,
    Tcl_Obj* fileName)
{
    BlockOfIconImagesPtr lpIR;
    HICON res = NULL;

    lpIR = ReadIconOrCursorFromFile(interp, fileName, FALSE);
    if (lpIR == NULL) {
	return NULL;
    }
    if (lpIR->nNumImages >= 1) {
	res = CopyImage(lpIR->IconImages[0].hIcon, IMAGE_CURSOR, 0, 0, 0);
    }
    FreeIconBlock(lpIR);
    return res;
}
#endif

/*
 *----------------------------------------------------------------------
 *
 * ReadIconOrCursorFromFile --
 *
 *	Reads an Icon Resource from an ICO file, as given by char* fileName -
 *	Name of the ICO file. This name should be in Utf format.
 *
 * Results:
 *	Returns an icon resource, if found, else NULL.
 *
 * Side effects:
 *	May leave error messages in the Tcl interpreter.
 *
 *----------------------------------------------------------------------
 */

static BlockOfIconImagesPtr
ReadIconOrCursorFromFile(
    Tcl_Interp *interp,
    Tcl_Obj *fileName,
    BOOL isIcon)
{
    BlockOfIconImagesPtr lpIR;
    Tcl_Channel channel;
    int i;
    DWORD dwBytesRead;
    LPICONDIRENTRY lpIDE;

    /*
     * Open the file.
     */

    channel = Tcl_FSOpenFileChannel(interp, fileName, "r", 0);
    if (channel == NULL) {
	Tcl_SetObjResult(interp, Tcl_ObjPrintf(
		"error opening file \"%s\" for reading: %s",
		Tcl_GetString(fileName), Tcl_PosixError(interp)));
	return NULL;
    }
    if (Tcl_SetChannelOption(interp, channel, "-translation", "binary")
	    != TCL_OK) {
	Tcl_Close(NULL, channel);
	return NULL;
    }
    if (Tcl_SetChannelOption(interp, channel, "-encoding", "binary")
	    != TCL_OK) {
	Tcl_Close(NULL, channel);
	return NULL;
    }

    /*
     * Allocate memory for the resource structure
     */

    lpIR = ckalloc(sizeof(BlockOfIconImages));

    /*
     * Read in the header
     */

    lpIR->nNumImages = ReadICOHeader(channel);
    if (lpIR->nNumImages == -1) {
	Tcl_SetObjResult(interp, Tcl_NewStringObj("Invalid file header", -1));
	Tcl_Close(NULL, channel);
	ckfree(lpIR);
	return NULL;
    }

    /*
     * Adjust the size of the struct to account for the images.
     */

    lpIR = ckrealloc(lpIR, sizeof(BlockOfIconImages)
	    + (lpIR->nNumImages - 1) * sizeof(ICONIMAGE));

    /*
     * Allocate enough memory for the icon directory entries.
     */

    lpIDE = ckalloc(lpIR->nNumImages * sizeof(ICONDIRENTRY));

    /*
     * Read in the icon directory entries.
     */

    dwBytesRead = Tcl_Read(channel, (char *) lpIDE,
	    (int) (lpIR->nNumImages * sizeof(ICONDIRENTRY)));
    if (dwBytesRead != lpIR->nNumImages * sizeof(ICONDIRENTRY)) {
	Tcl_SetObjResult(interp, Tcl_ObjPrintf(
		"error reading file: %s", Tcl_PosixError(interp)));
	Tcl_SetErrorCode(interp, "TK", "WM", "ICON", "READ", NULL);
	Tcl_Close(NULL, channel);
	ckfree(lpIDE);
	ckfree(lpIR);
	return NULL;
    }

    /*
     * NULL-out everything to make memory management easier.
     */

    for (i = 0; i < lpIR->nNumImages; i++) {
	lpIR->IconImages[i].lpBits = NULL;
    }

    /*
     * Loop through and read in each image.
     */

    for (i=0 ; i<lpIR->nNumImages ; i++) {
	/*
	 * Allocate memory for the resource.
	 */

	lpIR->IconImages[i].lpBits = ckalloc(lpIDE[i].dwBytesInRes);
	lpIR->IconImages[i].dwNumBytes = lpIDE[i].dwBytesInRes;

	/*
	 * Seek to beginning of this image.
	 */

	if (Tcl_Seek(channel, lpIDE[i].dwImageOffset, FILE_BEGIN) == -1) {
	    Tcl_SetObjResult(interp, Tcl_ObjPrintf(
		    "error seeking in file: %s", Tcl_PosixError(interp)));
	    goto readError;
	}

	/*
	 * Read it in.
	 */

	dwBytesRead = Tcl_Read(channel, (char *)lpIR->IconImages[i].lpBits,
		(int) lpIDE[i].dwBytesInRes);
	if (dwBytesRead != lpIDE[i].dwBytesInRes) {
	    Tcl_SetObjResult(interp, Tcl_ObjPrintf(
		    "error reading file: %s", Tcl_PosixError(interp)));
	    goto readError;
	}

	/*
	 * Set the internal pointers appropriately.
	 */

	if (!AdjustIconImagePointers(&lpIR->IconImages[i])) {
	    Tcl_SetObjResult(interp, Tcl_NewStringObj(
		    "Error converting to internal format", -1));
	    Tcl_SetErrorCode(interp, "TK", "WM", "ICON", "FORMAT", NULL);
	    goto readError;
	}
	lpIR->IconImages[i].hIcon =
		MakeIconOrCursorFromResource(&lpIR->IconImages[i], isIcon);
    }

    /*
     * Clean up
     */

    ckfree(lpIDE);
    Tcl_Close(NULL, channel);
    return lpIR;

  readError:
    Tcl_Close(NULL, channel);
    for (i = 0; i < lpIR->nNumImages; i++) {
	if (lpIR->IconImages[i].lpBits != NULL) {
	    ckfree(lpIR->IconImages[i].lpBits);
	}
    }
    ckfree(lpIDE);
    ckfree(lpIR);
    return NULL;
}

/*
 *----------------------------------------------------------------------
 *
 * GetTopLevel --
 *
 *	This function retrieves the TkWindow associated with the given HWND.
 *
 * Results:
 *	Returns the matching TkWindow.
 *
 * Side effects:
 *	None.
 *
 *----------------------------------------------------------------------
 */

static TkWindow *
GetTopLevel(
    HWND hwnd)
{
    ThreadSpecificData *tsdPtr =
	    Tcl_GetThreadData(&dataKey, sizeof(ThreadSpecificData));

    /*
     * If this function is called before the CreateWindowEx call has
     * completed, then the user data slot will not have been set yet, so we
     * use the global createWindow variable.
     */

    if (tsdPtr->createWindow) {
	return tsdPtr->createWindow;
    }
    return (TkWindow *) GetWindowLongPtrW(hwnd, GWLP_USERDATA);
}

/*
 *----------------------------------------------------------------------
 *
 * SetLimits --
 *
 *	Updates the minimum and maximum window size constraints.
 *
 * Results:
 *	None.
 *
 * Side effects:
 *	Changes the values of the info pointer to reflect the current minimum
 *	and maximum size values.
 *
 *----------------------------------------------------------------------
 */

static void
SetLimits(
    HWND hwnd,
    MINMAXINFO *info)
{
    WmInfo *wmPtr;
    int maxWidth, maxHeight;
    int minWidth, minHeight;
    int base;
    TkWindow *winPtr = GetTopLevel(hwnd);

    if (winPtr == NULL) {
	return;
    }

    wmPtr = winPtr->wmInfoPtr;

    /*
     * Copy latest constraint info.
     */

    wmPtr->defMinWidth = info->ptMinTrackSize.x;
    wmPtr->defMinHeight = info->ptMinTrackSize.y;
    wmPtr->defMaxWidth = info->ptMaxTrackSize.x;
    wmPtr->defMaxHeight = info->ptMaxTrackSize.y;

    GetMaxSize(wmPtr, &maxWidth, &maxHeight);
    GetMinSize(wmPtr, &minWidth, &minHeight);

    if (wmPtr->gridWin != NULL) {
	base = winPtr->reqWidth - (wmPtr->reqGridWidth * wmPtr->widthInc);
	if (base < 0) {
	    base = 0;
	}
	base += wmPtr->borderWidth;
	info->ptMinTrackSize.x = base + (minWidth * wmPtr->widthInc);
	info->ptMaxTrackSize.x = base + (maxWidth * wmPtr->widthInc);

	base = winPtr->reqHeight - (wmPtr->reqGridHeight * wmPtr->heightInc);
	if (base < 0) {
	    base = 0;
	}
	base += wmPtr->borderHeight;
	info->ptMinTrackSize.y = base + (minHeight * wmPtr->heightInc);
	info->ptMaxTrackSize.y = base + (maxHeight * wmPtr->heightInc);
    } else {
	info->ptMaxTrackSize.x = maxWidth + wmPtr->borderWidth;
	info->ptMaxTrackSize.y = maxHeight + wmPtr->borderHeight;
	info->ptMinTrackSize.x = minWidth + wmPtr->borderWidth;
	info->ptMinTrackSize.y = minHeight + wmPtr->borderHeight;
    }

    /*
     * If the window isn't supposed to be resizable, then set the minimum and
     * maximum dimensions to be the same as the current size.
     */

    if (!(wmPtr->flags & WM_SYNC_PENDING)) {
	if (wmPtr->flags & WM_WIDTH_NOT_RESIZABLE) {
	    info->ptMinTrackSize.x = winPtr->changes.width
		+ wmPtr->borderWidth;
	    info->ptMaxTrackSize.x = info->ptMinTrackSize.x;
	}
	if (wmPtr->flags & WM_HEIGHT_NOT_RESIZABLE) {
	    info->ptMinTrackSize.y = winPtr->changes.height
		+ wmPtr->borderHeight;
	    info->ptMaxTrackSize.y = info->ptMinTrackSize.y;
	}
    }
}

/*
 *----------------------------------------------------------------------
 *
 * TkWinWmCleanup --
 *
 *	Unregisters classes registered by the window manager. This is called
 *	from the DLL main entry point when the DLL is unloaded.
 *
 * Results:
 *	None.
 *
 * Side effects:
 *	The window classes are discarded.
 *
 *----------------------------------------------------------------------
 */

void
TkWinWmCleanup(
    HINSTANCE hInstance)
{
    ThreadSpecificData *tsdPtr;

    /*
     * If we're using stubs to access the Tcl library, and they haven't been
     * initialized, we can't call Tcl_GetThreadData.
     */

#ifdef USE_TCL_STUBS
    if (tclStubsPtr == NULL) {
	return;
    }
#endif

    if (!initialized) {
	return;
    }
    initialized = 0;

    tsdPtr = Tcl_GetThreadData(&dataKey, sizeof(ThreadSpecificData));

    if (!tsdPtr->initialized) {
	return;
    }
    tsdPtr->initialized = 0;

<<<<<<< HEAD
    UnregisterClass(TK_WIN_TOPLEVEL_CLASS_NAME, hInstance);
    Unregisterclass(TK_WIN_TOPLEVEL_SHADOW_CLASS_NAME, hInstance);
=======
    UnregisterClassW(TK_WIN_TOPLEVEL_CLASS_NAME, hInstance);
>>>>>>> aa229cea
}

/*
 *--------------------------------------------------------------
 *
 * TkWmNewWindow --
 *
 *	This function is invoked whenever a new top-level window is created.
 *	Its job is to initialize the WmInfo structure for the window.
 *
 * Results:
 *	None.
 *
 * Side effects:
 *	A WmInfo structure gets allocated and initialized.
 *
 *--------------------------------------------------------------
 */

void
TkWmNewWindow(
    TkWindow *winPtr)		/* Newly-created top-level window. */
{
    WmInfo *wmPtr = ckalloc(sizeof(WmInfo));

    /*
     * Initialize full structure, then set what isn't NULL
     */

    ZeroMemory(wmPtr, sizeof(WmInfo));
    winPtr->wmInfoPtr = wmPtr;
    wmPtr->winPtr = winPtr;
    wmPtr->hints.flags = InputHint | StateHint;
    wmPtr->hints.input = True;
    wmPtr->hints.initial_state = NormalState;
    wmPtr->hints.icon_pixmap = None;
    wmPtr->hints.icon_window = None;
    wmPtr->hints.icon_x = wmPtr->hints.icon_y = 0;
    wmPtr->hints.icon_mask = None;
    wmPtr->hints.window_group = None;

    /*
     * Default the maximum dimensions to the size of the display.
     */

    wmPtr->defMinWidth = wmPtr->defMinHeight = 0;
    wmPtr->defMaxWidth = DisplayWidth(winPtr->display, winPtr->screenNum);
    wmPtr->defMaxHeight = DisplayHeight(winPtr->display, winPtr->screenNum);
    wmPtr->minWidth = wmPtr->minHeight = 1;
    wmPtr->maxWidth = wmPtr->maxHeight = 0;
    wmPtr->widthInc = wmPtr->heightInc = 1;
    wmPtr->minAspect.x = wmPtr->minAspect.y = 1;
    wmPtr->maxAspect.x = wmPtr->maxAspect.y = 1;
    wmPtr->reqGridWidth = wmPtr->reqGridHeight = -1;
    wmPtr->gravity = NorthWestGravity;
    wmPtr->width = -1;
    wmPtr->height = -1;
    wmPtr->x = winPtr->changes.x;
    wmPtr->y = winPtr->changes.y;
    wmPtr->crefObj = NULL;
    wmPtr->colorref = (COLORREF) 0;
    wmPtr->alpha = 1.0;

    wmPtr->configWidth = -1;
    wmPtr->configHeight = -1;
    wmPtr->flags = WM_NEVER_MAPPED;
    wmPtr->nextPtr = winPtr->dispPtr->firstWmPtr;
    winPtr->dispPtr->firstWmPtr = wmPtr;

    /*
     * Tk must monitor structure events for top-level windows, in order to
     * detect size and position changes caused by window managers.
     */

    Tk_CreateEventHandler((Tk_Window) winPtr, StructureNotifyMask,
	    TopLevelEventProc, winPtr);

    /*
     * Arrange for geometry requests to be reflected from the window to the
     * window manager.
     */

    Tk_ManageGeometry((Tk_Window) winPtr, &wmMgrType, NULL);
}

/*
 *----------------------------------------------------------------------
 *
 * UpdateWrapper --
 *
 *	This function creates the wrapper window that contains the window
 *	decorations and menus for a toplevel. This function may be called
 *	after a window is mapped to change the window style.
 *
 * Results:
 *	None.
 *
 * Side effects:
 *	Destroys any old wrapper window and replaces it with a newly created
 *	wrapper.
 *
 *----------------------------------------------------------------------
 */

static void
UpdateWrapper(
    TkWindow *winPtr)		/* Top-level window to redecorate. */
{
    WmInfo *wmPtr = winPtr->wmInfoPtr;
    HWND parentHWND, oldWrapper = wmPtr->wrapper;
    HWND child, nextHWND, focusHWND;
    int x, y, width, height, state;
    WINDOWPLACEMENT place;
    HICON hSmallIcon = NULL;
    HICON hBigIcon = NULL;
    Tcl_DString titleString;
    int *childStateInfo = NULL;
    ThreadSpecificData *tsdPtr =
	    Tcl_GetThreadData(&dataKey, sizeof(ThreadSpecificData));

    if (winPtr->window == None) {
	/*
	 * Ensure existence of the window to update the wrapper for.
	 */

	Tk_MakeWindowExist((Tk_Window) winPtr);
    }

    child = TkWinGetHWND(winPtr->window);
    parentHWND = NULL;

    /*
     * nextHWND will help us maintain Z order. focusHWND will help us maintain
     * focus, if we had it.
     */

    nextHWND = NULL;
    focusHWND = GetFocus();
    if ((oldWrapper == NULL) || (oldWrapper != GetForegroundWindow())) {
	focusHWND = NULL;
    }

    if (winPtr->flags & TK_EMBEDDED) {
	wmPtr->wrapper = (HWND) winPtr->privatePtr;
	if (wmPtr->wrapper == NULL) {
	    Tcl_Panic("UpdateWrapper: Cannot find container window");
	}
	if (!IsWindow(wmPtr->wrapper)) {
	    Tcl_Panic("UpdateWrapper: Container was destroyed");
	}
    } else {
	/*
	 * Pick the decorative frame style. Override redirect windows get
	 * created as undecorated popups if they have no transient parent,
	 * otherwise they are children. This allows splash screens to operate
	 * as an independent window, while having dropdows (like for a
	 * combobox) not grab focus away from their parent. Transient windows
	 * get a modal dialog frame. Neither override, nor transient windows
	 * appear in the Windows taskbar. Note that a transient window does
	 * not resize by default, so we need to explicitly add the
	 * WS_THICKFRAME style if we want it to be resizeable.
	 */

	if (winPtr->atts.override_redirect) {
	    wmPtr->style = WM_OVERRIDE_STYLE;
	    wmPtr->exStyle = EX_OVERRIDE_STYLE;

	    /*
	     * Parent must be desktop even if we have a transient parent.
	     */

	    parentHWND = GetDesktopWindow();
	    if (wmPtr->masterPtr) {
		wmPtr->style |= WS_CHILD;
	    } else {
		wmPtr->style |= WS_POPUP;
	    }
	} else if (wmPtr->flags & WM_FULLSCREEN) {
	    wmPtr->style = WM_FULLSCREEN_STYLE;
	    wmPtr->exStyle = EX_FULLSCREEN_STYLE;
	} else if (wmPtr->masterPtr) {
	    wmPtr->style = WM_TRANSIENT_STYLE;
	    wmPtr->exStyle = EX_TRANSIENT_STYLE;
	    parentHWND = Tk_GetHWND(Tk_WindowId(wmPtr->masterPtr));
	    if (! ((wmPtr->flags & WM_WIDTH_NOT_RESIZABLE)
		    && (wmPtr->flags & WM_HEIGHT_NOT_RESIZABLE))) {
		wmPtr->style |= WS_THICKFRAME;
	    }
	} else {
	    wmPtr->style = WM_TOPLEVEL_STYLE;
	    wmPtr->exStyle = EX_TOPLEVEL_STYLE;
	}

	wmPtr->style |= wmPtr->styleConfig;
	wmPtr->exStyle |= wmPtr->exStyleConfig;

	if ((wmPtr->flags & WM_WIDTH_NOT_RESIZABLE)
		&& (wmPtr->flags & WM_HEIGHT_NOT_RESIZABLE)) {
	    wmPtr->style &= ~ (WS_MAXIMIZEBOX | WS_SIZEBOX);
	}

	/*
	 * Compute the geometry of the parent and child windows.
	 */

	wmPtr->flags |= WM_CREATE_PENDING|WM_MOVE_PENDING;
	UpdateGeometryInfo(winPtr);
	wmPtr->flags &= ~(WM_CREATE_PENDING|WM_MOVE_PENDING);

	width = wmPtr->borderWidth + winPtr->changes.width;
	height = wmPtr->borderHeight + winPtr->changes.height;

	/*
	 * Set the initial position from the user or program specified
	 * location. If nothing has been specified, then let the system pick a
	 * location. In full screen mode the x,y origin is 0,0 and the window
	 * width and height match that of the screen.
	 */

	if (wmPtr->flags & WM_FULLSCREEN) {
	    x = 0;
	    y = 0;
	    width = WidthOfScreen(Tk_Screen(winPtr));
	    height = HeightOfScreen(Tk_Screen(winPtr));
	} else if (!(wmPtr->sizeHintsFlags & (USPosition | PPosition))
		&& (wmPtr->flags & WM_NEVER_MAPPED)) {
	    x = CW_USEDEFAULT;
	    y = CW_USEDEFAULT;
	} else {
	    x = winPtr->changes.x;
	    y = winPtr->changes.y;
	}

	/*
	 * Create the containing window, and set the user data to point to the
	 * TkWindow.
	 */

	tsdPtr->createWindow = winPtr;
	Tcl_DStringInit(&titleString);
	Tcl_UtfToWCharDString(((wmPtr->title != NULL) ?
		wmPtr->title : winPtr->nameUid), -1, &titleString);

<<<<<<< HEAD
	wmPtr->wrapper = CreateWindowEx(wmPtr->exStyle,
		(wmPtr->flags & WM_DROPSHADOW
			? TK_WIN_TOPLEVEL_SHADOW_CLASS_NAME
			: TK_WIN_TOPLEVEL_CLASS_NAME),
		(LPCTSTR) Tcl_DStringValue(&titleString),
=======
	wmPtr->wrapper = CreateWindowExW(wmPtr->exStyle,
		TK_WIN_TOPLEVEL_CLASS_NAME,
		(LPCWSTR) Tcl_DStringValue(&titleString),
>>>>>>> aa229cea
		wmPtr->style, x, y, width, height,
		parentHWND, NULL, Tk_GetHINSTANCE(), NULL);
	Tcl_DStringFree(&titleString);
	SetWindowLongPtrW(wmPtr->wrapper, GWLP_USERDATA, (LONG_PTR) winPtr);
	tsdPtr->createWindow = NULL;

	if (wmPtr->exStyleConfig & WS_EX_LAYERED) {
	    /*
	     * The user supplies a double from [0..1], but Windows wants an
	     * int (transparent) 0..255 (opaque), so do the translation. Add
	     * the 0.5 to round the value.
	     */

	    SetLayeredWindowAttributes((HWND) wmPtr->wrapper,
		    wmPtr->colorref, (BYTE) (wmPtr->alpha * 255 + 0.5),
		    (unsigned)(LWA_ALPHA | (wmPtr->crefObj?LWA_COLORKEY:0)));
	} else {
	    /*
	     * Layering not used or supported.
	     */

	    wmPtr->alpha = 1.0;
	    if (wmPtr->crefObj) {
		Tcl_DecrRefCount(wmPtr->crefObj);
		wmPtr->crefObj = NULL;
	    }
	}

	place.length = sizeof(WINDOWPLACEMENT);
	GetWindowPlacement(wmPtr->wrapper, &place);
	wmPtr->x = place.rcNormalPosition.left;
	wmPtr->y = place.rcNormalPosition.top;

	if (!(winPtr->flags & TK_ALREADY_DEAD)) {
	    TkInstallFrameMenu((Tk_Window) winPtr);
	}

	if (oldWrapper && (oldWrapper != wmPtr->wrapper)
		&& !(wmPtr->exStyle & WS_EX_TOPMOST)) {
	    /*
	     * We will adjust wrapper to have the same Z order as oldWrapper
	     * if it isn't a TOPMOST window.
	     */

	    nextHWND = GetNextWindow(oldWrapper, GW_HWNDPREV);
	}
    }

    /*
     * Now we need to reparent the contained window and set its style
     * appropriately. Be sure to update the style first so that Windows
     * doesn't try to set the focus to the child window.
     */

    SetWindowLongPtrW(child, GWL_STYLE,
	    WS_CHILD | WS_CLIPCHILDREN | WS_CLIPSIBLINGS);

    if (winPtr->flags & TK_EMBEDDED) {
	SetWindowLongPtrW(child, GWLP_WNDPROC, (LONG_PTR) TopLevelProc);
    }

    SetParent(child, wmPtr->wrapper);
    if (oldWrapper) {
	hSmallIcon = (HICON)
		SendMessageW(oldWrapper, WM_GETICON, ICON_SMALL, (LPARAM)NULL);
	hBigIcon = (HICON)
		SendMessageW(oldWrapper, WM_GETICON, ICON_BIG, (LPARAM) NULL);
    }

    if (oldWrapper && (oldWrapper != wmPtr->wrapper)
	    && (oldWrapper != GetDesktopWindow())) {
	SetWindowLongPtrW(oldWrapper, GWLP_USERDATA, (LONG_PTR) 0);

	if (wmPtr->numTransients > 0) {
	    /*
	     * Unset the current wrapper as the parent for all transient
	     * children for whom this is the master
	     */

	    WmInfo *wmPtr2;

	    childStateInfo = ckalloc(wmPtr->numTransients * sizeof(int));
	    state = 0;
	    for (wmPtr2 = winPtr->dispPtr->firstWmPtr; wmPtr2 != NULL;
		    wmPtr2 = wmPtr2->nextPtr) {
		if (wmPtr2->masterPtr == winPtr
			&& !(wmPtr2->flags & WM_NEVER_MAPPED)) {
		    childStateInfo[state++] = wmPtr2->hints.initial_state;
		    SetParent(TkWinGetHWND(wmPtr2->winPtr->window), NULL);
		}
	    }
	}

	/*
	 * Remove the menubar before destroying the window so the menubar
	 * isn't destroyed.
	 */

	SetMenu(oldWrapper, NULL);
	DestroyWindow(oldWrapper);
    }

    wmPtr->flags &= ~WM_NEVER_MAPPED;
    if (winPtr->flags & TK_EMBEDDED &&
	    SendMessageW(wmPtr->wrapper, TK_ATTACHWINDOW, (WPARAM) child, 0)) {
	SendMessageW(wmPtr->wrapper, TK_GEOMETRYREQ,
		Tk_ReqWidth((Tk_Window) winPtr),
		Tk_ReqHeight((Tk_Window) winPtr));
	SendMessageW(wmPtr->wrapper, TK_SETMENU, (WPARAM) wmPtr->hMenu,
		(LPARAM) Tk_GetMenuHWND((Tk_Window) winPtr));
    }

    /*
     * Force an initial transition from withdrawn to the real initial state.
     * Set the Z order based on previous wrapper before we set the state.
     */

    state = wmPtr->hints.initial_state;
    wmPtr->hints.initial_state = WithdrawnState;
    if (nextHWND) {
	SetWindowPos(wmPtr->wrapper, nextHWND, 0, 0, 0, 0,
		SWP_NOMOVE|SWP_NOSIZE|SWP_NOACTIVATE|SWP_NOSENDCHANGING
		|SWP_NOOWNERZORDER);
    }
    TkpWmSetState(winPtr, state);
    wmPtr->hints.initial_state = state;

    if (hSmallIcon != NULL) {
	SendMessageW(wmPtr->wrapper, WM_SETICON, ICON_SMALL,
		(LPARAM) hSmallIcon);
    }
    if (hBigIcon != NULL) {
	SendMessageW(wmPtr->wrapper, WM_SETICON, ICON_BIG, (LPARAM) hBigIcon);
    }

    /*
     * If we are embedded then force a mapping of the window now, because we
     * do not necessarily own the wrapper and may not get another opportunity
     * to map ourselves. We should not be in either iconified or zoomed states
     * when we get here, so it is safe to just check for TK_EMBEDDED without
     * checking what state we are supposed to be in (default to NormalState).
     */

    if (winPtr->flags & TK_EMBEDDED) {
	if (state+1 != SendMessageW(wmPtr->wrapper, TK_STATE, state, 0)) {
	    TkpWmSetState(winPtr, NormalState);
	    wmPtr->hints.initial_state = NormalState;
	}
	XMapWindow(winPtr->display, winPtr->window);
    }

    /*
     * Set up menus on the wrapper if required.
     */

    if (wmPtr->hMenu != NULL) {
	wmPtr->flags |= WM_SYNC_PENDING;
	SetMenu(wmPtr->wrapper, wmPtr->hMenu);
	wmPtr->flags &= ~WM_SYNC_PENDING;
    }

    if (childStateInfo) {
	if (wmPtr->numTransients > 0) {
	    /*
	     * Reset all transient children for whom this is the master.
	     */

	    WmInfo *wmPtr2;

	    state = 0;
	    for (wmPtr2 = winPtr->dispPtr->firstWmPtr; wmPtr2 != NULL;
		    wmPtr2 = wmPtr2->nextPtr) {
		if (wmPtr2->masterPtr == winPtr
			&& !(wmPtr2->flags & WM_NEVER_MAPPED)) {
		    UpdateWrapper(wmPtr2->winPtr);
		    TkpWmSetState(wmPtr2->winPtr, childStateInfo[state++]);
		}
	    }
	}

	ckfree(childStateInfo);
    }

    /*
     * If this is the first window created by the application, then we should
     * activate the initial window. Otherwise, if this had the focus, we need
     * to restore that.
     * XXX: Rewrapping generates a <FocusOut> and <FocusIn> that would best be
     * XXX: avoided, if we could safely mask them.
     */

    if (tsdPtr->firstWindow) {
	tsdPtr->firstWindow = 0;
	SetActiveWindow(wmPtr->wrapper);
    } else if (focusHWND) {
	SetFocus(focusHWND);
    }
}

/*
 *--------------------------------------------------------------
 *
 * TkWmMapWindow --
 *
 *	This function is invoked to map a top-level window. This module gets a
 *	chance to update all window-manager-related information in properties
 *	before the window manager sees the map event and checks the
 *	properties. It also gets to decide whether or not to even map the
 *	window after all.
 *
 * Results:
 *	None.
 *
 * Side effects:
 *	Properties of winPtr may get updated to provide up-to-date information
 *	to the window manager. The window may also get mapped, but it may not
 *	be if this function decides that isn't appropriate (e.g. because the
 *	window is withdrawn).
 *
 *--------------------------------------------------------------
 */

void
TkWmMapWindow(
    TkWindow *winPtr)		/* Top-level window that's about to be
				 * mapped. */
{
    WmInfo *wmPtr = winPtr->wmInfoPtr;
    ThreadSpecificData *tsdPtr =
	    Tcl_GetThreadData(&dataKey, sizeof(ThreadSpecificData));

    if (!tsdPtr->initialized) {
	InitWm();
    }

    if (wmPtr->flags & WM_NEVER_MAPPED) {
	/*
	 * Don't map a transient if the master is not mapped.
	 */

	if (wmPtr->masterPtr != NULL && !Tk_IsMapped(wmPtr->masterPtr)) {
	    wmPtr->hints.initial_state = WithdrawnState;
	    return;
	}
    } else {
	if (wmPtr->hints.initial_state == WithdrawnState) {
	    return;
	}

	/*
	 * Map the window in either the iconified or normal state. Note that
	 * we only send a map event if the window is in the normal state.
	 */

	TkpWmSetState(winPtr, wmPtr->hints.initial_state);
    }

    /*
     * This is the first time this window has ever been mapped. Store all the
     * window-manager-related information for the window.
     */

    UpdateWrapper(winPtr);
}

/*
 *--------------------------------------------------------------
 *
 * TkWmUnmapWindow --
 *
 *	This function is invoked to unmap a top-level window. The only thing
 *	it does special is unmap the decorative frame before unmapping the
 *	toplevel window.
 *
 * Results:
 *	None.
 *
 * Side effects:
 *	Unmaps the decorative frame and the window.
 *
 *--------------------------------------------------------------
 */

void
TkWmUnmapWindow(
    TkWindow *winPtr)		/* Top-level window that's about to be
				 * unmapped. */
{
    TkpWmSetState(winPtr, WithdrawnState);
}

/*
 *----------------------------------------------------------------------
 *
 * TkpWmSetState --
 *
 *	Sets the window manager state for the wrapper window of a given
 *	toplevel window.
 *
 * Results:
 *	None.
 *
 * Side effects:
 *	May maximize, minimize, restore, or withdraw a window.
 *
 *----------------------------------------------------------------------
 */

int
TkpWmSetState(
    TkWindow *winPtr,		/* Toplevel window to operate on. */
    int state)			/* One of IconicState, ZoomState, NormalState,
				 * or WithdrawnState. */
{
    WmInfo *wmPtr = winPtr->wmInfoPtr;
    int cmd;

    if (wmPtr->flags & WM_NEVER_MAPPED) {
	wmPtr->hints.initial_state = state;
	goto setStateEnd;
    }

    wmPtr->flags |= WM_SYNC_PENDING;
    if (state == WithdrawnState) {
	cmd = SW_HIDE;
    } else if (state == IconicState) {
	cmd = SW_SHOWMINNOACTIVE;
    } else if (state == NormalState) {
	cmd = SW_SHOWNOACTIVATE;
    } else if (state == ZoomState) {
	cmd = SW_SHOWMAXIMIZED;
    } else {
    	goto setStateEnd;
    }

    ShowWindow(wmPtr->wrapper, cmd);
    wmPtr->flags &= ~WM_SYNC_PENDING;
setStateEnd:
    return 1;
}

/*
 *----------------------------------------------------------------------
 *
 * TkpWmSetFullScreen --
 *
 *	Sets the fullscreen state for a toplevel window.
 *
 * Results:
 *	The WM_FULLSCREEN flag is updated.
 *
 * Side effects:
 *	May create a new wrapper window and raise it.
 *
 *----------------------------------------------------------------------
 */

static void
TkpWmSetFullScreen(
    TkWindow *winPtr,		/* Toplevel window to operate on. */
    int full_screen_state)	/* True if window should be full screen */
{
    int changed = 0;
    int full_screen = False;
    WmInfo *wmPtr = winPtr->wmInfoPtr;

    if (full_screen_state) {
	if (! (wmPtr->flags & WM_FULLSCREEN)) {
	    full_screen = True;
	    changed = 1;
	}
    } else {
	if (wmPtr->flags & WM_FULLSCREEN) {
	    full_screen = False;
	    changed = 1;
	}
    }

    if (changed) {
	if (full_screen) {
	    wmPtr->flags |= WM_FULLSCREEN;
	    wmPtr->configX = wmPtr->x;
	    wmPtr->configY = wmPtr->y;
	} else {
	    wmPtr->flags &= ~WM_FULLSCREEN;
	    wmPtr->x = wmPtr->configX;
	    wmPtr->y = wmPtr->configY;
	}

	/*
	 * If the window has been mapped, then we need to update the native
	 * wrapper window, and reset the focus to the widget that had it
	 * before.
	 */

	if (!(wmPtr->flags & (WM_NEVER_MAPPED)
		&& !(winPtr->flags & TK_EMBEDDED))) {
	    TkWindow *focusWinPtr;

	    UpdateWrapper(winPtr);

	    focusWinPtr = TkGetFocusWin(winPtr);
	    if (focusWinPtr) {
		TkSetFocusWin(focusWinPtr, 1);
	    }
	}
    }
}

/*
 *----------------------------------------------------------------------
 *
 * TkpWinGetState --
 *
 *	This function returns state value of a toplevel window.
 *
 * Results:
 *	none
 *
 * Side effects:
 *	May deiconify the toplevel window.
 *
 *----------------------------------------------------------------------
 */

int
TkpWmGetState(
    TkWindow *winPtr)
{
    return winPtr->wmInfoPtr->hints.initial_state;
}

/*
 *--------------------------------------------------------------
 *
 * TkWmDeadWindow --
 *
 *	This function is invoked when a top-level window is about to be
 *	deleted. It cleans up the wm-related data structures for the window.
 *
 * Results:
 *	None.
 *
 * Side effects:
 *	The WmInfo structure for winPtr gets freed up.
 *
 *--------------------------------------------------------------
 */

void
TkWmDeadWindow(
    TkWindow *winPtr)		/* Top-level window that's being deleted. */
{
    WmInfo *wmPtr = winPtr->wmInfoPtr;
    WmInfo *wmPtr2;

    if (wmPtr == NULL) {
	return;
    }

    /*
     * Clean up event related window info.
     */

    if (winPtr->dispPtr->firstWmPtr == wmPtr) {
	winPtr->dispPtr->firstWmPtr = wmPtr->nextPtr;
    } else {
	WmInfo *prevPtr;

	for (prevPtr = winPtr->dispPtr->firstWmPtr; ;
		prevPtr = prevPtr->nextPtr) {
	    if (prevPtr == NULL) {
		Tcl_Panic("couldn't unlink window in TkWmDeadWindow");
	    }
	    if (prevPtr->nextPtr == wmPtr) {
		prevPtr->nextPtr = wmPtr->nextPtr;
		break;
	    }
	}
    }

    /*
     * Reset all transient windows whose master is the dead window.
     */

    for (wmPtr2 = winPtr->dispPtr->firstWmPtr; wmPtr2 != NULL;
	 wmPtr2 = wmPtr2->nextPtr) {
	if (wmPtr2->masterPtr == winPtr) {
	    wmPtr->numTransients--;
	    Tk_DeleteEventHandler((Tk_Window) wmPtr2->masterPtr,
		    VisibilityChangeMask|StructureNotifyMask,
		    WmWaitVisibilityOrMapProc, wmPtr2->winPtr);
	    wmPtr2->masterPtr = NULL;
	    if ((wmPtr2->wrapper != NULL)
		    && !(wmPtr2->flags & (WM_NEVER_MAPPED))) {
		UpdateWrapper(wmPtr2->winPtr);
	    }
	}
    }
    if (wmPtr->numTransients != 0)
	Tcl_Panic("numTransients should be 0");

    if (wmPtr->title != NULL) {
	ckfree(wmPtr->title);
    }
    if (wmPtr->iconName != NULL) {
	ckfree(wmPtr->iconName);
    }
    if (wmPtr->hints.flags & IconPixmapHint) {
	Tk_FreeBitmap(winPtr->display, wmPtr->hints.icon_pixmap);
    }
    if (wmPtr->hints.flags & IconMaskHint) {
	Tk_FreeBitmap(winPtr->display, wmPtr->hints.icon_mask);
    }
    if (wmPtr->leaderName != NULL) {
	ckfree(wmPtr->leaderName);
    }
    if (wmPtr->icon != NULL) {
	wmPtr2 = ((TkWindow *) wmPtr->icon)->wmInfoPtr;
	wmPtr2->iconFor = NULL;
    }
    if (wmPtr->iconFor != NULL) {
	wmPtr2 = ((TkWindow *) wmPtr->iconFor)->wmInfoPtr;
	wmPtr2->icon = NULL;
	wmPtr2->hints.flags &= ~IconWindowHint;
    }
    while (wmPtr->protPtr != NULL) {
	ProtocolHandler *protPtr;

	protPtr = wmPtr->protPtr;
	wmPtr->protPtr = protPtr->nextPtr;
	Tcl_EventuallyFree(protPtr, TCL_DYNAMIC);
    }
    if (wmPtr->cmdArgv != NULL) {
	ckfree(wmPtr->cmdArgv);
    }
    if (wmPtr->clientMachine != NULL) {
	ckfree(wmPtr->clientMachine);
    }
    if (wmPtr->flags & WM_UPDATE_PENDING) {
	Tcl_CancelIdleCall(UpdateGeometryInfo, winPtr);
    }
    if (wmPtr->masterPtr != NULL) {
	wmPtr2 = wmPtr->masterPtr->wmInfoPtr;

	/*
	 * If we had a master, tell them that we aren't tied to them anymore.
	 */

	if (wmPtr2 != NULL) {
	    wmPtr2->numTransients--;
	}
	Tk_DeleteEventHandler((Tk_Window) wmPtr->masterPtr,
		VisibilityChangeMask|StructureNotifyMask,
		WmWaitVisibilityOrMapProc, winPtr);
	wmPtr->masterPtr = NULL;
    }
    if (wmPtr->crefObj != NULL) {
	Tcl_DecrRefCount(wmPtr->crefObj);
	wmPtr->crefObj = NULL;
    }

    /*
     * Destroy the decorative frame window.
     */

    if (!(winPtr->flags & TK_EMBEDDED)) {
	if (wmPtr->wrapper != NULL) {
	    DestroyWindow(wmPtr->wrapper);
	} else if (winPtr->window) {
	    DestroyWindow(Tk_GetHWND(winPtr->window));
	}
    } else {
	if (wmPtr->wrapper != NULL) {
	    SendMessageW(wmPtr->wrapper, TK_DETACHWINDOW, 0, 0);
	}
    }
    if (wmPtr->iconPtr != NULL) {
	/*
	 * This may delete the icon resource data. I believe we should do this
	 * after destroying the decorative frame, because the decorative frame
	 * is using this icon.
	 */

	DecrIconRefCount(wmPtr->iconPtr);
    }

    ckfree(wmPtr);
    winPtr->wmInfoPtr = NULL;
}

/*
 *--------------------------------------------------------------
 *
 * TkWmSetClass --
 *
 *	This function is invoked whenever a top-level window's class is
 *	changed. If the window has been mapped then this function updates the
 *	window manager property for the class. If the window hasn't been
 *	mapped, the update is deferred until just before the first mapping.
 *
 * Results:
 *	None.
 *
 * Side effects:
 *	A window property may get updated.
 *
 *--------------------------------------------------------------
 */

void
TkWmSetClass(
    TkWindow *winPtr)		/* Newly-created top-level window. */
{
    /* Do nothing */
    return;
}

/*
 *----------------------------------------------------------------------
 *
 * Tk_WmObjCmd --
 *
 *	This function is invoked to process the "wm" Tcl command. See the user
 *	documentation for details on what it does.
 *
 * Results:
 *	A standard Tcl result.
 *
 * Side effects:
 *	See the user documentation.
 *
 *----------------------------------------------------------------------
 */

	/* ARGSUSED */
int
Tk_WmObjCmd(
    ClientData clientData,	/* Main window associated with interpreter. */
    Tcl_Interp *interp,		/* Current interpreter. */
    int objc,			/* Number of arguments. */
    Tcl_Obj *const objv[])	/* Argument objects. */
{
    Tk_Window tkwin = clientData;
    static const char *const optionStrings[] = {
	"aspect", "attributes", "client", "colormapwindows",
	"command", "deiconify", "focusmodel", "forget", "frame",
	"geometry", "grid", "group", "iconbitmap",
	"iconify", "iconmask", "iconname",
	"iconphoto", "iconposition",
	"iconwindow", "manage", "maxsize", "minsize", "overrideredirect",
	"positionfrom", "protocol", "resizable", "sizefrom",
	"stackorder", "state", "title", "transient",
	"withdraw", NULL
    };
    enum options {
	WMOPT_ASPECT, WMOPT_ATTRIBUTES, WMOPT_CLIENT, WMOPT_COLORMAPWINDOWS,
	WMOPT_COMMAND, WMOPT_DEICONIFY, WMOPT_FOCUSMODEL, WMOPT_FORGET,
	WMOPT_FRAME,
	WMOPT_GEOMETRY, WMOPT_GRID, WMOPT_GROUP, WMOPT_ICONBITMAP,
	WMOPT_ICONIFY, WMOPT_ICONMASK, WMOPT_ICONNAME,
	WMOPT_ICONPHOTO, WMOPT_ICONPOSITION,
	WMOPT_ICONWINDOW, WMOPT_MANAGE, WMOPT_MAXSIZE, WMOPT_MINSIZE,
	WMOPT_OVERRIDEREDIRECT,
	WMOPT_POSITIONFROM, WMOPT_PROTOCOL, WMOPT_RESIZABLE, WMOPT_SIZEFROM,
	WMOPT_STACKORDER, WMOPT_STATE, WMOPT_TITLE, WMOPT_TRANSIENT,
	WMOPT_WITHDRAW
    };
    int index;
    TkSizeT length;
    const char *argv1;
    TkWindow *winPtr, **winPtrPtr = &winPtr;
    TkDisplay *dispPtr = ((TkWindow *) tkwin)->dispPtr;

    if (objc < 2) {
    wrongNumArgs:
	Tcl_WrongNumArgs(interp, 1, objv, "option window ?arg ...?");
	return TCL_ERROR;
    }

    argv1 = TkGetStringFromObj(objv[1], &length);
    if ((argv1[0] == 't') && !strncmp(argv1, "tracing", length)
	    && (length >= 3)) {
	int wmTracing;

	if ((objc != 2) && (objc != 3)) {
	    Tcl_WrongNumArgs(interp, 2, objv, "?boolean?");
	    return TCL_ERROR;
	}
	if (objc == 2) {
	    Tcl_SetObjResult(interp, Tcl_NewWideIntObj(
		    (dispPtr->flags & TK_DISPLAY_WM_TRACING) != 0));
	    return TCL_OK;
	}
	if (Tcl_GetBooleanFromObj(interp, objv[2], &wmTracing) != TCL_OK) {
	    return TCL_ERROR;
	}
	if (wmTracing) {
	    dispPtr->flags |= TK_DISPLAY_WM_TRACING;
	} else {
	    dispPtr->flags &= ~TK_DISPLAY_WM_TRACING;
	}
	return TCL_OK;
    }

    if (Tcl_GetIndexFromObjStruct(interp, objv[1], optionStrings,
	    sizeof(char *), "option", 0, &index) != TCL_OK) {
	return TCL_ERROR;
    }

    if (objc < 3) {
	goto wrongNumArgs;
    }

    if (TkGetWindowFromObj(interp, tkwin, objv[2], (Tk_Window *) winPtrPtr)
	    != TCL_OK) {
	return TCL_ERROR;
    }
    if (!Tk_IsTopLevel(winPtr) && (index != WMOPT_MANAGE)
	    && (index != WMOPT_FORGET)) {
	Tcl_SetObjResult(interp, Tcl_ObjPrintf(
		"window \"%s\" isn't a top-level window", winPtr->pathName));
	Tcl_SetErrorCode(interp, "TK", "LOOKUP", "TOPLEVEL", winPtr->pathName,
		NULL);
	return TCL_ERROR;
    }

    switch ((enum options) index) {
    case WMOPT_ASPECT:
	return WmAspectCmd(tkwin, winPtr, interp, objc, objv);
    case WMOPT_ATTRIBUTES:
	return WmAttributesCmd(tkwin, winPtr, interp, objc, objv);
    case WMOPT_CLIENT:
	return WmClientCmd(tkwin, winPtr, interp, objc, objv);
    case WMOPT_COLORMAPWINDOWS:
	return WmColormapwindowsCmd(tkwin, winPtr, interp, objc, objv);
    case WMOPT_COMMAND:
	return WmCommandCmd(tkwin, winPtr, interp, objc, objv);
    case WMOPT_DEICONIFY:
	return WmDeiconifyCmd(tkwin, winPtr, interp, objc, objv);
    case WMOPT_FOCUSMODEL:
	return WmFocusmodelCmd(tkwin, winPtr, interp, objc, objv);
    case WMOPT_FORGET:
	return WmForgetCmd(tkwin, winPtr, interp, objc, objv);
    case WMOPT_FRAME:
	return WmFrameCmd(tkwin, winPtr, interp, objc, objv);
    case WMOPT_GEOMETRY:
	return WmGeometryCmd(tkwin, winPtr, interp, objc, objv);
    case WMOPT_GRID:
	return WmGridCmd(tkwin, winPtr, interp, objc, objv);
    case WMOPT_GROUP:
	return WmGroupCmd(tkwin, winPtr, interp, objc, objv);
    case WMOPT_ICONBITMAP:
	return WmIconbitmapCmd(tkwin, winPtr, interp, objc, objv);
    case WMOPT_ICONIFY:
	return WmIconifyCmd(tkwin, winPtr, interp, objc, objv);
    case WMOPT_ICONMASK:
	return WmIconmaskCmd(tkwin, winPtr, interp, objc, objv);
    case WMOPT_ICONNAME:
	return WmIconnameCmd(tkwin, winPtr, interp, objc, objv);
    case WMOPT_ICONPHOTO:
	return WmIconphotoCmd(tkwin, winPtr, interp, objc, objv);
    case WMOPT_ICONPOSITION:
	return WmIconpositionCmd(tkwin, winPtr, interp, objc, objv);
    case WMOPT_ICONWINDOW:
	return WmIconwindowCmd(tkwin, winPtr, interp, objc, objv);
    case WMOPT_MANAGE:
	return WmManageCmd(tkwin, winPtr, interp, objc, objv);
    case WMOPT_MAXSIZE:
	return WmMaxsizeCmd(tkwin, winPtr, interp, objc, objv);
    case WMOPT_MINSIZE:
	return WmMinsizeCmd(tkwin, winPtr, interp, objc, objv);
    case WMOPT_OVERRIDEREDIRECT:
	return WmOverrideredirectCmd(tkwin, winPtr, interp, objc, objv);
    case WMOPT_POSITIONFROM:
	return WmPositionfromCmd(tkwin, winPtr, interp, objc, objv);
    case WMOPT_PROTOCOL:
	return WmProtocolCmd(tkwin, winPtr, interp, objc, objv);
    case WMOPT_RESIZABLE:
	return WmResizableCmd(tkwin, winPtr, interp, objc, objv);
    case WMOPT_SIZEFROM:
	return WmSizefromCmd(tkwin, winPtr, interp, objc, objv);
    case WMOPT_STACKORDER:
	return WmStackorderCmd(tkwin, winPtr, interp, objc, objv);
    case WMOPT_STATE:
	return WmStateCmd(tkwin, winPtr, interp, objc, objv);
    case WMOPT_TITLE:
	return WmTitleCmd(tkwin, winPtr, interp, objc, objv);
    case WMOPT_TRANSIENT:
	return WmTransientCmd(tkwin, winPtr, interp, objc, objv);
    case WMOPT_WITHDRAW:
	return WmWithdrawCmd(tkwin, winPtr, interp, objc, objv);
    }

    /* This should not happen */
    return TCL_ERROR;
}

/*
 *----------------------------------------------------------------------
 *
 * WmAspectCmd --
 *
 *	This function is invoked to process the "wm aspect" Tcl command. See
 *	the user documentation for details on what it does.
 *
 * Results:
 *	A standard Tcl result.
 *
 * Side effects:
 *	See the user documentation.
 *
 *----------------------------------------------------------------------
 */

static int
WmAspectCmd(
    Tk_Window tkwin,		/* Main window of the application. */
    TkWindow *winPtr,		/* Toplevel to work with */
    Tcl_Interp *interp,		/* Current interpreter. */
    int objc,			/* Number of arguments. */
    Tcl_Obj *const objv[])	/* Argument objects. */
{
    WmInfo *wmPtr = winPtr->wmInfoPtr;
    int numer1, denom1, numer2, denom2;

    if ((objc != 3) && (objc != 7)) {
	Tcl_WrongNumArgs(interp, 2, objv,
		"window ?minNumer minDenom maxNumer maxDenom?");
	return TCL_ERROR;
    }
    if (objc == 3) {
	if (wmPtr->sizeHintsFlags & PAspect) {
	    Tcl_Obj *results[4];

	    results[0] = Tcl_NewWideIntObj(wmPtr->minAspect.x);
	    results[1] = Tcl_NewWideIntObj(wmPtr->minAspect.y);
	    results[2] = Tcl_NewWideIntObj(wmPtr->maxAspect.x);
	    results[3] = Tcl_NewWideIntObj(wmPtr->maxAspect.y);
	    Tcl_SetObjResult(interp, Tcl_NewListObj(4, results));
	}
	return TCL_OK;
    }
    if (*Tcl_GetString(objv[3]) == '\0') {
	wmPtr->sizeHintsFlags &= ~PAspect;
    } else {
	if ((Tcl_GetIntFromObj(interp, objv[3], &numer1) != TCL_OK)
		|| (Tcl_GetIntFromObj(interp, objv[4], &denom1) != TCL_OK)
		|| (Tcl_GetIntFromObj(interp, objv[5], &numer2) != TCL_OK)
		|| (Tcl_GetIntFromObj(interp, objv[6], &denom2) != TCL_OK)) {
	    return TCL_ERROR;
	}
	if ((numer1 <= 0) || (denom1 <= 0) || (numer2 <= 0) || (denom2 <= 0)) {
	    Tcl_SetObjResult(interp, Tcl_NewStringObj(
		    "aspect number can't be <= 0", -1));
	    Tcl_SetErrorCode(interp, "TK", "VALUE", "ASPECT", NULL);
	    return TCL_ERROR;
	}
	wmPtr->minAspect.x = numer1;
	wmPtr->minAspect.y = denom1;
	wmPtr->maxAspect.x = numer2;
	wmPtr->maxAspect.y = denom2;
	wmPtr->sizeHintsFlags |= PAspect;
    }
    WmUpdateGeom(wmPtr, winPtr);
    return TCL_OK;
}

/*
 *----------------------------------------------------------------------
 *
 * WmAttributesCmd --
 *
 *	This function is invoked to process the "wm attributes" Tcl command.
 *	See the user documentation for details on what it does.
 *
 * Results:
 *	A standard Tcl result.
 *
 * Side effects:
 *	See the user documentation.
 *
 *----------------------------------------------------------------------
 */

static int
WmAttributesCmd(
    Tk_Window tkwin,		/* Main window of the application. */
    TkWindow *winPtr,		/* Toplevel to work with */
    Tcl_Interp *interp,		/* Current interpreter. */
    int objc,			/* Number of arguments. */
    Tcl_Obj *const objv[])	/* Argument objects. */
{
    WmInfo *wmPtr = winPtr->wmInfoPtr;
    LONG style, exStyle, styleBit, *stylePtr = NULL;
    const char *string;
    int i, boolean;
<<<<<<< HEAD
    size_t length;
    int config_fullscreen = 0, config_shadow = 0, updatewrapper = 0;
=======
    TkSizeT length;
    int config_fullscreen = 0, updatewrapper = 0;
>>>>>>> aa229cea
    int fullscreen_attr_changed = 0, fullscreen_attr = 0;
    int shadow_attr_changed = 0, shadow_attr = 0;

    if ((objc < 3) || ((objc > 5) && ((objc%2) == 0))) {
    configArgs:
	Tcl_WrongNumArgs(interp, 2, objv,
		"window"
		" ?-alpha ?double??"
		" ?-contexthelp ?bool??"
		" ?-disabled ?bool??"
		" ?-fullscreen ?bool??"
		" ?-shadow ?bool??"
		" ?-toolwindow ?bool??"
		" ?-topmost ?bool??"
		" ?-transparentcolor ?color??");
	return TCL_ERROR;
    }
    exStyle = wmPtr->exStyleConfig;
    style = wmPtr->styleConfig;
    if (objc == 3) {
	Tcl_Obj *objPtr = Tcl_NewObj();
	Tcl_ListObjAppendElement(NULL, objPtr,
		Tcl_NewStringObj("-alpha", -1));
	Tcl_ListObjAppendElement(NULL, objPtr, Tcl_NewDoubleObj(wmPtr->alpha));
	Tcl_ListObjAppendElement(NULL, objPtr,
		Tcl_NewStringObj("-transparentcolor", -1));
	Tcl_ListObjAppendElement(NULL, objPtr,
		wmPtr->crefObj ? wmPtr->crefObj : Tcl_NewObj());
	Tcl_ListObjAppendElement(NULL, objPtr,
		Tcl_NewStringObj("-disabled", -1));
	Tcl_ListObjAppendElement(NULL, objPtr,
		Tcl_NewWideIntObj((style & WS_DISABLED) != 0));
	Tcl_ListObjAppendElement(NULL, objPtr,
		Tcl_NewStringObj("-fullscreen", -1));
	Tcl_ListObjAppendElement(NULL, objPtr,
		Tcl_NewWideIntObj((wmPtr->flags & WM_FULLSCREEN) != 0));
	Tcl_ListObjAppendElement(NULL, objPtr,
		Tcl_NewStringObj("-toolwindow", -1));
	Tcl_ListObjAppendElement(NULL, objPtr,
		Tcl_NewWideIntObj((exStyle & WS_EX_TOOLWINDOW) != 0));
	Tcl_ListObjAppendElement(NULL, objPtr,
		Tcl_NewStringObj("-topmost", -1));
	Tcl_ListObjAppendElement(NULL, objPtr,
		Tcl_NewWideIntObj((exStyle & WS_EX_TOPMOST) != 0));
	Tcl_ListObjAppendElement(NULL, objPtr,
		Tcl_NewStringObj("-contexthelp", -1));
	Tcl_ListObjAppendElement(NULL, objPtr,
		Tcl_NewBooleanObj((style & WS_EX_CONTEXTHELP) != 0));
	Tcl_ListObjAppendElement(NULL, objPtr,
		Tcl_NewStringObj("-shadow", -1));
	Tcl_ListObjAppendElement(NULL, objPtr,
		Tcl_NewBooleanObj((wmPtr->flags & WM_DROPSHADOW) != 0));
	Tcl_SetObjResult(interp, objPtr);
	return TCL_OK;
    }
    for (i = 3; i < objc; i += 2) {
	string = TkGetStringFromObj(objv[i], &length);
	if ((length < 2) || (string[0] != '-')) {
	    goto configArgs;
	}
	if (strncmp(string, "-disabled", length) == 0) {
	    stylePtr = &style;
	    styleBit = WS_DISABLED;
	} else if ((strncmp(string, "-alpha", length) == 0)
		|| ((length > 2) && (strncmp(string, "-transparentcolor",
			length) == 0))) {
	    stylePtr = &exStyle;
	    styleBit = WS_EX_LAYERED;
	} else if (strncmp(string, "-fullscreen", length) == 0) {
	    config_fullscreen = 1;
	    styleBit = 0;
	} else if (strncmp(string, "-shadow", (unsigned) length) == 0) {
	    config_shadow = 1;
	    styleBit = 0;
	} else if (strncmp(string,"-contexthelp", length) == 0) {
	    stylePtr = &exStyle;
	    styleBit = WS_EX_CONTEXTHELP;
	} else if ((length > 3)
		&& (strncmp(string, "-toolwindow", length) == 0)) {
	    stylePtr = &exStyle;
	    styleBit = WS_EX_TOOLWINDOW;
	    if (objc != 4) {
		/*
		 * Changes to toolwindow style require an update
		 */
		updatewrapper = 1;
	    }
	} else if ((length > 3)
		&& (strncmp(string, "-topmost", length) == 0)) {
	    stylePtr = &exStyle;
	    styleBit = WS_EX_TOPMOST;
	    if ((i < objc-1) && (winPtr->flags & TK_EMBEDDED)) {
		Tcl_SetObjResult(interp, Tcl_ObjPrintf(
			"can't set topmost flag on %s: it is an embedded window",
			winPtr->pathName));
		Tcl_SetErrorCode(interp, "TK", "WM", "ATTR", "TOPMOST", NULL);
		return TCL_ERROR;
	    }
	} else {
	    goto configArgs;
	}
	if (styleBit == WS_EX_LAYERED) {
	    if (objc == 4) {
		if (string[1] == 'a') {		/* -alpha */
		    Tcl_SetObjResult(interp, Tcl_NewDoubleObj(wmPtr->alpha));
		} else {			/* -transparentcolor */
		    Tcl_SetObjResult(interp,
			    wmPtr->crefObj ? wmPtr->crefObj : Tcl_NewObj());
		}
	    } else {
		if (string[1] == 'a') {		/* -alpha */
		    double dval;

		    if (Tcl_GetDoubleFromObj(interp, objv[i+1], &dval)
			    != TCL_OK) {
			return TCL_ERROR;
		    }

		    /*
		     * The user should give (transparent) 0 .. 1.0 (opaque),
		     * but we ignore the setting of this (it will always be 1)
		     * in the case that the API is not available.
		     */
		    if (dval < 0.0) {
			dval = 0;
		    } else if (dval > 1.0) {
			dval = 1;
		    }
		    wmPtr->alpha = dval;
		} else {			/* -transparentcolor */
		    const char *crefstr = TkGetStringFromObj(objv[i+1], &length);

		    if (length == 0) {
			/* reset to no transparent color */
			if (wmPtr->crefObj) {
			    Tcl_DecrRefCount(wmPtr->crefObj);
			    wmPtr->crefObj = NULL;
			}
		    } else {
			XColor *cPtr =
			    Tk_GetColor(interp, tkwin, Tk_GetUid(crefstr));
			if (cPtr == NULL) {
			    return TCL_ERROR;
			}

			if (wmPtr->crefObj) {
			    Tcl_DecrRefCount(wmPtr->crefObj);
			}
			wmPtr->crefObj = objv[i+1];
			Tcl_IncrRefCount(wmPtr->crefObj);
			wmPtr->colorref = RGB((BYTE) (cPtr->red >> 8),
				(BYTE) (cPtr->green >> 8),
				(BYTE) (cPtr->blue >> 8));
			Tk_FreeColor(cPtr);
		    }
		}

		/*
		 * Only ever add the WS_EX_LAYERED bit, as it can cause
		 * flashing to change this window style. This allows things
		 * like fading tooltips to avoid flash ugliness without
		 * forcing all window to be layered.
		 */

		if ((wmPtr->alpha < 1.0) || (wmPtr->crefObj != NULL)) {
		    *stylePtr |= styleBit;
		}
		if (wmPtr->wrapper != NULL) {
		    /*
		     * Set the window directly regardless of UpdateWrapper.
		     * The user supplies a double from [0..1], but Windows
		     * wants an int (transparent) 0..255 (opaque), so do the
		     * translation. Add the 0.5 to round the value.
		     */

		    if (!(wmPtr->exStyleConfig & WS_EX_LAYERED)) {
			SetWindowLongPtrW(wmPtr->wrapper, GWL_EXSTYLE,
				*stylePtr);
		    }
		    SetLayeredWindowAttributes((HWND) wmPtr->wrapper,
			    wmPtr->colorref, (BYTE) (wmPtr->alpha * 255 + 0.5),
			    (unsigned) (LWA_ALPHA |
				    (wmPtr->crefObj ? LWA_COLORKEY : 0)));
		}
	    }
	} else {
	    if ((i < objc-1)
		    && Tcl_GetBooleanFromObj(interp, objv[i+1], &boolean)
			    != TCL_OK) {
		return TCL_ERROR;
	    }
	    if (config_fullscreen) {
		if (objc == 4) {
		    Tcl_SetObjResult(interp, Tcl_NewWideIntObj(
			    (wmPtr->flags & WM_FULLSCREEN) != 0));
		} else {
		    fullscreen_attr_changed = 1;
		    fullscreen_attr = boolean;
		}
		config_fullscreen = 0;
	    } else if (config_shadow) {
		if (objc == 4) {
		    Tcl_SetBooleanObj(Tcl_GetObjResult(interp),
			    (wmPtr->flags & WM_DROPSHADOW) != 0);
		} else {
		    shadow_attr_changed = 1;
		    shadow_attr = boolean;
		}
		config_shadow = 0;
	    } else if (objc == 4) {
		Tcl_SetObjResult(interp,
			Tcl_NewWideIntObj((*stylePtr & styleBit) != 0));
	    } else if (boolean) {
		*stylePtr |= styleBit;
	    } else {
		*stylePtr &= ~styleBit;
	    }
	}
	if ((styleBit == WS_EX_TOPMOST) && (wmPtr->wrapper != NULL)) {
	    /*
	     * Force the topmost position aspect to ensure that switching
	     * between (no)topmost reflects properly when rewrapped.
	     */

	    SetWindowPos(wmPtr->wrapper,
		    ((exStyle & WS_EX_TOPMOST) ?
			    HWND_TOPMOST : HWND_NOTOPMOST), 0, 0, 0, 0,
		    SWP_NOMOVE|SWP_NOSIZE|SWP_NOACTIVATE|SWP_NOSENDCHANGING
		    |SWP_NOOWNERZORDER);
	}
    }
    if (wmPtr->styleConfig != style) {
	/*
	 * Currently this means only WS_DISABLED changed, which we can effect
	 * with EnableWindow.
	 */

	wmPtr->styleConfig = style;
	if ((wmPtr->exStyleConfig == exStyle)
		&& !(wmPtr->flags & WM_NEVER_MAPPED)) {
	    EnableWindow(wmPtr->wrapper, (style & WS_DISABLED) ? 0 : 1);
	}
    }
    if (wmPtr->exStyleConfig != exStyle) {
	wmPtr->exStyleConfig = exStyle;
	if (updatewrapper) {
	    /*
	     * UpdateWrapper ensure that all effects are properly handled,
	     * such as TOOLWINDOW disappearing from the taskbar.
	     */

	    if (!(wmPtr->flags & WM_NEVER_MAPPED)) {
		UpdateWrapper(winPtr);
	    }
	}
    }
    if (fullscreen_attr_changed) {
	if (fullscreen_attr) {
	    if (Tk_Attributes((Tk_Window) winPtr)->override_redirect) {
		Tcl_SetObjResult(interp, Tcl_ObjPrintf(
			"can't set fullscreen attribute for \"%s\":"
			" override-redirect flag is set", winPtr->pathName));
		Tcl_SetErrorCode(interp, "TK", "WM", "ATTR",
			"OVERRIDE_REDIRECT", NULL);
		return TCL_ERROR;
	    }

	    /*
	     * Check max width and height if set by the user, don't worry
	     * about the default values since they will likely be smaller than
	     * screen width/height.
	     */

	    if (((wmPtr->maxWidth > 0) &&
		    (WidthOfScreen(Tk_Screen(winPtr)) > wmPtr->maxWidth)) ||
		    ((wmPtr->maxHeight > 0) &&
		    (HeightOfScreen(Tk_Screen(winPtr)) > wmPtr->maxHeight))) {
		Tcl_SetObjResult(interp, Tcl_ObjPrintf(
			"can't set fullscreen attribute for \"%s\":"
			" max width/height is too small", winPtr->pathName));
		Tcl_SetErrorCode(interp, "TK", "WM", "ATTR", "SMALL_MAX", NULL);
		return TCL_ERROR;
	    }
	}

	TkpWmSetFullScreen(winPtr, fullscreen_attr);
    }
    if (shadow_attr_changed) {
	if (shadow_attr) {
	    wmPtr->flags |= WM_DROPSHADOW;
	} else {
	    wmPtr->flags &= ~WM_DROPSHADOW;
	}
	if (!(wmPtr->flags & WM_NEVER_MAPPED)) {
	    UpdateWrapper(winPtr);
	}
    }

    return TCL_OK;
}

/*
 *----------------------------------------------------------------------
 *
 * WmClientCmd --
 *
 *	This function is invoked to process the "wm client" Tcl command. See
 *	the user documentation for details on what it does.
 *
 * Results:
 *	A standard Tcl result.
 *
 * Side effects:
 *	See the user documentation.
 *
 *----------------------------------------------------------------------
 */

static int
WmClientCmd(
    Tk_Window tkwin,		/* Main window of the application. */
    TkWindow *winPtr,		/* Toplevel to work with */
    Tcl_Interp *interp,		/* Current interpreter. */
    int objc,			/* Number of arguments. */
    Tcl_Obj *const objv[])	/* Argument objects. */
{
    WmInfo *wmPtr = winPtr->wmInfoPtr;
    const char *argv3;
    TkSizeT length;

    if ((objc != 3) && (objc != 4)) {
	Tcl_WrongNumArgs(interp, 2, objv, "window ?name?");
	return TCL_ERROR;
    }
    if (objc == 3) {
	if (wmPtr->clientMachine != NULL) {
	    Tcl_SetObjResult(interp,
		    Tcl_NewStringObj(wmPtr->clientMachine, -1));
	}
	return TCL_OK;
    }
    argv3 = TkGetStringFromObj(objv[3], &length);
    if (argv3[0] == 0) {
	if (wmPtr->clientMachine != NULL) {
	    ckfree(wmPtr->clientMachine);
	    wmPtr->clientMachine = NULL;
	    if (!(wmPtr->flags & WM_NEVER_MAPPED)) {
		XDeleteProperty(winPtr->display, winPtr->window,
			Tk_InternAtom((Tk_Window) winPtr,"WM_CLIENT_MACHINE"));
	    }
	}
	return TCL_OK;
    }
    if (wmPtr->clientMachine != NULL) {
	ckfree(wmPtr->clientMachine);
    }
    wmPtr->clientMachine = ckalloc(length + 1);
    memcpy(wmPtr->clientMachine, argv3, length + 1);
    if (!(wmPtr->flags & WM_NEVER_MAPPED)) {
	XTextProperty textProp;

	if (XStringListToTextProperty(&wmPtr->clientMachine, 1, &textProp)
		!= 0) {
	    XSetWMClientMachine(winPtr->display, winPtr->window,
		    &textProp);
	    XFree((char *) textProp.value);
	}
    }
    return TCL_OK;
}

/*
 *----------------------------------------------------------------------
 *
 * WmColormapwindowsCmd --
 *
 *	This function is invoked to process the "wm colormapwindows" Tcl
 *	command. See the user documentation for details on what it does.
 *
 * Results:
 *	A standard Tcl result.
 *
 * Side effects:
 *	See the user documentation.
 *
 *----------------------------------------------------------------------
 */

static int
WmColormapwindowsCmd(
    Tk_Window tkwin,		/* Main window of the application. */
    TkWindow *winPtr,		/* Toplevel to work with */
    Tcl_Interp *interp,		/* Current interpreter. */
    int objc,			/* Number of arguments. */
    Tcl_Obj *const objv[])	/* Argument objects. */
{
    WmInfo *wmPtr = winPtr->wmInfoPtr;
    TkWindow **cmapList, *winPtr2, **winPtr2Ptr = &winPtr2;
    int i, windowObjc, gotToplevel;
    Tcl_Obj **windowObjv, *resultObj;

    if ((objc != 3) && (objc != 4)) {
	Tcl_WrongNumArgs(interp, 2, objv, "window ?windowList?");
	return TCL_ERROR;
    }
    if (objc == 3) {
	Tk_MakeWindowExist((Tk_Window) winPtr);
	resultObj = Tcl_NewObj();
	for (i = 0; i < wmPtr->cmapCount; i++) {
	    if ((i == (wmPtr->cmapCount-1))
		    && (wmPtr->flags & WM_ADDED_TOPLEVEL_COLORMAP)) {
		break;
	    }
	    Tcl_ListObjAppendElement(NULL, resultObj,
		    TkNewWindowObj((Tk_Window) wmPtr->cmapList[i]));
	}
	Tcl_SetObjResult(interp, resultObj);
	return TCL_OK;
    }
    if (Tcl_ListObjGetElements(interp, objv[3], &windowObjc, &windowObjv)
	    != TCL_OK) {
	return TCL_ERROR;
    }
    cmapList = ckalloc((windowObjc + 1) * sizeof(TkWindow*));
    gotToplevel = 0;
    for (i = 0; i < windowObjc; i++) {
	if (TkGetWindowFromObj(interp, tkwin, windowObjv[i],
		(Tk_Window *) winPtr2Ptr) != TCL_OK) {
	    ckfree(cmapList);
	    return TCL_ERROR;
	}
	if (winPtr2 == winPtr) {
	    gotToplevel = 1;
	}
	if (winPtr2->window == None) {
	    Tk_MakeWindowExist((Tk_Window) winPtr2);
	}
	cmapList[i] = winPtr2;
    }
    if (!gotToplevel) {
	wmPtr->flags |= WM_ADDED_TOPLEVEL_COLORMAP;
	cmapList[windowObjc] = winPtr;
	windowObjc++;
    } else {
	wmPtr->flags &= ~WM_ADDED_TOPLEVEL_COLORMAP;
    }
    wmPtr->flags |= WM_COLORMAPS_EXPLICIT;
    if (wmPtr->cmapList != NULL) {
	ckfree(wmPtr->cmapList);
    }
    wmPtr->cmapList = cmapList;
    wmPtr->cmapCount = windowObjc;

    /*
     * Now we need to force the updated colormaps to be installed.
     */

    if (wmPtr == winPtr->dispPtr->foregroundWmPtr) {
	InstallColormaps(wmPtr->wrapper, WM_QUERYNEWPALETTE, 1);
    } else {
	InstallColormaps(wmPtr->wrapper, WM_PALETTECHANGED, 0);
    }
    return TCL_OK;
}

/*
 *----------------------------------------------------------------------
 *
 * WmCommandCmd --
 *
 *	This function is invoked to process the "wm command" Tcl command. See
 *	the user documentation for details on what it does.
 *
 * Results:
 *	A standard Tcl result.
 *
 * Side effects:
 *	See the user documentation.
 *
 *----------------------------------------------------------------------
 */

static int
WmCommandCmd(
    Tk_Window tkwin,		/* Main window of the application. */
    TkWindow *winPtr,		/* Toplevel to work with */
    Tcl_Interp *interp,		/* Current interpreter. */
    int objc,			/* Number of arguments. */
    Tcl_Obj *const objv[])	/* Argument objects. */
{
    WmInfo *wmPtr = winPtr->wmInfoPtr;
    const char *argv3;
    int cmdArgc;
    const char **cmdArgv;

    if ((objc != 3) && (objc != 4)) {
	Tcl_WrongNumArgs(interp, 2, objv, "window ?value?");
	return TCL_ERROR;
    }
    if (objc == 3) {
	if (wmPtr->cmdArgv != NULL) {
	    char *merged = Tcl_Merge(wmPtr->cmdArgc, wmPtr->cmdArgv);

	    Tcl_SetObjResult(interp, Tcl_NewStringObj(merged, -1));
	    ckfree(merged);
	}
	return TCL_OK;
    }
    argv3 = Tcl_GetString(objv[3]);
    if (argv3[0] == 0) {
	if (wmPtr->cmdArgv != NULL) {
	    ckfree(wmPtr->cmdArgv);
	    wmPtr->cmdArgv = NULL;
	    if (!(wmPtr->flags & WM_NEVER_MAPPED)) {
		XDeleteProperty(winPtr->display, winPtr->window,
			Tk_InternAtom((Tk_Window) winPtr, "WM_COMMAND"));
	    }
	}
	return TCL_OK;
    }
    if (Tcl_SplitList(interp, argv3, &cmdArgc, &cmdArgv) != TCL_OK) {
	return TCL_ERROR;
    }
    if (wmPtr->cmdArgv != NULL) {
	ckfree(wmPtr->cmdArgv);
    }
    wmPtr->cmdArgc = cmdArgc;
    wmPtr->cmdArgv = cmdArgv;
    if (!(wmPtr->flags & WM_NEVER_MAPPED)) {
	XSetCommand(winPtr->display, winPtr->window, (char **) cmdArgv, cmdArgc);
    }
    return TCL_OK;
}

/*
 *----------------------------------------------------------------------
 *
 * WmDeiconifyCmd --
 *
 *	This function is invoked to process the "wm deiconify" Tcl command.
 *	See the user documentation for details on what it does.
 *
 * Results:
 *	A standard Tcl result.
 *
 * Side effects:
 *	See the user documentation.
 *
 *----------------------------------------------------------------------
 */

static int
WmDeiconifyCmd(
    Tk_Window tkwin,		/* Main window of the application. */
    TkWindow *winPtr,		/* Toplevel to work with */
    Tcl_Interp *interp,		/* Current interpreter. */
    int objc,			/* Number of arguments. */
    Tcl_Obj *const objv[])	/* Argument objects. */
{
    WmInfo *wmPtr = winPtr->wmInfoPtr;

    if (objc != 3) {
	Tcl_WrongNumArgs(interp, 2, objv, "window");
	return TCL_ERROR;
    }
    if (wmPtr->iconFor != NULL) {
	Tcl_SetObjResult(interp, Tcl_ObjPrintf(
		"can't deiconify %s: it is an icon for %s",
		Tcl_GetString(objv[2]), Tk_PathName(wmPtr->iconFor)));
	Tcl_SetErrorCode(interp, "TK", "WM", "DEICONIFY", "ICON", NULL);
	return TCL_ERROR;
    }
    if (winPtr->flags & TK_EMBEDDED) {
	if (!SendMessageW(wmPtr->wrapper, TK_DEICONIFY, 0, 0)) {
	    Tcl_SetObjResult(interp, Tcl_ObjPrintf(
		    "can't deiconify %s: the container does not support the request",
		    winPtr->pathName));
	    Tcl_SetErrorCode(interp, "TK", "WM", "COMMUNICATION", NULL);
	    return TCL_ERROR;
	}
	return TCL_OK;
    }
    TkpWinToplevelDeiconify(winPtr);
    return TCL_OK;
}

/*
 *----------------------------------------------------------------------
 *
 * WmFocusmodelCmd --
 *
 *	This function is invoked to process the "wm focusmodel" Tcl command.
 *	See the user documentation for details on what it does.
 *
 * Results:
 *	A standard Tcl result.
 *
 * Side effects:
 *	See the user documentation.
 *
 *----------------------------------------------------------------------
 */

static int
WmFocusmodelCmd(
    Tk_Window tkwin,		/* Main window of the application. */
    TkWindow *winPtr,		/* Toplevel to work with */
    Tcl_Interp *interp,		/* Current interpreter. */
    int objc,			/* Number of arguments. */
    Tcl_Obj *const objv[])	/* Argument objects. */
{
    WmInfo *wmPtr = winPtr->wmInfoPtr;
    static const char *const optionStrings[] = {
	"active", "passive", NULL
    };
    enum options {
	OPT_ACTIVE, OPT_PASSIVE
    };
    int index;

    if ((objc != 3) && (objc != 4)) {
	Tcl_WrongNumArgs(interp, 2, objv, "window ?active|passive?");
	return TCL_ERROR;
    }
    if (objc == 3) {
	Tcl_SetObjResult(interp, Tcl_NewStringObj(
		wmPtr->hints.input ? "passive" : "active", -1));
	return TCL_OK;
    }

    if (Tcl_GetIndexFromObjStruct(interp, objv[3], optionStrings,
	    sizeof(char *), "argument", 0,&index) != TCL_OK) {
	return TCL_ERROR;
    }
    if (index == OPT_ACTIVE) {
	wmPtr->hints.input = False;
    } else { /* OPT_PASSIVE */
	wmPtr->hints.input = True;
    }
    return TCL_OK;
}

/*
 *----------------------------------------------------------------------
 *
 * WmForgetCmd --
 *
 *	This procedure is invoked to process the "wm forget" Tcl command.
 *	See the user documentation for details on what it does.
 *
 * Results:
 *	A standard Tcl result.
 *
 * Side effects:
 *	See the user documentation.
 *
 *----------------------------------------------------------------------
 */

static int
WmForgetCmd(
    Tk_Window tkwin,		/* Main window of the application. */
    TkWindow *winPtr,		/* Toplevel or Frame to work with */
    Tcl_Interp *interp,		/* Current interpreter. */
    int objc,			/* Number of arguments. */
    Tcl_Obj *const objv[])	/* Argument objects. */
{
    Tk_Window frameWin = (Tk_Window) winPtr;

    if (Tk_IsTopLevel(frameWin)) {
	Tk_UnmapWindow(frameWin);
	winPtr->flags &= ~(TK_TOP_HIERARCHY|TK_TOP_LEVEL|TK_HAS_WRAPPER|TK_WIN_MANAGED);
	Tk_MakeWindowExist((Tk_Window)winPtr->parentPtr);
	RemapWindows(winPtr, Tk_GetHWND(winPtr->parentPtr->window));

        /*
         * Make sure wm no longer manages this window
         */
        Tk_ManageGeometry(frameWin, NULL, NULL);

	TkWmDeadWindow(winPtr);
	/* flags (above) must be cleared before calling */
	/* TkMapTopFrame (below) */
	TkMapTopFrame(frameWin);
    } else {
	/* Already not managed by wm - ignore it */
    }
    return TCL_OK;
}

/*
 *----------------------------------------------------------------------
 *
 * WmFrameCmd --
 *
 *	This function is invoked to process the "wm frame" Tcl command. See
 *	the user documentation for details on what it does.
 *
 * Results:
 *	A standard Tcl result.
 *
 * Side effects:
 *	See the user documentation.
 *
 *----------------------------------------------------------------------
 */

static int
WmFrameCmd(
    Tk_Window tkwin,		/* Main window of the application. */
    TkWindow *winPtr,		/* Toplevel to work with */
    Tcl_Interp *interp,		/* Current interpreter. */
    int objc,			/* Number of arguments. */
    Tcl_Obj *const objv[])	/* Argument objects. */
{
    WmInfo *wmPtr = winPtr->wmInfoPtr;
    HWND hwnd;
    char buf[TCL_INTEGER_SPACE];

    if (objc != 3) {
	Tcl_WrongNumArgs(interp, 2, objv, "window");
	return TCL_ERROR;
    }
    if (Tk_WindowId((Tk_Window) winPtr) == None) {
	Tk_MakeWindowExist((Tk_Window) winPtr);
    }
    hwnd = wmPtr->wrapper;
    if (hwnd == NULL) {
	hwnd = Tk_GetHWND(Tk_WindowId((Tk_Window) winPtr));
    }
    sprintf(buf, "0x%" TCL_Z_MODIFIER "x", (size_t)hwnd);
    Tcl_SetObjResult(interp, Tcl_NewStringObj(buf, -1));
    return TCL_OK;
}

/*
 *----------------------------------------------------------------------
 *
 * WmGeometryCmd --
 *
 *	This function is invoked to process the "wm geometry" Tcl command.
 *	See the user documentation for details on what it does.
 *
 * Results:
 *	A standard Tcl result.
 *
 * Side effects:
 *	See the user documentation.
 *
 *----------------------------------------------------------------------
 */

static int
WmGeometryCmd(
    Tk_Window tkwin,		/* Main window of the application. */
    TkWindow *winPtr,		/* Toplevel to work with */
    Tcl_Interp *interp,		/* Current interpreter. */
    int objc,			/* Number of arguments. */
    Tcl_Obj *const objv[])	/* Argument objects. */
{
    WmInfo *wmPtr = winPtr->wmInfoPtr;
    char xSign, ySign;
    int width, height;
    const char *argv3;

    if ((objc != 3) && (objc != 4)) {
	Tcl_WrongNumArgs(interp, 2, objv, "window ?newGeometry?");
	return TCL_ERROR;
    }

    if (objc == 3) {
	xSign = (wmPtr->flags & WM_NEGATIVE_X) ? '-' : '+';
	ySign = (wmPtr->flags & WM_NEGATIVE_Y) ? '-' : '+';
	if (wmPtr->gridWin != NULL) {
	    width = wmPtr->reqGridWidth + (winPtr->changes.width
		    - winPtr->reqWidth)/wmPtr->widthInc;
	    height = wmPtr->reqGridHeight + (winPtr->changes.height
		    - winPtr->reqHeight)/wmPtr->heightInc;
	} else {
	    width = winPtr->changes.width;
	    height = winPtr->changes.height;
	}
	if (winPtr->flags & TK_EMBEDDED) {
	    int result = SendMessageW(wmPtr->wrapper, TK_MOVEWINDOW, -1, -1);

	    wmPtr->x = result >> 16;
	    wmPtr->y = result & 0x0000ffff;
	}
	Tcl_SetObjResult(interp, Tcl_ObjPrintf("%dx%d%c%d%c%d",
		width, height, xSign, wmPtr->x, ySign, wmPtr->y));
	return TCL_OK;
    }

    argv3 = Tcl_GetString(objv[3]);
    if (*argv3 == '\0') {
	wmPtr->width = -1;
	wmPtr->height = -1;
	WmUpdateGeom(wmPtr, winPtr);
	return TCL_OK;
    }
    return ParseGeometry(interp, argv3, winPtr);
}

/*
 *----------------------------------------------------------------------
 *
 * WmGridCmd --
 *
 *	This function is invoked to process the "wm grid" Tcl command. See the
 *	user documentation for details on what it does.
 *
 * Results:
 *	A standard Tcl result.
 *
 * Side effects:
 *	See the user documentation.
 *
 *----------------------------------------------------------------------
 */

static int
WmGridCmd(
    Tk_Window tkwin,		/* Main window of the application. */
    TkWindow *winPtr,		/* Toplevel to work with */
    Tcl_Interp *interp,		/* Current interpreter. */
    int objc,			/* Number of arguments. */
    Tcl_Obj *const objv[])	/* Argument objects. */
{
    WmInfo *wmPtr = winPtr->wmInfoPtr;
    int reqWidth, reqHeight, widthInc, heightInc;

    if ((objc != 3) && (objc != 7)) {
	Tcl_WrongNumArgs(interp, 2, objv,
		"window ?baseWidth baseHeight widthInc heightInc?");
	return TCL_ERROR;
    }
    if (objc == 3) {
	if (wmPtr->sizeHintsFlags & PBaseSize) {
	    Tcl_Obj *results[4];

	    results[0] = Tcl_NewWideIntObj(wmPtr->reqGridWidth);
	    results[1] = Tcl_NewWideIntObj(wmPtr->reqGridHeight);
	    results[2] = Tcl_NewWideIntObj(wmPtr->widthInc);
	    results[3] = Tcl_NewWideIntObj(wmPtr->heightInc);
	    Tcl_SetObjResult(interp, Tcl_NewListObj(4, results));
	}
	return TCL_OK;
    }
    if (*Tcl_GetString(objv[3]) == '\0') {
	/*
	 * Turn off gridding and reset the width and height to make sense as
	 * ungridded numbers.
	 */

	wmPtr->sizeHintsFlags &= ~(PBaseSize|PResizeInc);
	if (wmPtr->width != -1) {
	    wmPtr->width = winPtr->reqWidth + (wmPtr->width
		    - wmPtr->reqGridWidth)*wmPtr->widthInc;
	    wmPtr->height = winPtr->reqHeight + (wmPtr->height
		    - wmPtr->reqGridHeight)*wmPtr->heightInc;
	}
	wmPtr->widthInc = 1;
	wmPtr->heightInc = 1;
    } else {
	if ((Tcl_GetIntFromObj(interp, objv[3], &reqWidth) != TCL_OK)
		|| (Tcl_GetIntFromObj(interp, objv[4], &reqHeight) != TCL_OK)
		|| (Tcl_GetIntFromObj(interp, objv[5], &widthInc) != TCL_OK)
		|| (Tcl_GetIntFromObj(interp, objv[6], &heightInc) != TCL_OK)) {
	    return TCL_ERROR;
	}
	if (reqWidth < 0) {
	    Tcl_SetObjResult(interp, Tcl_NewStringObj(
		    "baseWidth can't be < 0", -1));
	    Tcl_SetErrorCode(interp, "TK", "VALUE", "GRID", NULL);
	    return TCL_ERROR;
	}
	if (reqHeight < 0) {
	    Tcl_SetObjResult(interp, Tcl_NewStringObj(
		    "baseHeight can't be < 0", -1));
	    Tcl_SetErrorCode(interp, "TK", "VALUE", "GRID", NULL);
	    return TCL_ERROR;
	}
	if (widthInc <= 0) {
	    Tcl_SetObjResult(interp, Tcl_NewStringObj(
		    "widthInc can't be <= 0", -1));
	    Tcl_SetErrorCode(interp, "TK", "VALUE", "GRID", NULL);
	    return TCL_ERROR;
	}
	if (heightInc <= 0) {
	    Tcl_SetObjResult(interp, Tcl_NewStringObj(
		    "heightInc can't be <= 0", -1));
	    Tcl_SetErrorCode(interp, "TK", "VALUE", "GRID", NULL);
	    return TCL_ERROR;
	}
	Tk_SetGrid((Tk_Window) winPtr, reqWidth, reqHeight, widthInc,
		heightInc);
    }
    WmUpdateGeom(wmPtr, winPtr);
    return TCL_OK;
}

/*
 *----------------------------------------------------------------------
 *
 * WmGroupCmd --
 *
 *	This function is invoked to process the "wm group" Tcl command. See
 *	the user documentation for details on what it does.
 *
 * Results:
 *	A standard Tcl result.
 *
 * Side effects:
 *	See the user documentation.
 *
 *----------------------------------------------------------------------
 */

static int
WmGroupCmd(
    Tk_Window tkwin,		/* Main window of the application. */
    TkWindow *winPtr,		/* Toplevel to work with */
    Tcl_Interp *interp,		/* Current interpreter. */
    int objc,			/* Number of arguments. */
    Tcl_Obj *const objv[])	/* Argument objects. */
{
    WmInfo *wmPtr = winPtr->wmInfoPtr;
    Tk_Window tkwin2;
    const char *argv3;
    TkSizeT length;

    if ((objc != 3) && (objc != 4)) {
	Tcl_WrongNumArgs(interp, 2, objv, "window ?pathName?");
	return TCL_ERROR;
    }
    if (objc == 3) {
	if (wmPtr->hints.flags & WindowGroupHint) {
	    Tcl_SetObjResult(interp, Tcl_NewStringObj(wmPtr->leaderName, -1));
	}
	return TCL_OK;
    }
    argv3 = TkGetStringFromObj(objv[3], &length);
    if (*argv3 == '\0') {
	wmPtr->hints.flags &= ~WindowGroupHint;
	if (wmPtr->leaderName != NULL) {
	    ckfree(wmPtr->leaderName);
	}
	wmPtr->leaderName = NULL;
    } else {
	if (TkGetWindowFromObj(interp, tkwin, objv[3], &tkwin2) != TCL_OK) {
	    return TCL_ERROR;
	}
	Tk_MakeWindowExist(tkwin2);
	if (wmPtr->leaderName != NULL) {
	    ckfree(wmPtr->leaderName);
	}
	wmPtr->hints.window_group = Tk_WindowId(tkwin2);
	wmPtr->hints.flags |= WindowGroupHint;
	wmPtr->leaderName = ckalloc(length + 1);
	memcpy(wmPtr->leaderName, argv3, length + 1);
    }
    return TCL_OK;
}

/*
 *----------------------------------------------------------------------
 *
 * WmIconbitmapCmd --
 *
 *	This function is invoked to process the "wm iconbitmap" Tcl command.
 *	See the user documentation for details on what it does.
 *
 * Results:
 *	A standard Tcl result.
 *
 * Side effects:
 *	See the user documentation.
 *
 *----------------------------------------------------------------------
 */

static int
WmIconbitmapCmd(
    Tk_Window tkwin,		/* Main window of the application. */
    TkWindow *winPtr,		/* Toplevel to work with */
    Tcl_Interp *interp,		/* Current interpreter. */
    int objc,			/* Number of arguments. */
    Tcl_Obj *const objv[])	/* Argument objects. */
{
    WmInfo *wmPtr = winPtr->wmInfoPtr;
    TkWindow *useWinPtr = winPtr; /* window to apply to (NULL if -default) */
    const char *string;

    if ((objc < 3) || (objc > 5)) {
	Tcl_WrongNumArgs(interp, 2, objv, "window ?-default? ?image?");
	return TCL_ERROR;
    } else if (objc == 5) {
	/*
	 * If we have 5 arguments, we must have a '-default' flag.
	 */

	const char *argv3 = Tcl_GetString(objv[3]);

	if (strcmp(argv3, "-default")) {
	    Tcl_SetObjResult(interp, Tcl_ObjPrintf(
		    "illegal option \"%s\" must be \"-default\"", argv3));
	    Tcl_SetErrorCode(interp, "TK", "WM", "ICONBITMAP", "OPTION",NULL);
	    return TCL_ERROR;
	}
	useWinPtr = NULL;
    } else if (objc == 3) {
	/*
	 * No arguments were given.
	 */

	if (wmPtr->hints.flags & IconPixmapHint) {
	    Tcl_SetObjResult(interp, Tcl_NewStringObj(
		    Tk_NameOfBitmap(winPtr->display, wmPtr->hints.icon_pixmap),
		    -1));
	}
	return TCL_OK;
    }

    string = Tcl_GetString(objv[objc-1]);
    if (*string == '\0') {
	if (wmPtr->hints.icon_pixmap != None) {
	    Tk_FreeBitmap(winPtr->display, wmPtr->hints.icon_pixmap);
	    wmPtr->hints.icon_pixmap = None;
	}
	wmPtr->hints.flags &= ~IconPixmapHint;
	if (WinSetIcon(interp, NULL, (Tk_Window) useWinPtr) != TCL_OK) {
	    return TCL_ERROR;
	}
    } else {
	/*
	 * In the future this block of code will use Tk's 'image'
	 * functionality to allow all supported image formats. However, this
	 * will require a change to the way icons are handled. We will need to
	 * add icon<->image conversions routines.
	 *
	 * Until that happens we simply try to find an icon in the given
	 * argument, and if that fails, we use the older bitmap code. We do
	 * things this way round (icon then bitmap), because the bitmap code
	 * actually seems to have no visible effect, so we want to give the
	 * icon code the first try at doing something.
	 */

	/*
	 * Either return NULL, or return a valid titlebaricon with its ref
	 * count already incremented.
	 */

	WinIconPtr titlebaricon = ReadIconFromFile(interp, objv[objc-1]);
	if (titlebaricon != NULL) {
	    /*
	     * Try to set the icon for the window. If it is a '-default' icon,
	     * we must pass in NULL
	     */

	    if (WinSetIcon(interp, titlebaricon, (Tk_Window) useWinPtr)
		    != TCL_OK) {
		/*
		 * We didn't use the titlebaricon after all.
		 */

		DecrIconRefCount(titlebaricon);
		titlebaricon = NULL;
	    }
	}
	if (titlebaricon == NULL) {
	    /*
	     * We didn't manage to handle the argument as a valid icon. Try as
	     * a bitmap. First we must clear the error message which was
	     * placed in the interpreter.
	     */

	    Pixmap pixmap;

	    Tcl_ResetResult(interp);
	    pixmap = Tk_GetBitmap(interp, (Tk_Window) winPtr, string);
	    if (pixmap == None) {
		return TCL_ERROR;
	    }
	    wmPtr->hints.icon_pixmap = pixmap;
	    wmPtr->hints.flags |= IconPixmapHint;
	    titlebaricon = GetIconFromPixmap(Tk_Display(winPtr), pixmap);
	    if (titlebaricon != NULL && WinSetIcon(interp, titlebaricon,
		    (Tk_Window) useWinPtr) != TCL_OK) {
		/*
		 * We didn't use the titlebaricon after all.
		 */

		DecrIconRefCount(titlebaricon);
		titlebaricon = NULL;
	    }
	}
    }
    return TCL_OK;
}

/*
 *----------------------------------------------------------------------
 *
 * WmIconifyCmd --
 *
 *	This function is invoked to process the "wm iconify" Tcl command. See
 *	the user documentation for details on what it does.
 *
 * Results:
 *	A standard Tcl result.
 *
 * Side effects:
 *	See the user documentation.
 *
 *----------------------------------------------------------------------
 */

static int
WmIconifyCmd(
    Tk_Window tkwin,		/* Main window of the application. */
    TkWindow *winPtr,		/* Toplevel to work with */
    Tcl_Interp *interp,		/* Current interpreter. */
    int objc,			/* Number of arguments. */
    Tcl_Obj *const objv[])	/* Argument objects. */
{
    WmInfo *wmPtr = winPtr->wmInfoPtr;
    if (objc != 3) {
	Tcl_WrongNumArgs(interp, 2, objv, "window");
	return TCL_ERROR;
    }
    if (winPtr->flags & TK_EMBEDDED) {
	if (!SendMessageW(wmPtr->wrapper, TK_ICONIFY, 0, 0)) {
	    Tcl_SetObjResult(interp, Tcl_ObjPrintf(
		    "can't iconify %s: the container does not support the request",
		    winPtr->pathName));
	    Tcl_SetErrorCode(interp, "TK", "WM", "ICONIFY", "EMBEDDED", NULL);
	    return TCL_ERROR;
	}
    }
    if (Tk_Attributes((Tk_Window) winPtr)->override_redirect) {
	Tcl_SetObjResult(interp, Tcl_ObjPrintf(
		"can't iconify \"%s\": override-redirect flag is set",
		winPtr->pathName));
	Tcl_SetErrorCode(interp, "TK", "WM", "ICONIFY", "OVERRIDE_REDIRECT",
		NULL);
	return TCL_ERROR;
    }
    if (wmPtr->masterPtr != NULL) {
	Tcl_SetObjResult(interp, Tcl_ObjPrintf(
		"can't iconify \"%s\": it is a transient",
		winPtr->pathName));
	Tcl_SetErrorCode(interp, "TK", "WM", "ICONIFY", "TRANSIENT", NULL);
	return TCL_ERROR;
    }
    if (wmPtr->iconFor != NULL) {
	Tcl_SetObjResult(interp, Tcl_ObjPrintf(
		"can't iconify %s: it is an icon for %s",
		winPtr->pathName, Tk_PathName(wmPtr->iconFor)));
	Tcl_SetErrorCode(interp, "TK", "WM", "ICONIFY", "ICON", NULL);
	return TCL_ERROR;
    }
    TkpWmSetState(winPtr, IconicState);
    return TCL_OK;
}

/*
 *----------------------------------------------------------------------
 *
 * WmIconmaskCmd --
 *
 *	This function is invoked to process the "wm iconmask" Tcl command.
 *	See the user documentation for details on what it does.
 *
 * Results:
 *	A standard Tcl result.
 *
 * Side effects:
 *	See the user documentation.
 *
 *----------------------------------------------------------------------
 */

static int
WmIconmaskCmd(
    Tk_Window tkwin,		/* Main window of the application. */
    TkWindow *winPtr,		/* Toplevel to work with */
    Tcl_Interp *interp,		/* Current interpreter. */
    int objc,			/* Number of arguments. */
    Tcl_Obj *const objv[])	/* Argument objects. */
{
    WmInfo *wmPtr = winPtr->wmInfoPtr;
    Pixmap pixmap;
    const char *argv3;

    if ((objc != 3) && (objc != 4)) {
	Tcl_WrongNumArgs(interp, 2, objv, "window ?bitmap?");
	return TCL_ERROR;
    }
    if (objc == 3) {
	if (wmPtr->hints.flags & IconMaskHint) {
	    Tcl_SetObjResult(interp, Tcl_NewStringObj(
		    Tk_NameOfBitmap(winPtr->display, wmPtr->hints.icon_mask),
		    -1));
	}
	return TCL_OK;
    }
    argv3 = Tcl_GetString(objv[3]);
    if (*argv3 == '\0') {
	if (wmPtr->hints.icon_mask != None) {
	    Tk_FreeBitmap(winPtr->display, wmPtr->hints.icon_mask);
	}
	wmPtr->hints.flags &= ~IconMaskHint;
    } else {
	pixmap = Tk_GetBitmap(interp, tkwin, argv3);
	if (pixmap == None) {
	    return TCL_ERROR;
	}
	wmPtr->hints.icon_mask = pixmap;
	wmPtr->hints.flags |= IconMaskHint;
    }
    return TCL_OK;
}

/*
 *----------------------------------------------------------------------
 *
 * WmIconnameCmd --
 *
 *	This function is invoked to process the "wm iconname" Tcl command.
 *	See the user documentation for details on what it does.
 *
 * Results:
 *	A standard Tcl result.
 *
 * Side effects:
 *	See the user documentation.
 *
 *----------------------------------------------------------------------
 */

static int
WmIconnameCmd(
    Tk_Window tkwin,		/* Main window of the application. */
    TkWindow *winPtr,		/* Toplevel to work with */
    Tcl_Interp *interp,		/* Current interpreter. */
    int objc,			/* Number of arguments. */
    Tcl_Obj *const objv[])	/* Argument objects. */
{
    WmInfo *wmPtr = winPtr->wmInfoPtr;
    const char *argv3;
    TkSizeT length;

    if (objc > 4) {
	Tcl_WrongNumArgs(interp, 2, objv, "window ?newName?");
	return TCL_ERROR;
    }
    if (objc == 3) {
	Tcl_SetObjResult(interp, Tcl_NewStringObj(
		(wmPtr->iconName ? wmPtr->iconName : ""), -1));
	return TCL_OK;
    } else {
	if (wmPtr->iconName != NULL) {
	    ckfree(wmPtr->iconName);
	}
	argv3 = TkGetStringFromObj(objv[3], &length);
	wmPtr->iconName = ckalloc(length + 1);
	memcpy(wmPtr->iconName, argv3, length + 1);
	if (!(wmPtr->flags & WM_NEVER_MAPPED)) {
	    XSetIconName(winPtr->display, winPtr->window, wmPtr->iconName);
	}
    }
    return TCL_OK;
}

/*
 *----------------------------------------------------------------------
 *
 * WmIconphotoCmd --
 *
 *	This function is invoked to process the "wm iconphoto" Tcl command.
 *	See the user documentation for details on what it does.
 *
 * Results:
 *	A standard Tcl result.
 *
 * Side effects:
 *	See the user documentation.
 *
 *----------------------------------------------------------------------
 */

static int
WmIconphotoCmd(
    Tk_Window tkwin,		/* Main window of the application. */
    TkWindow *winPtr,		/* Toplevel to work with */
    Tcl_Interp *interp,		/* Current interpreter. */
    int objc,			/* Number of arguments. */
    Tcl_Obj *const objv[])	/* Argument objects. */
{
    TkWindow *useWinPtr = winPtr; /* window to apply to (NULL if -default) */
    Tk_PhotoHandle photo;
    Tk_PhotoImageBlock block;
    int i, width, height, idx, bufferSize, startObj = 3;
    union {unsigned char *ptr; void *voidPtr;} bgraPixel;
    union {unsigned char *ptr; void *voidPtr;} bgraMask;
    BlockOfIconImagesPtr lpIR;
    WinIconPtr titlebaricon = NULL;
    HICON hIcon;
    unsigned size;
    BITMAPINFO bmInfo;
    ICONINFO iconInfo;

    if (objc < 4) {
	Tcl_WrongNumArgs(interp, 2, objv,
		"window ?-default? image1 ?image2 ...?");
	return TCL_ERROR;
    }

    /*
     * Iterate over all images to validate their existence.
     */

    if (strcmp(Tcl_GetString(objv[3]), "-default") == 0) {
	useWinPtr = NULL;
	startObj = 4;
	if (objc == 4) {
	    Tcl_WrongNumArgs(interp, 2, objv,
		    "window ?-default? image1 ?image2 ...?");
	    return TCL_ERROR;
	}
    }
    for (i = startObj; i < objc; i++) {
	photo = Tk_FindPhoto(interp, Tcl_GetString(objv[i]));
	if (photo == NULL) {
	    Tcl_SetObjResult(interp, Tcl_ObjPrintf(
		    "can't use \"%s\" as iconphoto: not a photo image",
		    Tcl_GetString(objv[i])));
	    Tcl_SetErrorCode(interp, "TK", "WM", "ICONPHOTO", "PHOTO", NULL);
	    return TCL_ERROR;
	}
    }

    /*
     * We have calculated the size of the data. Try to allocate the needed
     * memory space.
     */

    size = sizeof(BlockOfIconImages) + (sizeof(ICONIMAGE) * (objc-startObj-1));
    lpIR = attemptckalloc(size);
    if (lpIR == NULL) {
	return TCL_ERROR;
    }
    ZeroMemory(lpIR, size);

    lpIR->nNumImages = objc - startObj;

    for (i = startObj; i < objc; i++) {
	photo = Tk_FindPhoto(interp, Tcl_GetString(objv[i]));
	Tk_PhotoGetSize(photo, &width, &height);
	Tk_PhotoGetImage(photo, &block);

	/*
	 * Don't use CreateIcon to create the icon, as it requires color
	 * bitmap data in device-dependent format. Instead we use
	 * CreateIconIndirect which takes device-independent bitmaps and
	 * converts them as required. Initialise icon info structure.
	 */

	ZeroMemory(&iconInfo, sizeof(iconInfo));
	iconInfo.fIcon = TRUE;

	/*
	 * Create device-independent color bitmap.
	 */

	ZeroMemory(&bmInfo, sizeof bmInfo);
	bmInfo.bmiHeader.biSize = sizeof(BITMAPINFOHEADER);
	bmInfo.bmiHeader.biWidth = width;
	bmInfo.bmiHeader.biHeight = -height;
	bmInfo.bmiHeader.biPlanes = 1;
	bmInfo.bmiHeader.biBitCount = 32;
	bmInfo.bmiHeader.biCompression = BI_RGB;

	iconInfo.hbmColor = CreateDIBSection(NULL, &bmInfo, DIB_RGB_COLORS,
		&bgraPixel.voidPtr, NULL, 0);
	if (!iconInfo.hbmColor) {
	    ckfree(lpIR);
	    Tcl_SetObjResult(interp, Tcl_ObjPrintf(
		    "failed to create an iconphoto with image \"%s\"",
		    Tcl_GetString(objv[i])));
	    Tcl_SetErrorCode(interp, "TK", "WM", "ICONPHOTO", "IMAGE", NULL);
	    return TCL_ERROR;
	}

	/*
	 * Convert the photo image data into BGRA format (RGBQUAD).
	 */

	bufferSize = height * width * 4;
	for (idx = 0 ; idx < bufferSize ; idx += 4) {
	    bgraPixel.ptr[idx] = block.pixelPtr[idx+2];
	    bgraPixel.ptr[idx+1] = block.pixelPtr[idx+1];
	    bgraPixel.ptr[idx+2] = block.pixelPtr[idx+0];
	    bgraPixel.ptr[idx+3] = block.pixelPtr[idx+3];
	}

	/*
	 * Create a dummy mask bitmap. The contents of this don't appear to
	 * matter, as CreateIconIndirect will setup the icon mask based on the
	 * alpha channel in our color bitmap.
	 */

	bmInfo.bmiHeader.biBitCount = 1;

	iconInfo.hbmMask = CreateDIBSection(NULL, &bmInfo, DIB_RGB_COLORS,
		&bgraMask.voidPtr, NULL, 0);
	if (!iconInfo.hbmMask) {
	    DeleteObject(iconInfo.hbmColor);
	    ckfree(lpIR);
	    Tcl_SetObjResult(interp, Tcl_ObjPrintf(
		    "failed to create mask bitmap for \"%s\"",
		    Tcl_GetString(objv[i])));
	    Tcl_SetErrorCode(interp, "TK", "WM", "ICONPHOTO", "MASK", NULL);
	    return TCL_ERROR;
	}

	ZeroMemory(bgraMask.ptr, width*height/8);

	/*
	 * Create an icon from the bitmaps.
	 */

	hIcon = CreateIconIndirect(&iconInfo);
	DeleteObject(iconInfo.hbmColor);
	DeleteObject(iconInfo.hbmMask);
	if (hIcon == NULL) {
	    /*
	     * XXX should free up created icons.
	     */

	    ckfree(lpIR);
	    Tcl_SetObjResult(interp, Tcl_ObjPrintf(
		    "failed to create icon for \"%s\"",
		    Tcl_GetString(objv[i])));
	    Tcl_SetErrorCode(interp, "TK", "WM", "ICONPHOTO", "ICON", NULL);
	    return TCL_ERROR;
	}
	lpIR->IconImages[i-startObj].Width = width;
	lpIR->IconImages[i-startObj].Height = height;
	lpIR->IconImages[i-startObj].Colors = 4;
	lpIR->IconImages[i-startObj].hIcon = hIcon;
    }

    titlebaricon = ckalloc(sizeof(WinIconInstance));
    titlebaricon->iconBlock = lpIR;
    titlebaricon->refCount = 1;
    if (WinSetIcon(interp, titlebaricon, (Tk_Window) useWinPtr) != TCL_OK) {
	/*
	 * We didn't use the titlebaricon after all.
	 */

	DecrIconRefCount(titlebaricon);
	return TCL_ERROR;
    }
    return TCL_OK;
}

/*
 *----------------------------------------------------------------------
 *
 * WmIconpositionCmd --
 *
 *	This function is invoked to process the "wm iconposition" Tcl command.
 *	See the user documentation for details on what it does.
 *
 * Results:
 *	A standard Tcl result.
 *
 * Side effects:
 *	See the user documentation.
 *
 *----------------------------------------------------------------------
 */

static int
WmIconpositionCmd(
    Tk_Window tkwin,		/* Main window of the application. */
    TkWindow *winPtr,		/* Toplevel to work with */
    Tcl_Interp *interp,		/* Current interpreter. */
    int objc,			/* Number of arguments. */
    Tcl_Obj *const objv[])	/* Argument objects. */
{
    WmInfo *wmPtr = winPtr->wmInfoPtr;
    int x, y;

    if ((objc != 3) && (objc != 5)) {
	Tcl_WrongNumArgs(interp, 2, objv, "window ?x y?");
	return TCL_ERROR;
    }
    if (objc == 3) {
	if (wmPtr->hints.flags & IconPositionHint) {
	    Tcl_Obj *results[2];

	    results[0] = Tcl_NewWideIntObj(wmPtr->hints.icon_x);
	    results[1] = Tcl_NewWideIntObj(wmPtr->hints.icon_y);
	    Tcl_SetObjResult(interp, Tcl_NewListObj(2, results));
	}
	return TCL_OK;
    }
    if (*Tcl_GetString(objv[3]) == '\0') {
	wmPtr->hints.flags &= ~IconPositionHint;
    } else {
	if ((Tcl_GetIntFromObj(interp, objv[3], &x) != TCL_OK)
		|| (Tcl_GetIntFromObj(interp, objv[4], &y) != TCL_OK)) {
	    return TCL_ERROR;
	}
	wmPtr->hints.icon_x = x;
	wmPtr->hints.icon_y = y;
	wmPtr->hints.flags |= IconPositionHint;
    }
    return TCL_OK;
}

/*
 *----------------------------------------------------------------------
 *
 * WmIconwindowCmd --
 *
 *	This function is invoked to process the "wm iconwindow" Tcl command.
 *	See the user documentation for details on what it does.
 *
 * Results:
 *	A standard Tcl result.
 *
 * Side effects:
 *	See the user documentation.
 *
 *----------------------------------------------------------------------
 */

static int
WmIconwindowCmd(
    Tk_Window tkwin,		/* Main window of the application. */
    TkWindow *winPtr,		/* Toplevel to work with */
    Tcl_Interp *interp,		/* Current interpreter. */
    int objc,			/* Number of arguments. */
    Tcl_Obj *const objv[])	/* Argument objects. */
{
    WmInfo *wmPtr = winPtr->wmInfoPtr;
    Tk_Window tkwin2;
    WmInfo *wmPtr2;
    XSetWindowAttributes atts;

    if ((objc != 3) && (objc != 4)) {
	Tcl_WrongNumArgs(interp, 2, objv, "window ?pathName?");
	return TCL_ERROR;
    }
    if (objc == 3) {
	if (wmPtr->icon != NULL) {
	    Tcl_SetObjResult(interp, TkNewWindowObj(wmPtr->icon));
	}
	return TCL_OK;
    }
    if (*Tcl_GetString(objv[3]) == '\0') {
	wmPtr->hints.flags &= ~IconWindowHint;
	if (wmPtr->icon != NULL) {
	    /*
	     * Let the window use button events again, then remove it as icon
	     * window.
	     */

	    atts.event_mask = Tk_Attributes(wmPtr->icon)->event_mask
		    | ButtonPressMask;
	    Tk_ChangeWindowAttributes(wmPtr->icon, CWEventMask, &atts);
	    wmPtr2 = ((TkWindow *) wmPtr->icon)->wmInfoPtr;
	    wmPtr2->iconFor = NULL;
	    wmPtr2->hints.initial_state = WithdrawnState;
	}
	wmPtr->icon = NULL;
    } else {
	if (TkGetWindowFromObj(interp, tkwin, objv[3], &tkwin2) != TCL_OK) {
	    return TCL_ERROR;
	}
	if (!Tk_IsTopLevel(tkwin2)) {
	    Tcl_SetObjResult(interp, Tcl_ObjPrintf(
		    "can't use %s as icon window: not at top level",
		    Tcl_GetString(objv[3])));
	    Tcl_SetErrorCode(interp, "TK", "WM", "ICONWINDOW", "INNER", NULL);
	    return TCL_ERROR;
	}
	wmPtr2 = ((TkWindow *) tkwin2)->wmInfoPtr;
	if (wmPtr2->iconFor != NULL) {
	    Tcl_SetObjResult(interp, Tcl_ObjPrintf(
		    "%s is already an icon for %s",
		    Tcl_GetString(objv[3]), Tk_PathName(wmPtr2->iconFor)));
	    Tcl_SetErrorCode(interp, "TK", "WM", "ICONWINDOW", "ICON", NULL);
	    return TCL_ERROR;
	}
	if (wmPtr->icon != NULL) {
	    WmInfo *wmPtr3 = ((TkWindow *) wmPtr->icon)->wmInfoPtr;
	    wmPtr3->iconFor = NULL;

	    /*
	     * Let the window use button events again.
	     */

	    atts.event_mask = Tk_Attributes(wmPtr->icon)->event_mask
		    | ButtonPressMask;
	    Tk_ChangeWindowAttributes(wmPtr->icon, CWEventMask, &atts);
	}

	/*
	 * Disable button events in the icon window: some window managers
	 * (like olvwm) want to get the events themselves, but X only allows
	 * one application at a time to receive button events for a window.
	 */

	atts.event_mask = Tk_Attributes(tkwin2)->event_mask
		& ~ButtonPressMask;
	Tk_ChangeWindowAttributes(tkwin2, CWEventMask, &atts);
	Tk_MakeWindowExist(tkwin2);
	wmPtr->hints.icon_window = Tk_WindowId(tkwin2);
	wmPtr->hints.flags |= IconWindowHint;
	wmPtr->icon = tkwin2;
	wmPtr2->iconFor = (Tk_Window) winPtr;
	if (!(wmPtr2->flags & WM_NEVER_MAPPED)) {
	    wmPtr2->flags |= WM_WITHDRAWN;
	    TkpWmSetState(((TkWindow *) tkwin2), WithdrawnState);
	}
    }
    return TCL_OK;
}

/*
 *----------------------------------------------------------------------
 *
 * WmManageCmd --
 *
 *	This procedure is invoked to process the "wm manage" Tcl command.
 *	See the user documentation for details on what it does.
 *
 * Results:
 *	A standard Tcl result.
 *
 * Side effects:
 *	See the user documentation.
 *
 *----------------------------------------------------------------------
 */

static int
WmManageCmd(
    Tk_Window tkwin,		/* Main window of the application. */
    TkWindow *winPtr,		/* Toplevel or Frame to work with */
    Tcl_Interp *interp,		/* Current interpreter. */
    int objc,			/* Number of arguments. */
    Tcl_Obj *const objv[])	/* Argument objects. */
{
    Tk_Window frameWin = (Tk_Window) winPtr;
    WmInfo *wmPtr = winPtr->wmInfoPtr;

    if (!Tk_IsTopLevel(frameWin)) {
	if (!Tk_IsManageable(frameWin)) {
	    Tcl_SetObjResult(interp, Tcl_ObjPrintf(
		    "window \"%s\" is not manageable: must be a frame,"
		    " labelframe or toplevel", Tk_PathName(frameWin)));
	    Tcl_SetErrorCode(interp, "TK", "WM", "MANAGE", NULL);
	    return TCL_ERROR;
	}
	TkFocusSplit(winPtr);
	Tk_UnmapWindow(frameWin);
	winPtr->flags |= TK_TOP_HIERARCHY|TK_TOP_LEVEL|TK_HAS_WRAPPER|TK_WIN_MANAGED;
	RemapWindows(winPtr, NULL);
	if (wmPtr == NULL) {
	    TkWmNewWindow(winPtr);
	}
	wmPtr = winPtr->wmInfoPtr;
	winPtr->flags &= ~TK_MAPPED;
	/* flags (above) must be set before calling */
	/* TkMapTopFrame (below) */
	TkMapTopFrame (frameWin);
    } else if (Tk_IsTopLevel(frameWin)) {
	/* Already managed by wm - ignore it */
    }
    return TCL_OK;
}

/*
 *----------------------------------------------------------------------
 *
 * WmMaxsizeCmd --
 *
 *	This function is invoked to process the "wm maxsize" Tcl command. See
 *	the user documentation for details on what it does.
 *
 * Results:
 *	A standard Tcl result.
 *
 * Side effects:
 *	See the user documentation.
 *
 *----------------------------------------------------------------------
 */

static int
WmMaxsizeCmd(
    Tk_Window tkwin,		/* Main window of the application. */
    TkWindow *winPtr,		/* Toplevel to work with */
    Tcl_Interp *interp,		/* Current interpreter. */
    int objc,			/* Number of arguments. */
    Tcl_Obj *const objv[])	/* Argument objects. */
{
    WmInfo *wmPtr = winPtr->wmInfoPtr;
    int width, height;

    if ((objc != 3) && (objc != 5)) {
	Tcl_WrongNumArgs(interp, 2, objv, "window ?width height?");
	return TCL_ERROR;
    }
    if (objc == 3) {
	Tcl_Obj *results[2];

	GetMaxSize(wmPtr, &width, &height);
	results[0] = Tcl_NewWideIntObj(width);
	results[1] = Tcl_NewWideIntObj(height);
	Tcl_SetObjResult(interp, Tcl_NewListObj(2, results));
	return TCL_OK;
    }
    if ((Tcl_GetIntFromObj(interp, objv[3], &width) != TCL_OK)
	    || (Tcl_GetIntFromObj(interp, objv[4], &height) != TCL_OK)) {
	return TCL_ERROR;
    }
    wmPtr->maxWidth = width;
    wmPtr->maxHeight = height;
    WmUpdateGeom(wmPtr, winPtr);
    return TCL_OK;
}

/*
 *----------------------------------------------------------------------
 *
 * WmMinsizeCmd --
 *
 *	This function is invoked to process the "wm minsize" Tcl command. See
 *	the user documentation for details on what it does.
 *
 * Results:
 *	A standard Tcl result.
 *
 * Side effects:
 *	See the user documentation.
 *
 *----------------------------------------------------------------------
 */

static int
WmMinsizeCmd(
    Tk_Window tkwin,		/* Main window of the application. */
    TkWindow *winPtr,		/* Toplevel to work with */
    Tcl_Interp *interp,		/* Current interpreter. */
    int objc,			/* Number of arguments. */
    Tcl_Obj *const objv[])	/* Argument objects. */
{
    WmInfo *wmPtr = winPtr->wmInfoPtr;
    int width, height;

    if ((objc != 3) && (objc != 5)) {
	Tcl_WrongNumArgs(interp, 2, objv, "window ?width height?");
	return TCL_ERROR;
    }
    if (objc == 3) {
	Tcl_Obj *results[2];

	GetMinSize(wmPtr, &width, &height);
	results[0] = Tcl_NewWideIntObj(width);
	results[1] = Tcl_NewWideIntObj(height);
	Tcl_SetObjResult(interp, Tcl_NewListObj(2, results));
	return TCL_OK;
    }
    if ((Tcl_GetIntFromObj(interp, objv[3], &width) != TCL_OK)
	    || (Tcl_GetIntFromObj(interp, objv[4], &height) != TCL_OK)) {
	return TCL_ERROR;
    }
    wmPtr->minWidth = width;
    wmPtr->minHeight = height;
    WmUpdateGeom(wmPtr, winPtr);
    return TCL_OK;
}

/*
 *----------------------------------------------------------------------
 *
 * WmOverrideredirectCmd --
 *
 *	This function is invoked to process the "wm overrideredirect" Tcl
 *	command. See the user documentation for details on what it does.
 *
 * Results:
 *	A standard Tcl result.
 *
 * Side effects:
 *	See the user documentation.
 *
 *----------------------------------------------------------------------
 */

static int
WmOverrideredirectCmd(
    Tk_Window tkwin,		/* Main window of the application. */
    TkWindow *winPtr,		/* Toplevel to work with */
    Tcl_Interp *interp,		/* Current interpreter. */
    int objc,			/* Number of arguments. */
    Tcl_Obj *const objv[])	/* Argument objects. */
{
    WmInfo *wmPtr = winPtr->wmInfoPtr;
    int boolean, curValue;
    XSetWindowAttributes atts;

    if ((objc != 3) && (objc != 4)) {
	Tcl_WrongNumArgs(interp, 2, objv, "window ?boolean?");
	return TCL_ERROR;
    }
    if (winPtr->flags & TK_EMBEDDED) {
	curValue = SendMessageW(wmPtr->wrapper, TK_OVERRIDEREDIRECT, -1, -1)-1;
	if (curValue < 0) {
	    Tcl_SetObjResult(interp, Tcl_NewStringObj(
		    "Container does not support overrideredirect", -1));
	    Tcl_SetErrorCode(interp, "TK", "WM", "COMMUNICATION", NULL);
	    return TCL_ERROR;
	}
    } else {
	curValue = Tk_Attributes((Tk_Window) winPtr)->override_redirect;
    }
    if (objc == 3) {
	Tcl_SetObjResult(interp, Tcl_NewWideIntObj(curValue != 0));
	return TCL_OK;
    }
    if (Tcl_GetBooleanFromObj(interp, objv[3], &boolean) != TCL_OK) {
	return TCL_ERROR;
    }
    if (curValue != boolean) {
	if (winPtr->flags & TK_EMBEDDED) {
	    SendMessageW(wmPtr->wrapper, TK_OVERRIDEREDIRECT, boolean, 0);
	} else {
	    /*
	     * Only do this if we are really changing value, because it causes
	     * some funky stuff to occur.
	     */

	    atts.override_redirect = (boolean) ? True : False;
	    Tk_ChangeWindowAttributes((Tk_Window) winPtr, CWOverrideRedirect,
		    &atts);
	    if (!(wmPtr->flags & (WM_NEVER_MAPPED))
		    && !(winPtr->flags & TK_EMBEDDED)) {
		UpdateWrapper(winPtr);
	    }
	}
    }
    return TCL_OK;
}

/*
 *----------------------------------------------------------------------
 *
 * WmPositionfromCmd --
 *
 *	This function is invoked to process the "wm positionfrom" Tcl command.
 *	See the user documentation for details on what it does.
 *
 * Results:
 *	A standard Tcl result.
 *
 * Side effects:
 *	See the user documentation.
 *
 *----------------------------------------------------------------------
 */

static int
WmPositionfromCmd(
    Tk_Window tkwin,		/* Main window of the application. */
    TkWindow *winPtr,		/* Toplevel to work with */
    Tcl_Interp *interp,		/* Current interpreter. */
    int objc,			/* Number of arguments. */
    Tcl_Obj *const objv[])	/* Argument objects. */
{
    WmInfo *wmPtr = winPtr->wmInfoPtr;
    static const char *const optionStrings[] = {
	"program", "user", NULL
    };
    enum options {
	OPT_PROGRAM, OPT_USER
    };
    int index;

    if ((objc != 3) && (objc != 4)) {
	Tcl_WrongNumArgs(interp, 2, objv, "window ?user/program?");
	return TCL_ERROR;
    }
    if (objc == 3) {
	const char *sourceStr = "";

	if (wmPtr->sizeHintsFlags & USPosition) {
	    sourceStr = "user";
	} else if (wmPtr->sizeHintsFlags & PPosition) {
	    sourceStr = "program";
	}
	Tcl_SetObjResult(interp, Tcl_NewStringObj(sourceStr, -1));
	return TCL_OK;
    }
    if (*Tcl_GetString(objv[3]) == '\0') {
	wmPtr->sizeHintsFlags &= ~(USPosition|PPosition);
    } else {
	if (Tcl_GetIndexFromObjStruct(interp, objv[3], optionStrings,
		sizeof(char *), "argument", 0, &index) != TCL_OK) {
	    return TCL_ERROR;
	}
	if (index == OPT_USER) {
	    wmPtr->sizeHintsFlags &= ~PPosition;
	    wmPtr->sizeHintsFlags |= USPosition;
	} else {
	    wmPtr->sizeHintsFlags &= ~USPosition;
	    wmPtr->sizeHintsFlags |= PPosition;
	}
    }
    WmUpdateGeom(wmPtr, winPtr);
    return TCL_OK;
}

/*
 *----------------------------------------------------------------------
 *
 * WmProtocolCmd --
 *
 *	This function is invoked to process the "wm protocol" Tcl command.
 *	See the user documentation for details on what it does.
 *
 * Results:
 *	A standard Tcl result.
 *
 * Side effects:
 *	See the user documentation.
 *
 *----------------------------------------------------------------------
 */

static int
WmProtocolCmd(
    Tk_Window tkwin,		/* Main window of the application. */
    TkWindow *winPtr,		/* Toplevel to work with */
    Tcl_Interp *interp,		/* Current interpreter. */
    int objc,			/* Number of arguments. */
    Tcl_Obj *const objv[])	/* Argument objects. */
{
    WmInfo *wmPtr = winPtr->wmInfoPtr;
    ProtocolHandler *protPtr, *prevPtr;
    Atom protocol;
    const char *cmd;
    TkSizeT cmdLength;
    Tcl_Obj *resultObj;

    if ((objc < 3) || (objc > 5)) {
	Tcl_WrongNumArgs(interp, 2, objv, "window ?name? ?command?");
	return TCL_ERROR;
    }
    if (objc == 3) {
	/*
	 * Return a list of all defined protocols for the window.
	 */

	resultObj = Tcl_NewObj();
	for (protPtr = wmPtr->protPtr; protPtr != NULL;
		protPtr = protPtr->nextPtr) {
	    Tcl_ListObjAppendElement(NULL, resultObj, Tcl_NewStringObj(
		    Tk_GetAtomName((Tk_Window)winPtr, protPtr->protocol), -1));
	}
	Tcl_SetObjResult(interp, resultObj);
	return TCL_OK;
    }
    protocol = Tk_InternAtom((Tk_Window) winPtr, Tcl_GetString(objv[3]));
    if (objc == 4) {
	/*
	 * Return the command to handle a given protocol.
	 */

	for (protPtr = wmPtr->protPtr; protPtr != NULL;
		protPtr = protPtr->nextPtr) {
	    if (protPtr->protocol == protocol) {
		Tcl_SetObjResult(interp,
			Tcl_NewStringObj(protPtr->command, -1));
		return TCL_OK;
	    }
	}
	return TCL_OK;
    }

    /*
     * Delete any current protocol handler, then create a new one with the
     * specified command, unless the command is empty.
     */

    for (protPtr = wmPtr->protPtr, prevPtr = NULL; protPtr != NULL;
	    prevPtr = protPtr, protPtr = protPtr->nextPtr) {
	if (protPtr->protocol == protocol) {
	    if (prevPtr == NULL) {
		wmPtr->protPtr = protPtr->nextPtr;
	    } else {
		prevPtr->nextPtr = protPtr->nextPtr;
	    }
	    Tcl_EventuallyFree(protPtr, TCL_DYNAMIC);
	    break;
	}
    }
    cmd = TkGetStringFromObj(objv[4], &cmdLength);
    if (cmdLength > 0) {
	protPtr = ckalloc(HANDLER_SIZE(cmdLength));
	protPtr->protocol = protocol;
	protPtr->nextPtr = wmPtr->protPtr;
	wmPtr->protPtr = protPtr;
	protPtr->interp = interp;
	memcpy(protPtr->command, cmd, cmdLength + 1);
    }
    return TCL_OK;
}

/*
 *----------------------------------------------------------------------
 *
 * WmResizableCmd --
 *
 *	This function is invoked to process the "wm resizable" Tcl command.
 *	See the user documentation for details on what it does.
 *
 * Results:
 *	A standard Tcl result.
 *
 * Side effects:
 *	See the user documentation.
 *
 *----------------------------------------------------------------------
 */

static int
WmResizableCmd(
    Tk_Window tkwin,		/* Main window of the application. */
    TkWindow *winPtr,		/* Toplevel to work with */
    Tcl_Interp *interp,		/* Current interpreter. */
    int objc,			/* Number of arguments. */
    Tcl_Obj *const objv[])	/* Argument objects. */
{
    WmInfo *wmPtr = winPtr->wmInfoPtr;
    int width, height;

    if ((objc != 3) && (objc != 5)) {
	Tcl_WrongNumArgs(interp, 2, objv, "window ?width height?");
	return TCL_ERROR;
    }
    if (objc == 3) {
	Tcl_Obj *results[2];

	results[0] = Tcl_NewWideIntObj(!(wmPtr->flags&WM_WIDTH_NOT_RESIZABLE));
	results[1] = Tcl_NewWideIntObj(!(wmPtr->flags&WM_HEIGHT_NOT_RESIZABLE));
	Tcl_SetObjResult(interp, Tcl_NewListObj(2, results));
	return TCL_OK;
    }
    if ((Tcl_GetBooleanFromObj(interp, objv[3], &width) != TCL_OK)
	    || (Tcl_GetBooleanFromObj(interp, objv[4], &height) != TCL_OK)) {
	return TCL_ERROR;
    }
    if (width) {
	wmPtr->flags &= ~WM_WIDTH_NOT_RESIZABLE;
    } else {
	wmPtr->flags |= WM_WIDTH_NOT_RESIZABLE;
    }
    if (height) {
	wmPtr->flags &= ~WM_HEIGHT_NOT_RESIZABLE;
    } else {
	wmPtr->flags |= WM_HEIGHT_NOT_RESIZABLE;
    }
    if (!((wmPtr->flags & WM_NEVER_MAPPED)
	    && !(winPtr->flags & TK_EMBEDDED))) {
	UpdateWrapper(winPtr);
    }
    WmUpdateGeom(wmPtr, winPtr);
    return TCL_OK;
}

/*
 *----------------------------------------------------------------------
 *
 * WmSizefromCmd --
 *
 *	This function is invoked to process the "wm sizefrom" Tcl command.
 *	See the user documentation for details on what it does.
 *
 * Results:
 *	A standard Tcl result.
 *
 * Side effects:
 *	See the user documentation.
 *
 *----------------------------------------------------------------------
 */

static int
WmSizefromCmd(
    Tk_Window tkwin,		/* Main window of the application. */
    TkWindow *winPtr,		/* Toplevel to work with */
    Tcl_Interp *interp,		/* Current interpreter. */
    int objc,			/* Number of arguments. */
    Tcl_Obj *const objv[])	/* Argument objects. */
{
    WmInfo *wmPtr = winPtr->wmInfoPtr;
    static const char *const optionStrings[] = {
	"program", "user", NULL
    };
    enum options {
	OPT_PROGRAM, OPT_USER
    };
    int index;

    if ((objc != 3) && (objc != 4)) {
	Tcl_WrongNumArgs(interp, 2, objv, "window ?user|program?");
	return TCL_ERROR;
    }
    if (objc == 3) {
	const char *sourceStr = "";

	if (wmPtr->sizeHintsFlags & USSize) {
	    sourceStr = "user";
	} else if (wmPtr->sizeHintsFlags & PSize) {
	    sourceStr = "program";
	}
	Tcl_SetObjResult(interp, Tcl_NewStringObj(sourceStr, -1));
	return TCL_OK;
    }

    if (*Tcl_GetString(objv[3]) == '\0') {
	wmPtr->sizeHintsFlags &= ~(USSize|PSize);
    } else {
	if (Tcl_GetIndexFromObjStruct(interp, objv[3], optionStrings,
		sizeof(char *), "argument", 0, &index) != TCL_OK) {
	    return TCL_ERROR;
	}
	if (index == OPT_USER) {
	    wmPtr->sizeHintsFlags &= ~PSize;
	    wmPtr->sizeHintsFlags |= USSize;
	} else { /* OPT_PROGRAM */
	    wmPtr->sizeHintsFlags &= ~USSize;
	    wmPtr->sizeHintsFlags |= PSize;
	}
    }
    WmUpdateGeom(wmPtr, winPtr);
    return TCL_OK;
}

/*
 *----------------------------------------------------------------------
 *
 * WmStackorderCmd --
 *
 *	This function is invoked to process the "wm stackorder" Tcl command.
 *	See the user documentation for details on what it does.
 *
 * Results:
 *	A standard Tcl result.
 *
 * Side effects:
 *	See the user documentation.
 *
 *----------------------------------------------------------------------
 */

static int
WmStackorderCmd(
    Tk_Window tkwin,		/* Main window of the application. */
    TkWindow *winPtr,		/* Toplevel to work with */
    Tcl_Interp *interp,		/* Current interpreter. */
    int objc,			/* Number of arguments. */
    Tcl_Obj *const objv[])	/* Argument objects. */
{
    TkWindow **windows, **windowPtr;
    static const char *const optionStrings[] = {
	"isabove", "isbelow", NULL
    };
    enum options {
	OPT_ISABOVE, OPT_ISBELOW
    };
    Tcl_Obj *resultObj;
    int index;

    if ((objc != 3) && (objc != 5)) {
	Tcl_WrongNumArgs(interp, 2, objv, "window ?isabove|isbelow window?");
	return TCL_ERROR;
    }

    if (objc == 3) {
	windows = TkWmStackorderToplevel(winPtr);
	if (windows != NULL) {
	    resultObj = Tcl_NewObj();
	    for (windowPtr = windows; *windowPtr ; windowPtr++) {
		Tcl_ListObjAppendElement(NULL, resultObj,
			TkNewWindowObj((Tk_Window) *windowPtr));
	    }
	    Tcl_SetObjResult(interp, resultObj);
	    ckfree(windows);
	    return TCL_OK;
	} else {
	    return TCL_ERROR;
	}
    } else {
	TkWindow *winPtr2, **winPtr2Ptr = &winPtr2;
	int index1 = -1, index2 = -1, result;

	if (TkGetWindowFromObj(interp, tkwin, objv[4],
		(Tk_Window *) winPtr2Ptr) != TCL_OK) {
	    return TCL_ERROR;
	}

	if (!Tk_IsTopLevel(winPtr2)) {
	    Tcl_SetObjResult(interp, Tcl_ObjPrintf(
		    "window \"%s\" isn't a top-level window",
		    winPtr2->pathName));
	    Tcl_SetErrorCode(interp, "TK", "WM", "STACK", "TOPLEVEL", NULL);
	    return TCL_ERROR;
	}

	if (!Tk_IsMapped(winPtr)) {
	    Tcl_SetObjResult(interp, Tcl_ObjPrintf(
		    "window \"%s\" isn't mapped", winPtr->pathName));
	    Tcl_SetErrorCode(interp, "TK", "WM", "STACK", "MAPPED", NULL);
	    return TCL_ERROR;
	}

	if (!Tk_IsMapped(winPtr2)) {
	    Tcl_SetObjResult(interp, Tcl_ObjPrintf(
		    "window \"%s\" isn't mapped", winPtr2->pathName));
	    Tcl_SetErrorCode(interp, "TK", "WM", "STACK", "MAPPED", NULL);
	    return TCL_ERROR;
	}

	/*
	 * Lookup stacking order of all toplevels that are children of "." and
	 * find the position of winPtr and winPtr2 in the stacking order.
	 */

	windows = TkWmStackorderToplevel(winPtr->mainPtr->winPtr);
	if (windows == NULL) {
	    Tcl_SetObjResult(interp, Tcl_NewStringObj(
		    "TkWmStackorderToplevel failed", -1));
	    Tcl_SetErrorCode(interp, "TK", "WM", "COMMUNICATION", NULL);
	    return TCL_ERROR;
	}

	for (windowPtr = windows; *windowPtr ; windowPtr++) {
	    if (*windowPtr == winPtr) {
		index1 = (windowPtr - windows);
	    }
	    if (*windowPtr == winPtr2) {
		index2 = (windowPtr - windows);
	    }
	}
	if (index1 == -1) {
	    Tcl_Panic("winPtr window not found");
	} else if (index2 == -1) {
	    Tcl_Panic("winPtr2 window not found");
	}

	ckfree(windows);

	if (Tcl_GetIndexFromObjStruct(interp, objv[3], optionStrings,
		sizeof(char *), "argument", 0, &index) != TCL_OK) {
	    return TCL_ERROR;
	}
	if (index == OPT_ISABOVE) {
	    result = index1 > index2;
	} else { /* OPT_ISBELOW */
	    result = index1 < index2;
	}
	Tcl_SetObjResult(interp, Tcl_NewWideIntObj(result));
	return TCL_OK;
    }
}

/*
 *----------------------------------------------------------------------
 *
 * WmStateCmd --
 *
 *	This function is invoked to process the "wm state" Tcl command. See
 *	the user documentation for details on what it does.
 *
 * Results:
 *	A standard Tcl result.
 *
 * Side effects:
 *	See the user documentation.
 *
 *----------------------------------------------------------------------
 */

static int
WmStateCmd(
    Tk_Window tkwin,		/* Main window of the application. */
    TkWindow *winPtr,		/* Toplevel to work with */
    Tcl_Interp *interp,		/* Current interpreter. */
    int objc,			/* Number of arguments. */
    Tcl_Obj *const objv[])	/* Argument objects. */
{
    WmInfo *wmPtr = winPtr->wmInfoPtr;
    static const char *const optionStrings[] = {
	"normal", "iconic", "withdrawn", "zoomed", NULL
    };
    enum options {
	OPT_NORMAL, OPT_ICONIC, OPT_WITHDRAWN, OPT_ZOOMED
    };
    int index;

    if ((objc < 3) || (objc > 4)) {
	Tcl_WrongNumArgs(interp, 2, objv, "window ?state?");
	return TCL_ERROR;
    }
    if (objc == 4) {
	if (wmPtr->iconFor != NULL) {
	    Tcl_SetObjResult(interp, Tcl_ObjPrintf(
		    "can't change state of %s: it is an icon for %s",
		    Tcl_GetString(objv[2]), Tk_PathName(wmPtr->iconFor)));
	    Tcl_SetErrorCode(interp, "TK", "WM", "STATE", "ICON", NULL);
	    return TCL_ERROR;
	}
	if (Tcl_GetIndexFromObjStruct(interp, objv[3], optionStrings,
		sizeof(char *), "argument", 0, &index) != TCL_OK) {
	    return TCL_ERROR;
	}

	if (winPtr->flags & TK_EMBEDDED) {
	    int state = 0;

	    switch (index) {
	    case OPT_NORMAL:
		state = NormalState;
		break;
	    case OPT_ICONIC:
		state = IconicState;
		break;
	    case OPT_WITHDRAWN:
		state = WithdrawnState;
		break;
	    case OPT_ZOOMED:
		state = ZoomState;
		break;
	    default:
		Tcl_Panic("unexpected index");
	    }

	    if (state+1 != SendMessageW(wmPtr->wrapper, TK_STATE, state, 0)) {
		Tcl_SetObjResult(interp, Tcl_ObjPrintf(
			"can't change state of %s: the container does not support the request",
			winPtr->pathName));
		Tcl_SetErrorCode(interp, "TK", "WM", "COMMUNICATION", NULL);
		return TCL_ERROR;
	    }
	    return TCL_OK;
	}

	if (index == OPT_NORMAL) {
	    wmPtr->flags &= ~WM_WITHDRAWN;
	    TkpWmSetState(winPtr, NormalState);

	    /*
	     * This varies from 'wm deiconify' because it does not force the
	     * window to be raised and receive focus.
	     */
	} else if (index == OPT_ICONIC) {
	    if (Tk_Attributes((Tk_Window) winPtr)->override_redirect) {
		Tcl_SetObjResult(interp, Tcl_ObjPrintf(
			"can't iconify \"%s\": override-redirect flag is set",
			winPtr->pathName));
		Tcl_SetErrorCode(interp, "TK", "WM", "STATE",
			"OVERRIDE_REDIRECT", NULL);
		return TCL_ERROR;
	    }
	    if (wmPtr->masterPtr != NULL) {
		Tcl_SetObjResult(interp, Tcl_ObjPrintf(
			"can't iconify \"%s\": it is a transient",
			winPtr->pathName));
		Tcl_SetErrorCode(interp, "TK", "WM", "STATE", "TRANSIENT",
			NULL);
		return TCL_ERROR;
	    }
	    TkpWmSetState(winPtr, IconicState);
	} else if (index == OPT_WITHDRAWN) {
	    wmPtr->flags |= WM_WITHDRAWN;
	    TkpWmSetState(winPtr, WithdrawnState);
	} else if (index == OPT_ZOOMED) {
	    TkpWmSetState(winPtr, ZoomState);
	} else {
	    Tcl_Panic("wm state not matched");
	}
    } else {
	const char *stateStr = "";

	if (wmPtr->iconFor != NULL) {
	    stateStr = "icon";
	} else {
	    int state;

	    if (winPtr->flags & TK_EMBEDDED) {
		state = SendMessageW(wmPtr->wrapper, TK_STATE, -1, -1) - 1;
	    } else {
		state = wmPtr->hints.initial_state;
	    }
	    switch (state) {
	    case NormalState:	stateStr = "normal";	break;
	    case IconicState:	stateStr = "iconic";	break;
	    case WithdrawnState: stateStr = "withdrawn"; break;
	    case ZoomState:	stateStr = "zoomed";	break;
	    }
	}
	Tcl_SetObjResult(interp, Tcl_NewStringObj(stateStr, -1));
    }
    return TCL_OK;
}

/*
 *----------------------------------------------------------------------
 *
 * WmTitleCmd --
 *
 *	This function is invoked to process the "wm title" Tcl command. See
 *	the user documentation for details on what it does.
 *
 * Results:
 *	A standard Tcl result.
 *
 * Side effects:
 *	See the user documentation.
 *
 *----------------------------------------------------------------------
 */

static int
WmTitleCmd(
    Tk_Window tkwin,		/* Main window of the application. */
    TkWindow *winPtr,		/* Toplevel to work with */
    Tcl_Interp *interp,		/* Current interpreter. */
    int objc,			/* Number of arguments. */
    Tcl_Obj *const objv[])	/* Argument objects. */
{
    WmInfo *wmPtr = winPtr->wmInfoPtr;
    const char *argv3;
    TkSizeT length;
    HWND wrapper;

    if (objc > 4) {
	Tcl_WrongNumArgs(interp, 2, objv, "window ?newTitle?");
	return TCL_ERROR;
    }

    if (winPtr->flags & TK_EMBEDDED) {
	wrapper = (HWND) SendMessageW(wmPtr->wrapper, TK_GETFRAMEWID, 0, 0);
    } else {
	wrapper = wmPtr->wrapper;
    }
    if (objc == 3) {
	if (wrapper) {
	    WCHAR buf[256];
	    Tcl_DString titleString;
	    int size = 256;

	    GetWindowTextW(wrapper, buf, size);
	    Tcl_DStringInit(&titleString);
	    Tcl_WCharToUtfDString(buf, wcslen(buf), &titleString);
	    Tcl_SetObjResult(interp, Tcl_NewStringObj(
		    Tcl_DStringValue(&titleString),
		    Tcl_DStringLength(&titleString)));
	    Tcl_DStringFree(&titleString);
	} else {
	    Tcl_SetObjResult(interp, Tcl_NewStringObj(
		    (wmPtr->title ? wmPtr->title : winPtr->nameUid), -1));
	}
    } else {
	if (wmPtr->title != NULL) {
	    ckfree(wmPtr->title);
	}
	argv3 = TkGetStringFromObj(objv[3], &length);
	wmPtr->title = ckalloc(length + 1);
	memcpy(wmPtr->title, argv3, length + 1);

	if (!(wmPtr->flags & WM_NEVER_MAPPED) && wmPtr->wrapper != NULL) {
	    Tcl_DString titleString;

	    Tcl_DStringInit(&titleString);
	    Tcl_UtfToWCharDString(wmPtr->title, -1, &titleString);
	    SetWindowTextW(wrapper, (LPCWSTR) Tcl_DStringValue(&titleString));
	    Tcl_DStringFree(&titleString);
	}
    }
    return TCL_OK;
}

/*
 *----------------------------------------------------------------------
 *
 * WmTransientCmd --
 *
 *	This function is invoked to process the "wm transient" Tcl command.
 *	See the user documentation for details on what it does.
 *
 * Results:
 *	A standard Tcl result.
 *
 * Side effects:
 *	See the user documentation.
 *
 *----------------------------------------------------------------------
 */

static int
WmTransientCmd(
    Tk_Window tkwin,		/* Main window of the application. */
    TkWindow *winPtr,		/* Toplevel to work with */
    Tcl_Interp *interp,		/* Current interpreter. */
    int objc,			/* Number of arguments. */
    Tcl_Obj *const objv[])	/* Argument objects. */
{
    WmInfo *wmPtr = winPtr->wmInfoPtr;
    TkWindow *masterPtr = wmPtr->masterPtr, **masterPtrPtr = &masterPtr, *w;
    WmInfo *wmPtr2;

    if ((objc != 3) && (objc != 4)) {
	Tcl_WrongNumArgs(interp, 2, objv, "window ?master?");
	return TCL_ERROR;
    }
    if (objc == 3) {
	if (masterPtr != NULL) {
	    Tcl_SetObjResult(interp, TkNewWindowObj((Tk_Window) masterPtr));
	}
	return TCL_OK;
    }
    if (Tcl_GetString(objv[3])[0] == '\0') {
	if (masterPtr != NULL) {
	    /*
	     * If we had a master, tell them that we aren't tied to them
	     * anymore.
	     */

	    masterPtr->wmInfoPtr->numTransients--;
	    Tk_DeleteEventHandler((Tk_Window) masterPtr,
		    VisibilityChangeMask|StructureNotifyMask,
		    WmWaitVisibilityOrMapProc, winPtr);
	}

	wmPtr->masterPtr = NULL;
    } else {
	if (TkGetWindowFromObj(interp, tkwin, objv[3],
		(Tk_Window *) masterPtrPtr) != TCL_OK) {
	    return TCL_ERROR;
	}
	while (!Tk_TopWinHierarchy(masterPtr)) {
	    /*
	     * Ensure that the master window is actually a Tk toplevel.
	     */

	    masterPtr = masterPtr->parentPtr;
	}
	Tk_MakeWindowExist((Tk_Window) masterPtr);

	if (wmPtr->iconFor != NULL) {
	    Tcl_SetObjResult(interp, Tcl_ObjPrintf(
		    "can't make \"%s\" a transient: it is an icon for %s",
		    Tcl_GetString(objv[2]), Tk_PathName(wmPtr->iconFor)));
	    Tcl_SetErrorCode(interp, "TK", "WM", "TRANSIENT", "ICON", NULL);
	    return TCL_ERROR;
	}

	wmPtr2 = masterPtr->wmInfoPtr;

	if (wmPtr2->iconFor != NULL) {
	    Tcl_SetObjResult(interp, Tcl_ObjPrintf(
		    "can't make \"%s\" a master: it is an icon for %s",
		    Tcl_GetString(objv[3]), Tk_PathName(wmPtr2->iconFor)));
	    Tcl_SetErrorCode(interp, "TK", "WM", "TRANSIENT", "ICON", NULL);
	    return TCL_ERROR;
	}
	for (w = masterPtr; w != NULL && w->wmInfoPtr != NULL;
	     w = (TkWindow *)w->wmInfoPtr->masterPtr) {
	    if (w == winPtr) {
		Tcl_SetObjResult(interp, Tcl_ObjPrintf(
		    "setting \"%s\" as master creates a transient/master cycle",
		    Tk_PathName(masterPtr)));
		Tcl_SetErrorCode(interp, "TK", "WM", "TRANSIENT", "SELF", NULL);
		return TCL_ERROR;
	    }
	}
	if (masterPtr != wmPtr->masterPtr) {
	    /*
	     * Remove old master map/unmap binding before setting the new
	     * master. The event handler will ensure that transient states
	     * reflect the state of the master.
	     */

	    if (wmPtr->masterPtr != NULL) {
		wmPtr->masterPtr->wmInfoPtr->numTransients--;
		Tk_DeleteEventHandler((Tk_Window) wmPtr->masterPtr,
			VisibilityChangeMask|StructureNotifyMask,
			WmWaitVisibilityOrMapProc, winPtr);
	    }

	    masterPtr->wmInfoPtr->numTransients++;
	    Tk_CreateEventHandler((Tk_Window) masterPtr,
		    VisibilityChangeMask|StructureNotifyMask,
		    WmWaitVisibilityOrMapProc, winPtr);

	    wmPtr->masterPtr = masterPtr;
	}
    }
    if (!((wmPtr->flags & WM_NEVER_MAPPED)
	    && !(winPtr->flags & TK_EMBEDDED))) {
	if (wmPtr->masterPtr != NULL
		&& !Tk_IsMapped(wmPtr->masterPtr)) {
	    TkpWmSetState(winPtr, WithdrawnState);
	} else {
	    UpdateWrapper(winPtr);
	}
    }
    return TCL_OK;
}

/*
 *----------------------------------------------------------------------
 *
 * WmWithdrawCmd --
 *
 *	This function is invoked to process the "wm withdraw" Tcl command.
 *	See the user documentation for details on what it does.
 *
 * Results:
 *	A standard Tcl result.
 *
 * Side effects:
 *	See the user documentation.
 *
 *----------------------------------------------------------------------
 */

static int
WmWithdrawCmd(
    Tk_Window tkwin,		/* Main window of the application. */
    TkWindow *winPtr,		/* Toplevel to work with */
    Tcl_Interp *interp,		/* Current interpreter. */
    int objc,			/* Number of arguments. */
    Tcl_Obj *const objv[])	/* Argument objects. */
{
    WmInfo *wmPtr = winPtr->wmInfoPtr;

    if (objc != 3) {
	Tcl_WrongNumArgs(interp, 2, objv, "window");
	return TCL_ERROR;
    }
    if (wmPtr->iconFor != NULL) {
	Tcl_SetObjResult(interp, Tcl_ObjPrintf(
		"can't withdraw %s: it is an icon for %s",
		Tcl_GetString(objv[2]), Tk_PathName(wmPtr->iconFor)));
	Tcl_SetErrorCode(interp, "TK", "WM", "WITHDRAW", "ICON", NULL);
	return TCL_ERROR;
    }

    if (winPtr->flags & TK_EMBEDDED) {
	if (SendMessageW(wmPtr->wrapper, TK_WITHDRAW, 0, 0) < 0) {
	    Tcl_SetObjResult(interp, Tcl_ObjPrintf(
		    "can't withdraw %s: the container does not support the request",
		    Tcl_GetString(objv[2])));
	    Tcl_SetErrorCode(interp, "TK", "WM", "COMMUNICATION", NULL);
	    return TCL_ERROR;
	}
    } else {
	wmPtr->flags |= WM_WITHDRAWN;
	TkpWmSetState(winPtr, WithdrawnState);
    }
    return TCL_OK;
}

/*
 * Invoked by those wm subcommands that affect geometry. Schedules a geometry
 * update.
 */

static void
WmUpdateGeom(
    WmInfo *wmPtr,
    TkWindow *winPtr)
{
    if (!(wmPtr->flags & (WM_UPDATE_PENDING|WM_NEVER_MAPPED))) {
	Tcl_DoWhenIdle(UpdateGeometryInfo, winPtr);
	wmPtr->flags |= WM_UPDATE_PENDING;
    }
}

	/*ARGSUSED*/
static void
WmWaitVisibilityOrMapProc(
    ClientData clientData,	/* Pointer to window. */
    XEvent *eventPtr)		/* Information about event. */
{
    TkWindow *winPtr = clientData;
    TkWindow *masterPtr = winPtr->wmInfoPtr->masterPtr;

    if (masterPtr == NULL)
	return;

    if (eventPtr->type == MapNotify) {
	if (!(winPtr->wmInfoPtr->flags & WM_WITHDRAWN)) {
	    TkpWmSetState(winPtr, NormalState);
	}
    } else if (eventPtr->type == UnmapNotify) {
	TkpWmSetState(winPtr, WithdrawnState);
    }

    if (eventPtr->type == VisibilityNotify) {
	int state = masterPtr->wmInfoPtr->hints.initial_state;

	if ((state == NormalState) || (state == ZoomState)) {
	    state = winPtr->wmInfoPtr->hints.initial_state;
	    if ((state == NormalState) || (state == ZoomState)) {
		UpdateWrapper(winPtr);
	    }
	}
    }
}

/*
 *----------------------------------------------------------------------
 *
 * Tk_SetGrid --
 *
 *	This function is invoked by a widget when it wishes to set a grid
 *	coordinate system that controls the size of a top-level window. It
 *	provides a C interface equivalent to the "wm grid" command and is
 *	usually associated with the -setgrid option.
 *
 * Results:
 *	None.
 *
 * Side effects:
 *	Grid-related information will be passed to the window manager, so that
 *	the top-level window associated with tkwin will resize on even grid
 *	units. If some other window already controls gridding for the
 *	top-level window then this function call has no effect.
 *
 *----------------------------------------------------------------------
 */

void
Tk_SetGrid(
    Tk_Window tkwin,		/* Token for window. New window mgr info will
				 * be posted for the top-level window
				 * associated with this window. */
    int reqWidth,		/* Width (in grid units) corresponding to the
				 * requested geometry for tkwin. */
    int reqHeight,		/* Height (in grid units) corresponding to the
				 * requested geometry for tkwin. */
    int widthInc, int heightInc)/* Pixel increments corresponding to a change
				 * of one grid unit. */
{
    TkWindow *winPtr = (TkWindow *) tkwin;
    WmInfo *wmPtr;

    /*
     * Ensure widthInc and heightInc are greater than 0
     */

    if (widthInc <= 0) {
	widthInc = 1;
    }
    if (heightInc <= 0) {
	heightInc = 1;
    }

    /*
     * Find the top-level window for tkwin, plus the window manager
     * information.
     */

    while (!(winPtr->flags & TK_TOP_HIERARCHY)) {
	winPtr = winPtr->parentPtr;
    }
    wmPtr = winPtr->wmInfoPtr;
    if (wmPtr == NULL) {
	return;
    }

    if ((wmPtr->gridWin != NULL) && (wmPtr->gridWin != tkwin)) {
	return;
    }

    if ((wmPtr->reqGridWidth == reqWidth)
	    && (wmPtr->reqGridHeight == reqHeight)
	    && (wmPtr->widthInc == widthInc)
	    && (wmPtr->heightInc == heightInc)
	    && ((wmPtr->sizeHintsFlags & (PBaseSize|PResizeInc))
		    == (PBaseSize|PResizeInc))) {
	return;
    }

    /*
     * If gridding was previously off, then forget about any window size
     * requests made by the user or via "wm geometry": these are in pixel
     * units and there's no easy way to translate them to grid units since the
     * new requested size of the top-level window in pixels may not yet have
     * been registered yet (it may filter up the hierarchy in DoWhenIdle
     * handlers). However, if the window has never been mapped yet then just
     * leave the window size alone: assume that it is intended to be in grid
     * units but just happened to have been specified before this function was
     * called.
     */

    if ((wmPtr->gridWin == NULL) && !(wmPtr->flags & WM_NEVER_MAPPED)) {
	wmPtr->width = -1;
	wmPtr->height = -1;
    }

    /*
     * Set the new gridding information, and start the process of passing all
     * of this information to the window manager.
     */

    wmPtr->gridWin = tkwin;
    wmPtr->reqGridWidth = reqWidth;
    wmPtr->reqGridHeight = reqHeight;
    wmPtr->widthInc = widthInc;
    wmPtr->heightInc = heightInc;
    wmPtr->sizeHintsFlags |= PBaseSize|PResizeInc;
    if (!(wmPtr->flags & (WM_UPDATE_PENDING|WM_NEVER_MAPPED))) {
	Tcl_DoWhenIdle(UpdateGeometryInfo, winPtr);
	wmPtr->flags |= WM_UPDATE_PENDING;
    }
}

/*
 *----------------------------------------------------------------------
 *
 * Tk_UnsetGrid --
 *
 *	This function cancels the effect of a previous call to Tk_SetGrid.
 *
 * Results:
 *	None.
 *
 * Side effects:
 *	If tkwin currently controls gridding for its top-level window,
 *	gridding is cancelled for that top-level window; if some other window
 *	controls gridding then this function has no effect.
 *
 *----------------------------------------------------------------------
 */

void
Tk_UnsetGrid(
    Tk_Window tkwin)		/* Token for window that is currently
				 * controlling gridding. */
{
    TkWindow *winPtr = (TkWindow *) tkwin;
    WmInfo *wmPtr;

    /*
     * Find the top-level window for tkwin, plus the window manager
     * information.
     */

    while (!(winPtr->flags & TK_TOP_HIERARCHY)) {
	winPtr = winPtr->parentPtr;
    }
    wmPtr = winPtr->wmInfoPtr;
    if (wmPtr == NULL) {
	return;
    }

    if (tkwin != wmPtr->gridWin) {
	return;
    }

    wmPtr->gridWin = NULL;
    wmPtr->sizeHintsFlags &= ~(PBaseSize|PResizeInc);
    if (wmPtr->width != -1) {
	wmPtr->width = winPtr->reqWidth + (wmPtr->width
		- wmPtr->reqGridWidth)*wmPtr->widthInc;
	wmPtr->height = winPtr->reqHeight + (wmPtr->height
		- wmPtr->reqGridHeight)*wmPtr->heightInc;
    }
    wmPtr->widthInc = 1;
    wmPtr->heightInc = 1;

    if (!(wmPtr->flags & (WM_UPDATE_PENDING|WM_NEVER_MAPPED))) {
	Tcl_DoWhenIdle(UpdateGeometryInfo, winPtr);
	wmPtr->flags |= WM_UPDATE_PENDING;
    }
}

/*
 *----------------------------------------------------------------------
 *
 * TopLevelEventProc --
 *
 *	This function is invoked when a top-level (or other externally-managed
 *	window) is restructured in any way.
 *
 * Results:
 *	None.
 *
 * Side effects:
 *	Tk's internal data structures for the window get modified to reflect
 *	the structural change.
 *
 *----------------------------------------------------------------------
 */

static void
TopLevelEventProc(
    ClientData clientData,	/* Window for which event occurred. */
    XEvent *eventPtr)		/* Event that just happened. */
{
    TkWindow *winPtr = clientData;

    if (eventPtr->type == DestroyNotify) {
	Tk_ErrorHandler handler;

	if (!(winPtr->flags & TK_ALREADY_DEAD)) {
	    /*
	     * A top-level window was deleted externally (e.g., by the window
	     * manager). This is probably not a good thing, but cleanup as
	     * best we can. The error handler is needed because
	     * Tk_DestroyWindow will try to destroy the window, but of course
	     * it's already gone.
	     */

	    handler = Tk_CreateErrorHandler(winPtr->display, -1, -1, -1,
		    NULL, NULL);
	    Tk_DestroyWindow((Tk_Window) winPtr);
	    Tk_DeleteErrorHandler(handler);
	}
    }
}

/*
 *----------------------------------------------------------------------
 *
 * TopLevelReqProc --
 *
 *	This function is invoked by the geometry manager whenever the
 *	requested size for a top-level window is changed.
 *
 * Results:
 *	None.
 *
 * Side effects:
 *	Arrange for the window to be resized to satisfy the request (this
 *	happens as a when-idle action).
 *
 *----------------------------------------------------------------------
 */

	/* ARGSUSED */
static void
TopLevelReqProc(
    ClientData dummy,		/* Not used. */
    Tk_Window tkwin)		/* Information about window. */
{
    TkWindow *winPtr = (TkWindow *) tkwin;
    WmInfo *wmPtr;

    wmPtr = winPtr->wmInfoPtr;
    if (wmPtr) {
	if ((winPtr->flags & TK_EMBEDDED) && (wmPtr->wrapper != NULL)) {
	    SendMessageW(wmPtr->wrapper, TK_GEOMETRYREQ, Tk_ReqWidth(tkwin),
		Tk_ReqHeight(tkwin));
	}
	if (!(wmPtr->flags & (WM_UPDATE_PENDING|WM_NEVER_MAPPED))) {
	    Tcl_DoWhenIdle(UpdateGeometryInfo, winPtr);
	    wmPtr->flags |= WM_UPDATE_PENDING;
	}
    }
}

/*
 *----------------------------------------------------------------------
 *
 * UpdateGeometryInfo --
 *
 *	This function is invoked when a top-level window is first mapped, and
 *	also as a when-idle function, to bring the geometry and/or position of
 *	a top-level window back into line with what has been requested by the
 *	user and/or widgets. This function doesn't return until the system has
 *	responded to the geometry change.
 *
 * Results:
 *	None.
 *
 * Side effects:
 *	The window's size and location may change, unless the WM prevents that
 *	from happening.
 *
 *----------------------------------------------------------------------
 */

static void
UpdateGeometryInfo(
    ClientData clientData)	/* Pointer to the window's record. */
{
    int x, y;			/* Position of border on desktop. */
    int width, height;		/* Size of client area. */
    int min, max;
    RECT rect;
    TkWindow *winPtr = clientData;
    WmInfo *wmPtr = winPtr->wmInfoPtr;

    wmPtr->flags &= ~WM_UPDATE_PENDING;

    /*
     * If the window is minimized or maximized, we should not update our
     * geometry since it will end up with the wrong values. ConfigureToplevel
     * will reschedule UpdateGeometryInfo when the state of the window
     * changes.
     */

    if (wmPtr->wrapper && (IsIconic(wmPtr->wrapper) ||
	    IsZoomed(wmPtr->wrapper) || (wmPtr->flags & WM_FULLSCREEN))) {
	return;
    }

    /*
     * Compute the border size for the current window style. This size will
     * include the resize handles, the title bar and the menubar. Note that
     * this size will not be correct if the menubar spans multiple lines. The
     * height will be off by a multiple of the menubar height. It really only
     * measures the minimum size of the border.
     */

    rect.left = rect.right = rect.top = rect.bottom = 0;
    AdjustWindowRectEx(&rect, wmPtr->style, wmPtr->hMenu != NULL,
	    wmPtr->exStyle);
    wmPtr->borderWidth = rect.right - rect.left;
    wmPtr->borderHeight = rect.bottom - rect.top;

    /*
     * Compute the new size for the top-level window. See the user
     * documentation for details on this, but the size requested depends on
     * (a) the size requested internally by the window's widgets, (b) the size
     * requested by the user in a "wm geometry" command or via wm-based
     * interactive resizing (if any), (c) whether or not the window is
     * gridded, and (d) the current min or max size for the toplevel. Don't
     * permit sizes <= 0 because this upsets the X server.
     */

    if (wmPtr->width == -1) {
	width = winPtr->reqWidth;
    } else if (wmPtr->gridWin != NULL) {
	width = winPtr->reqWidth
		+ (wmPtr->width - wmPtr->reqGridWidth)*wmPtr->widthInc;
    } else {
	width = wmPtr->width;
    }
    if (width <= 0) {
	width = 1;
    }

    /*
     * Account for window max/min width
     */

    if (wmPtr->gridWin != NULL) {
	min = winPtr->reqWidth
		+ (wmPtr->minWidth - wmPtr->reqGridWidth)*wmPtr->widthInc;
	if (wmPtr->maxWidth > 0) {
	    max = winPtr->reqWidth
		    + (wmPtr->maxWidth - wmPtr->reqGridWidth)*wmPtr->widthInc;
	} else {
	    max = 0;
	}
    } else {
	min = wmPtr->minWidth;
	max = wmPtr->maxWidth;
    }
    if (width < min) {
	width = min;
    } else if ((max > 0) && (width > max)) {
	width = max;
    }

    if (wmPtr->height == -1) {
	height = winPtr->reqHeight;
    } else if (wmPtr->gridWin != NULL) {
	height = winPtr->reqHeight
		+ (wmPtr->height - wmPtr->reqGridHeight)*wmPtr->heightInc;
    } else {
	height = wmPtr->height;
    }
    if (height <= 0) {
	height = 1;
    }

    /*
     * Account for window max/min height
     */

    if (wmPtr->gridWin != NULL) {
	min = winPtr->reqHeight
		+ (wmPtr->minHeight - wmPtr->reqGridHeight)*wmPtr->heightInc;
	if (wmPtr->maxHeight > 0) {
	    max = winPtr->reqHeight
		    + (wmPtr->maxHeight-wmPtr->reqGridHeight)*wmPtr->heightInc;
	} else {
	    max = 0;
	}
    } else {
	min = wmPtr->minHeight;
	max = wmPtr->maxHeight;
    }
    if (height < min) {
	height = min;
    } else if ((max > 0) && (height > max)) {
	height = max;
    }

    /*
     * Compute the new position for the upper-left pixel of the window's
     * decorative frame. This is tricky, because we need to include the border
     * widths supplied by a reparented parent in this calculation, but can't
     * use the parent's current overall size since that may change as a result
     * of this code.
     */

    if (wmPtr->flags & WM_NEGATIVE_X) {
	x = DisplayWidth(winPtr->display, winPtr->screenNum) - wmPtr->x
		- (width + wmPtr->borderWidth);
    } else {
	x = wmPtr->x;
    }
    if (wmPtr->flags & WM_NEGATIVE_Y) {
	y = DisplayHeight(winPtr->display, winPtr->screenNum) - wmPtr->y
		- (height + wmPtr->borderHeight);
    } else {
	y = wmPtr->y;
    }

    /*
     * Reconfigure the window if it isn't already configured correctly. Base
     * the size check on what we *asked for* last time, not what we got.
     * Return immediately if there have been no changes in the requested
     * geometry of the toplevel.
     */

    /* TODO: need to add flag for possible menu size change */

    if (!(wmPtr->flags & WM_MOVE_PENDING)
	    && (width == wmPtr->configWidth)
	    && (height == wmPtr->configHeight)) {
	return;
    }
    wmPtr->flags &= ~WM_MOVE_PENDING;

    wmPtr->configWidth = width;
    wmPtr->configHeight = height;

    /*
     * Don't bother moving the window if we are in the process of creating it.
     * Just update the geometry info based on what we asked for.
     */

    if (wmPtr->flags & WM_CREATE_PENDING) {
	winPtr->changes.x = x;
	winPtr->changes.y = y;
	winPtr->changes.width = width;
	winPtr->changes.height = height;
	return;
    }

    wmPtr->flags |= WM_SYNC_PENDING;
    if (winPtr->flags & TK_EMBEDDED) {
	/*
	 * The wrapper window is in a different process, so we need to send it
	 * a geometry request. This protocol assumes that the other process
	 * understands this Tk message, otherwise our requested geometry will
	 * be ignored.
	 */

	SendMessageW(wmPtr->wrapper, TK_MOVEWINDOW, x, y);
	SendMessageW(wmPtr->wrapper, TK_GEOMETRYREQ, width, height);
    } else {
	int reqHeight, reqWidth;
	RECT windowRect;
	int menuInc = GetSystemMetrics(SM_CYMENU);
	int newHeight;

	/*
	 * We have to keep resizing the window until we get the requested
	 * height in the client area. If the client area has zero height, then
	 * the window rect is too small by definition. Try increasing the
	 * border height and try again. Once we have a positive size, then we
	 * can adjust the height exactly. If the window rect comes back
	 * smaller than we requested, we have hit the maximum constraints that
	 * Windows imposes. Once we find a positive client size, the next size
	 * is the one we try no matter what.
	 */

	reqHeight = height + wmPtr->borderHeight;
	reqWidth = width + wmPtr->borderWidth;

	while (1) {
	    MoveWindow(wmPtr->wrapper, x, y, reqWidth, reqHeight, TRUE);
	    GetWindowRect(wmPtr->wrapper, &windowRect);
	    newHeight = windowRect.bottom - windowRect.top;

	    /*
	     * If the request wasn't satisfied, we have hit an external
	     * constraint and must stop.
	     */

	    if (newHeight < reqHeight) {
		break;
	    }

	    /*
	     * Now check the size of the client area against our ideal.
	     */

	    GetClientRect(wmPtr->wrapper, &windowRect);
	    newHeight = windowRect.bottom - windowRect.top;

	    if (newHeight == height) {
		/*
		 * We're done.
		 */

		break;
	    } else if (newHeight > height) {
		/*
		 * One last resize to get rid of the extra space.
		 */

		menuInc = newHeight - height;
		reqHeight -= menuInc;
		if (wmPtr->flags & WM_NEGATIVE_Y) {
		    y += menuInc;
		}
		MoveWindow(wmPtr->wrapper, x, y, reqWidth, reqHeight, TRUE);
		break;
	    }

	    /*
	     * We didn't get enough space to satisfy our requested height, so
	     * the menu must have wrapped. Increase the size of the window by
	     * one menu height and move the window if it is positioned
	     * relative to the lower right corner of the screen.
	     */

	    reqHeight += menuInc;
	    if (wmPtr->flags & WM_NEGATIVE_Y) {
		y -= menuInc;
	    }
	}
	if (!(wmPtr->flags & WM_NEVER_MAPPED)) {
	    DrawMenuBar(wmPtr->wrapper);
	}
    }
    wmPtr->flags &= ~WM_SYNC_PENDING;
}

/*
 *--------------------------------------------------------------
 *
 * ParseGeometry --
 *
 *	This function parses a geometry string and updates information used to
 *	control the geometry of a top-level window.
 *
 * Results:
 *	A standard Tcl return value, plus an error message in the interp's
 *	result if an error occurs.
 *
 * Side effects:
 *	The size and/or location of winPtr may change.
 *
 *--------------------------------------------------------------
 */

static int
ParseGeometry(
    Tcl_Interp *interp,		/* Used for error reporting. */
    const char *string,		/* String containing new geometry. Has the
				 * standard form "=wxh+x+y". */
    TkWindow *winPtr)		/* Pointer to top-level window whose geometry
				 * is to be changed. */
{
    WmInfo *wmPtr = winPtr->wmInfoPtr;
    int x, y, width, height, flags;
    char *end;
    const char *p = string;

    /*
     * The leading "=" is optional.
     */

    if (*p == '=') {
	p++;
    }

    /*
     * Parse the width and height, if they are present. Don't actually update
     * any of the fields of wmPtr until we've successfully parsed the entire
     * geometry string.
     */

    width = wmPtr->width;
    height = wmPtr->height;
    x = wmPtr->x;
    y = wmPtr->y;
    flags = wmPtr->flags;
    if (isdigit(UCHAR(*p))) {
	width = strtoul(p, &end, 10);
	p = end;
	if (*p != 'x') {
	    goto error;
	}
	p++;
	if (!isdigit(UCHAR(*p))) {
	    goto error;
	}
	height = strtoul(p, &end, 10);
	p = end;
    }

    /*
     * Parse the X and Y coordinates, if they are present.
     */

    if (*p != '\0') {
	flags &= ~(WM_NEGATIVE_X | WM_NEGATIVE_Y);
	if (*p == '-') {
	    flags |= WM_NEGATIVE_X;
	} else if (*p != '+') {
	    goto error;
	}
	p++;
	if (!isdigit(UCHAR(*p)) && (*p != '-')) {
	    goto error;
	}
	x = strtol(p, &end, 10);
	p = end;
	if (*p == '-') {
	    flags |= WM_NEGATIVE_Y;
	} else if (*p != '+') {
	    goto error;
	}
	p++;
	if (!isdigit(UCHAR(*p)) && (*p != '-')) {
	    goto error;
	}
	y = strtol(p, &end, 10);
	if (*end != '\0') {
	    goto error;
	}

	/*
	 * Assume that the geometry information came from the user, unless an
	 * explicit source has been specified. Otherwise most window managers
	 * assume that the size hints were program-specified and they ignore
	 * them.
	 */

	if (!(wmPtr->sizeHintsFlags & (USPosition|PPosition))) {
	    wmPtr->sizeHintsFlags |= USPosition;
	}
    }

    /*
     * Everything was parsed OK. Update the fields of *wmPtr and arrange for
     * the appropriate information to be percolated out to the window manager
     * at the next idle moment.
     */

    wmPtr->width = width;
    wmPtr->height = height;
    wmPtr->x = x;
    wmPtr->y = y;
    flags |= WM_MOVE_PENDING;
    wmPtr->flags = flags;

    if (!(wmPtr->flags & (WM_UPDATE_PENDING|WM_NEVER_MAPPED))) {
	Tcl_DoWhenIdle(UpdateGeometryInfo, winPtr);
	wmPtr->flags |= WM_UPDATE_PENDING;
    }
    return TCL_OK;

  error:
    Tcl_SetObjResult(interp, Tcl_ObjPrintf(
	    "bad geometry specifier \"%s\"", string));
    Tcl_SetErrorCode(interp, "TK", "VALUE", "GEOMETRY", NULL);
    return TCL_ERROR;
}

/*
 *----------------------------------------------------------------------
 *
 * Tk_GetRootCoords --
 *
 *	Given a token for a window, this function traces through the window's
 *	lineage to find the (virtual) root-window coordinates corresponding to
 *	point (0,0) in the window.
 *
 * Results:
 *	The locations pointed to by xPtr and yPtr are filled in with the root
 *	coordinates of the (0,0) point in tkwin.
 *
 * Side effects:
 *	None.
 *
 *----------------------------------------------------------------------
 */

void
Tk_GetRootCoords(
    Tk_Window tkwin,		/* Token for window. */
    int *xPtr,			/* Where to store x-displacement of (0,0). */
    int *yPtr)			/* Where to store y-displacement of (0,0). */
{
    TkWindow *winPtr = (TkWindow *) tkwin;

    /*
     * If the window is mapped, let Windows figure out the translation.
     */

    if (winPtr->window != None) {
	HWND hwnd = Tk_GetHWND(winPtr->window);
	POINT point;

	point.x = 0;
	point.y = 0;

	ClientToScreen(hwnd, &point);

	*xPtr = point.x;
	*yPtr = point.y;
    } else {
	*xPtr = 0;
	*yPtr = 0;
    }
}

/*
 *----------------------------------------------------------------------
 *
 * Tk_CoordsToWindow --
 *
 *	Given the (virtual) root coordinates of a point, this function returns
 *	the token for the top-most window covering that point, if there exists
 *	such a window in this application.
 *
 * Results:
 *	The return result is either a token for the window corresponding to
 *	rootX and rootY, or else NULL to indicate that there is no such
 *	window.
 *
 * Side effects:
 *	None.
 *
 *----------------------------------------------------------------------
 */

Tk_Window
Tk_CoordsToWindow(
    int rootX, int rootY,	/* Coordinates of point in root window. If a
				 * virtual-root window manager is in use,
				 * these coordinates refer to the virtual
				 * root, not the real root. */
    Tk_Window tkwin)		/* Token for any window in application; used
				 * to identify the display. */
{
    POINT pos;
    HWND hwnd;
    TkWindow *winPtr;

    pos.x = rootX;
    pos.y = rootY;
    hwnd = WindowFromPoint(pos);

    winPtr = (TkWindow *) Tk_HWNDToWindow(hwnd);
    if (winPtr && (winPtr->mainPtr == ((TkWindow *) tkwin)->mainPtr)) {
	return (Tk_Window) winPtr;
    }
    return NULL;
}

/*
 *----------------------------------------------------------------------
 *
 * Tk_GetVRootGeometry --
 *
 *	This function returns information about the virtual root window
 *	corresponding to a particular Tk window.
 *
 * Results:
 *	The values at xPtr, yPtr, widthPtr, and heightPtr are set with the
 *	offset and dimensions of the root window corresponding to tkwin. If
 *	tkwin is being managed by a virtual root window manager these values
 *	correspond to the virtual root window being used for tkwin; otherwise
 *	the offsets will be 0 and the dimensions will be those of the screen.
 *
 * Side effects:
 *	Vroot window information is refreshed if it is out of date.
 *
 *----------------------------------------------------------------------
 */

void
Tk_GetVRootGeometry(
    Tk_Window tkwin,		/* Window whose virtual root is to be
				 * queried. */
    int *xPtr, int *yPtr,	/* Store x and y offsets of virtual root
				 * here. */
    int *widthPtr, int *heightPtr)
				/* Store dimensions of virtual root here. */
{
    *xPtr = GetSystemMetrics(SM_XVIRTUALSCREEN);
    *yPtr = GetSystemMetrics(SM_YVIRTUALSCREEN);
    *widthPtr = GetSystemMetrics(SM_CXVIRTUALSCREEN);
    *heightPtr = GetSystemMetrics(SM_CYVIRTUALSCREEN);
}

/*
 *----------------------------------------------------------------------
 *
 * Tk_MoveToplevelWindow --
 *
 *	This function is called instead of Tk_MoveWindow to adjust the x-y
 *	location of a top-level window. It delays the actual move to a later
 *	time and keeps window-manager information up-to-date with the move
 *
 * Results:
 *	None.
 *
 * Side effects:
 *	The window is eventually moved so that its upper-left corner
 *	(actually, the upper-left corner of the window's decorative frame, if
 *	there is one) is at (x,y).
 *
 *----------------------------------------------------------------------
 */

void
Tk_MoveToplevelWindow(
    Tk_Window tkwin,		/* Window to move. */
    int x, int y)		/* New location for window (within parent). */
{
    TkWindow *winPtr = (TkWindow *) tkwin;
    WmInfo *wmPtr = winPtr->wmInfoPtr;

    if (!(winPtr->flags & TK_TOP_LEVEL)) {
	Tcl_Panic("Tk_MoveToplevelWindow called with non-toplevel window");
    }
    wmPtr->x = x;
    wmPtr->y = y;
    wmPtr->flags |= WM_MOVE_PENDING;
    wmPtr->flags &= ~(WM_NEGATIVE_X|WM_NEGATIVE_Y);
    if (!(wmPtr->sizeHintsFlags & (USPosition|PPosition))) {
	wmPtr->sizeHintsFlags |= USPosition;
    }

    /*
     * If the window has already been mapped, must bring its geometry
     * up-to-date immediately, otherwise an event might arrive from the server
     * that would overwrite wmPtr->x and wmPtr->y and lose the new position.
     */

    if (!(wmPtr->flags & WM_NEVER_MAPPED)) {
	if (wmPtr->flags & WM_UPDATE_PENDING) {
	    Tcl_CancelIdleCall(UpdateGeometryInfo, winPtr);
	}
	UpdateGeometryInfo(winPtr);
    }
}

/*
 *----------------------------------------------------------------------
 *
 * TkWmProtocolEventProc --
 *
 *	This function is called by the Tk_HandleEvent whenever a ClientMessage
 *	event arrives whose type is "WM_PROTOCOLS". This function handles the
 *	message from the window manager in an appropriate fashion.
 *
 * Results:
 *	None.
 *
 * Side effects:
 *	Depends on what sort of handler, if any, was set up for the protocol.
 *
 *----------------------------------------------------------------------
 */

void
TkWmProtocolEventProc(
    TkWindow *winPtr,		/* Window to which the event was sent. */
    XEvent *eventPtr)		/* X event. */
{
    WmInfo *wmPtr;
    ProtocolHandler *protPtr;
    Atom protocol;
    int result;
    Tcl_Interp *interp;

    wmPtr = winPtr->wmInfoPtr;
    if (wmPtr == NULL) {
	return;
    }
    protocol = (Atom) eventPtr->xclient.data.l[0];
    for (protPtr = wmPtr->protPtr; protPtr != NULL;
	    protPtr = protPtr->nextPtr) {
	if (protocol == protPtr->protocol) {
	    /*
	     * Cache atom name, as we might destroy the window as a result of
	     * the eval.
	     */

	    const char *name = Tk_GetAtomName((Tk_Window) winPtr, protocol);

	    Tcl_Preserve(protPtr);
	    interp = protPtr->interp;
	    Tcl_Preserve(interp);
	    result = Tcl_EvalEx(interp, protPtr->command, -1, TCL_EVAL_GLOBAL);
	    if (result != TCL_OK) {
		Tcl_AppendObjToErrorInfo(interp, Tcl_ObjPrintf(
			"\n    (command for \"%s\" window manager protocol)",
			name));
		Tcl_BackgroundException(interp, result);
	    }
	    Tcl_Release(interp);
	    Tcl_Release(protPtr);
	    return;
	}
    }

    /*
     * No handler was present for this protocol. If this is a WM_DELETE_WINDOW
     * message then just destroy the window.
     */

    if (protocol == Tk_InternAtom((Tk_Window) winPtr, "WM_DELETE_WINDOW")) {
	Tk_DestroyWindow((Tk_Window) winPtr);
    }
}

/*
 *----------------------------------------------------------------------
 *
 * TkWmStackorderToplevelEnumProc --
 *
 *	This function is invoked once for each HWND Window on the display as a
 *	result of calling EnumWindows from TkWmStackorderToplevel.
 *
 * Results:
 *	TRUE to request further iteration.
 *
 * Side effects:
 *	Adds entries to the passed array of TkWindows.
 *
 *----------------------------------------------------------------------
 */

BOOL CALLBACK
TkWmStackorderToplevelEnumProc(
    HWND hwnd,			/* Handle to parent window */
    LPARAM lParam)		/* Application-defined value */
{
    Tcl_HashEntry *hPtr;
    TkWindow *childWinPtr;

    TkWmStackorderToplevelPair *pair =
	    (TkWmStackorderToplevelPair *) lParam;

    /*fprintf(stderr, "Looking up HWND %d\n", hwnd);*/

    hPtr = Tcl_FindHashEntry(pair->table, hwnd);
    if (hPtr != NULL) {
	childWinPtr = Tcl_GetHashValue(hPtr);

	/*
	 * Double check that same HWND does not get passed twice.
	 */

	if (childWinPtr == NULL) {
	    Tcl_Panic("duplicate HWND in TkWmStackorderToplevelEnumProc");
	} else {
	    Tcl_SetHashValue(hPtr, NULL);
	}
	/*
	fprintf(stderr, "Found mapped HWND %d -> %x (%s)\n", hwnd,
		childWinPtr, childWinPtr->pathName);
	*/
	*(pair->windowPtr)-- = childWinPtr;
    }
    return TRUE;
}

/*
 *----------------------------------------------------------------------
 *
 * TkWmStackorderToplevelWrapperMap --
 *
 *	This function will create a table that maps the wrapper HWND id for a
 *	toplevel to the TkWindow structure that is wraps.
 *
 * Results:
 *	None.
 *
 * Side effects:
 *	Adds entries to the passed hashtable.
 *
 *----------------------------------------------------------------------
 */

static void
TkWmStackorderToplevelWrapperMap(
    TkWindow *winPtr,		/* TkWindow to recurse on */
    Display *display,		/* X display of parent window */
    Tcl_HashTable *table)	/* Table to maps HWND to TkWindow */
{
    TkWindow *childPtr;
    Tcl_HashEntry *hPtr;
    HWND wrapper;
    int newEntry;

    if (Tk_IsMapped(winPtr) && Tk_IsTopLevel(winPtr)
	    && !Tk_IsEmbedded(winPtr) && (winPtr->display == display)) {
	wrapper = TkWinGetWrapperWindow((Tk_Window) winPtr);

	/*
	fprintf(stderr, "Mapped HWND %d to %x (%s)\n", wrapper,
		winPtr, winPtr->pathName);
	*/

	hPtr = Tcl_CreateHashEntry(table, (char *) wrapper, &newEntry);
	Tcl_SetHashValue(hPtr, winPtr);
    }

    for (childPtr = winPtr->childList; childPtr != NULL;
	    childPtr = childPtr->nextPtr) {
	TkWmStackorderToplevelWrapperMap(childPtr, display, table);
    }
}
/*
 *----------------------------------------------------------------------
 *
 * TkWmStackorderToplevel --
 *
 *	This function returns the stack order of toplevel windows.
 *
 * Results:
 *	An array of pointers to tk window objects in stacking order or else
 *	NULL if there was an error.
 *
 * Side effects:
 *	None.
 *
 *----------------------------------------------------------------------
 */

TkWindow **
TkWmStackorderToplevel(
    TkWindow *parentPtr)	/* Parent toplevel window. */
{
    TkWmStackorderToplevelPair pair;
    TkWindow **windows;
    Tcl_HashTable table;
    Tcl_HashEntry *hPtr;
    Tcl_HashSearch search;

    /*
     * Map HWND ids to a TkWindow of the wrapped toplevel.
     */

    Tcl_InitHashTable(&table, TCL_ONE_WORD_KEYS);
    TkWmStackorderToplevelWrapperMap(parentPtr, parentPtr->display, &table);

    windows = ckalloc((table.numEntries+1) * sizeof(TkWindow *));

    /*
     * Special cases: If zero or one toplevels were mapped there is no need to
     * call EnumWindows.
     */

    switch (table.numEntries) {
    case 0:
	windows[0] = NULL;
	goto done;
    case 1:
	hPtr = Tcl_FirstHashEntry(&table, &search);
	windows[0] = Tcl_GetHashValue(hPtr);
	windows[1] = NULL;
	goto done;
    }

    /*
     * We will be inserting into the array starting at the end and working our
     * way to the beginning since EnumWindows returns windows in highest to
     * lowest order.
     */

    pair.table = &table;
    pair.windowPtr = windows + table.numEntries;
    *pair.windowPtr-- = NULL;

    if (EnumWindows((WNDENUMPROC) TkWmStackorderToplevelEnumProc,
	    (LPARAM) &pair) == 0) {
	ckfree(windows);
	windows = NULL;
    }

  done:
    Tcl_DeleteHashTable(&table);
    return windows;
}

/*
 *----------------------------------------------------------------------
 *
 * TkWmRestackToplevel --
 *
 *	This function restacks a top-level window.
 *
 * Results:
 *	None.
 *
 * Side effects:
 *	WinPtr gets restacked as specified by aboveBelow and otherPtr. This
 *	function doesn't return until the restack has taken effect and the
 *	ConfigureNotify event for it has been received.
 *
 *----------------------------------------------------------------------
 */

void
TkWmRestackToplevel(
    TkWindow *winPtr,		/* Window to restack. */
    int aboveBelow,		/* Gives relative position for restacking;
				 * must be Above or Below. */
    TkWindow *otherPtr)		/* Window relative to which to restack; if
				 * NULL, then winPtr gets restacked above or
				 * below *all* siblings. */
{
    HWND hwnd, insertAfter;

    /*
     * Can't set stacking order properly until the window is on the screen
     * (mapping it may give it a reparent window).
     */

    if (winPtr->window == None) {
	Tk_MakeWindowExist((Tk_Window) winPtr);
    }
    if (winPtr->wmInfoPtr->flags & WM_NEVER_MAPPED) {
	TkWmMapWindow(winPtr);
    }
    hwnd = (winPtr->wmInfoPtr->wrapper != NULL)
	? winPtr->wmInfoPtr->wrapper : Tk_GetHWND(winPtr->window);

    if (otherPtr != NULL) {
	if (otherPtr->window == None) {
	    Tk_MakeWindowExist((Tk_Window) otherPtr);
	}
	if (otherPtr->wmInfoPtr->flags & WM_NEVER_MAPPED) {
	    TkWmMapWindow(otherPtr);
	}
	insertAfter = (otherPtr->wmInfoPtr->wrapper != NULL)
		? otherPtr->wmInfoPtr->wrapper : Tk_GetHWND(otherPtr->window);
    } else {
	insertAfter = NULL;
    }

    if (winPtr->flags & TK_EMBEDDED) {
	SendMessageW(winPtr->wmInfoPtr->wrapper, TK_RAISEWINDOW,
		(WPARAM) insertAfter, aboveBelow);
    } else {
	TkWinSetWindowPos(hwnd, insertAfter, aboveBelow);
    }
}

/*
 *----------------------------------------------------------------------
 *
 * TkWmAddToColormapWindows --
 *
 *	This function is called to add a given window to the
 *	WM_COLORMAP_WINDOWS property for its top-level, if it isn't already
 *	there. It is invoked by the Tk code that creates a new colormap, in
 *	order to make sure that colormap information is propagated to the
 *	window manager by default.
 *
 * Results:
 *	None.
 *
 * Side effects:
 *	WinPtr's window gets added to the WM_COLORMAP_WINDOWS property of its
 *	nearest top-level ancestor, unless the colormaps have been set
 *	explicitly with the "wm colormapwindows" command.
 *
 *----------------------------------------------------------------------
 */

void
TkWmAddToColormapWindows(
    TkWindow *winPtr)		/* Window with a non-default colormap. Should
				 * not be a top-level window. */
{
    TkWindow *topPtr;
    TkWindow **oldPtr, **newPtr;
    int count, i;

    if (winPtr->window == None) {
	return;
    }

    for (topPtr = winPtr->parentPtr; ; topPtr = topPtr->parentPtr) {
	if (topPtr == NULL) {
	    /*
	     * Window is being deleted. Skip the whole operation.
	     */

	    return;
	}
	if (topPtr->flags & TK_TOP_HIERARCHY) {
	    break;
	}
    }
    if (topPtr->wmInfoPtr == NULL) {
	return;
    }

    if (topPtr->wmInfoPtr->flags & WM_COLORMAPS_EXPLICIT) {
	return;
    }

    /*
     * Make sure that the window isn't already in the list.
     */

    count = topPtr->wmInfoPtr->cmapCount;
    oldPtr = topPtr->wmInfoPtr->cmapList;

    for (i = 0; i < count; i++) {
	if (oldPtr[i] == winPtr) {
	    return;
	}
    }

    /*
     * Make a new bigger array and use it to reset the property.
     * Automatically add the toplevel itself as the last element of the list.
     */

    newPtr = ckalloc((count+2) * sizeof(TkWindow *));
    if (count > 0) {
	memcpy(newPtr, oldPtr, count * sizeof(TkWindow*));
    }
    if (count == 0) {
	count++;
    }
    newPtr[count-1] = winPtr;
    newPtr[count] = topPtr;
    if (oldPtr != NULL) {
	ckfree(oldPtr);
    }

    topPtr->wmInfoPtr->cmapList = newPtr;
    topPtr->wmInfoPtr->cmapCount = count+1;

    /*
     * Now we need to force the updated colormaps to be installed.
     */

    if (topPtr->wmInfoPtr == winPtr->dispPtr->foregroundWmPtr) {
	InstallColormaps(topPtr->wmInfoPtr->wrapper, WM_QUERYNEWPALETTE, 1);
    } else {
	InstallColormaps(topPtr->wmInfoPtr->wrapper, WM_PALETTECHANGED, 0);
    }
}

/*
 *----------------------------------------------------------------------
 *
 * TkWmRemoveFromColormapWindows --
 *
 *	This function is called to remove a given window from the
 *	WM_COLORMAP_WINDOWS property for its top-level. It is invoked when
 *	windows are deleted.
 *
 * Results:
 *	None.
 *
 * Side effects:
 *	WinPtr's window gets removed from the WM_COLORMAP_WINDOWS property of
 *	its nearest top-level ancestor, unless the top-level itself is being
 *	deleted too.
 *
 *----------------------------------------------------------------------
 */

void
TkWmRemoveFromColormapWindows(
    TkWindow *winPtr)		/* Window that may be present in
				 * WM_COLORMAP_WINDOWS property for its
				 * top-level. Should not be a top-level
				 * window. */
{
    TkWindow *topPtr;
    TkWindow **oldPtr;
    int count, i, j;

    for (topPtr = winPtr->parentPtr; ; topPtr = topPtr->parentPtr) {
	if (topPtr == NULL) {
	    /*
	     * Ancestors have been deleted, so skip the whole operation.
	     * Seems like this can't ever happen?
	     */

	    return;
	}
	if (topPtr->flags & TK_TOP_LEVEL) {
	    break;
	}
    }
    if (topPtr->flags & TK_ALREADY_DEAD) {
	/*
	 * Top-level is being deleted, so there's no need to cleanup the
	 * WM_COLORMAP_WINDOWS property.
	 */

	return;
    }

    if (topPtr->wmInfoPtr == NULL) {
	return;
    }

    /*
     * Find the window and slide the following ones down to cover it up.
     */

    count = topPtr->wmInfoPtr->cmapCount;
    oldPtr = topPtr->wmInfoPtr->cmapList;
    for (i = 0; i < count; i++) {
	if (oldPtr[i] == winPtr) {
	    for (j = i ; j < count-1; j++) {
		oldPtr[j] = oldPtr[j+1];
	    }
	    topPtr->wmInfoPtr->cmapCount = count-1;
	    break;
	}
    }
}

/*
 *----------------------------------------------------------------------
 *
 * TkWinSetMenu--
 *
 *	Associcates a given HMENU to a window.
 *
 * Results:
 *	None.
 *
 * Side effects:
 *	The menu will end up being drawn in the window, and the geometry of
 *	the window will have to be changed.
 *
 *----------------------------------------------------------------------
 */

void
TkWinSetMenu(
    Tk_Window tkwin,		/* the window to put the menu in */
    HMENU hMenu)		/* the menu to set */
{
    TkWindow *winPtr = (TkWindow *) tkwin;
    WmInfo *wmPtr = winPtr->wmInfoPtr;

    /* Could be a Frame (i.e. not a Toplevel) */
    if (wmPtr == NULL)
	return;

    wmPtr->hMenu = hMenu;
    if (!(wmPtr->flags & WM_NEVER_MAPPED)) {
	int syncPending = wmPtr->flags & WM_SYNC_PENDING;

	wmPtr->flags |= WM_SYNC_PENDING;
	SetMenu(wmPtr->wrapper, hMenu);
	if (!syncPending) {
	    wmPtr->flags &= ~WM_SYNC_PENDING;
	}
    }
    if (!(winPtr->flags & TK_EMBEDDED)) {
	if (!(wmPtr->flags & (WM_UPDATE_PENDING|WM_NEVER_MAPPED))) {
	    Tcl_DoWhenIdle(UpdateGeometryInfo, winPtr);
	    wmPtr->flags |= WM_UPDATE_PENDING|WM_MOVE_PENDING;
	}
    } else {
	SendMessageW(wmPtr->wrapper, TK_SETMENU, (WPARAM) hMenu,
		(LPARAM) Tk_GetMenuHWND(tkwin));
    }
}

/*
 *----------------------------------------------------------------------
 *
 * ConfigureTopLevel --
 *
 *	Generate a ConfigureNotify event based on the current position
 *	information. This function is called by TopLevelProc.
 *
 * Results:
 *	None.
 *
 * Side effects:
 *	Queues a new event.
 *
 *----------------------------------------------------------------------
 */

static void
ConfigureTopLevel(
    WINDOWPOS *pos)
{
    TkWindow *winPtr = GetTopLevel(pos->hwnd);
    WmInfo *wmPtr;
    int state;			/* Current window state. */
    RECT rect;
    WINDOWPLACEMENT windowPos;

    if (winPtr == NULL) {
	return;
    }

    wmPtr = winPtr->wmInfoPtr;

    /*
     * Determine the current window state.
     */

    if (!IsWindowVisible(wmPtr->wrapper)) {
	state = WithdrawnState;
    } else {
	windowPos.length = sizeof(WINDOWPLACEMENT);
	GetWindowPlacement(wmPtr->wrapper, &windowPos);
	switch (windowPos.showCmd) {
	case SW_SHOWMAXIMIZED:
	    state = ZoomState;
	    break;
	case SW_SHOWMINIMIZED:
	    state = IconicState;
	    break;
	case SW_SHOWNORMAL:
	default:
	    state = NormalState;
	    break;
	}
    }

    /*
     * If the state of the window just changed, be sure to update the
     * child window information.
     */

    if (wmPtr->hints.initial_state != state) {
	wmPtr->hints.initial_state = state;
	switch (state) {
	case WithdrawnState:
	case IconicState:
	    XUnmapWindow(winPtr->display, winPtr->window);
	    break;

	case NormalState:
	    /*
	     * Schedule a geometry update. Since we ignore geometry requests
	     * while in any other state, the geometry info may be stale.
	     */

	    if (!(wmPtr->flags & WM_UPDATE_PENDING)) {
		Tcl_DoWhenIdle(UpdateGeometryInfo, winPtr);
		wmPtr->flags |= WM_UPDATE_PENDING;
	    }
	    /* fall through */
	case ZoomState:
	    XMapWindow(winPtr->display, winPtr->window);
	    pos->flags |= SWP_NOMOVE | SWP_NOSIZE;
	    break;
	}
    }

    /*
     * Don't report geometry changes in the Iconic or Withdrawn states.
     */

    if (state == WithdrawnState || state == IconicState) {
	return;
    }


    /*
     * Compute the current geometry of the client area, reshape the Tk window
     * and generate a ConfigureNotify event.
     */

    GetClientRect(wmPtr->wrapper, &rect);
    winPtr->changes.x = pos->x;
    winPtr->changes.y = pos->y;
    winPtr->changes.width = rect.right - rect.left;
    winPtr->changes.height = rect.bottom - rect.top;
    wmPtr->borderHeight = pos->cy - winPtr->changes.height;
    MoveWindow(Tk_GetHWND(winPtr->window), 0, 0,
	    winPtr->changes.width, winPtr->changes.height, TRUE);
    GenerateConfigureNotify(winPtr);

    /*
     * Update window manager geometry info if needed.
     */

    if (state == NormalState) {

	/*
	 * Update size information from the event. There are a couple of
	 * tricky points here:
	 *
	 * 1. If the user changed the size externally then set wmPtr->width
	 *    and wmPtr->height just as if a "wm geometry" command had been
	 *    invoked with the same information.
	 * 2. However, if the size is changing in response to a request coming
	 *    from us (sync is set), then don't set wmPtr->width or
	 *    wmPtr->height (otherwise the window will stop tracking geometry
	 *    manager requests).
	 */

	if (!(wmPtr->flags & WM_SYNC_PENDING)) {
	    if (!(pos->flags & SWP_NOSIZE)) {
		if ((wmPtr->width == -1)
			&& (winPtr->changes.width == winPtr->reqWidth)) {
		    /*
		     * Don't set external width, since the user didn't change
		     * it from what the widgets asked for.
		     */
		} else {
		    if (wmPtr->gridWin != NULL) {
			wmPtr->width = wmPtr->reqGridWidth
				+ (winPtr->changes.width - winPtr->reqWidth)
				/ wmPtr->widthInc;
			if (wmPtr->width < 0) {
			    wmPtr->width = 0;
			}
		    } else {
			wmPtr->width = winPtr->changes.width;
		    }
		}
		if ((wmPtr->height == -1)
			&& (winPtr->changes.height == winPtr->reqHeight)) {
		    /*
		     * Don't set external height, since the user didn't change
		     * it from what the widgets asked for.
		     */
		} else {
		    if (wmPtr->gridWin != NULL) {
			wmPtr->height = wmPtr->reqGridHeight
				+ (winPtr->changes.height - winPtr->reqHeight)
				/ wmPtr->heightInc;
			if (wmPtr->height < 0) {
			    wmPtr->height = 0;
			}
		    } else {
			wmPtr->height = winPtr->changes.height;
		    }
		}
		wmPtr->configWidth = winPtr->changes.width;
		wmPtr->configHeight = winPtr->changes.height;
	    }

	    /*
	     * If the user moved the window, we should switch back to normal
	     * coordinates.
	     */

	    if (!(pos->flags & SWP_NOMOVE)) {
		wmPtr->flags &= ~(WM_NEGATIVE_X | WM_NEGATIVE_Y);
	    }
	}

	/*
	 * Update the wrapper window location information.
	 */

	if (wmPtr->flags & WM_NEGATIVE_X) {
	    wmPtr->x = DisplayWidth(winPtr->display, winPtr->screenNum)
		    - winPtr->changes.x - (winPtr->changes.width
		    + wmPtr->borderWidth);
	} else {
	    wmPtr->x = winPtr->changes.x;
	}
	if (wmPtr->flags & WM_NEGATIVE_Y) {
	    wmPtr->y = DisplayHeight(winPtr->display, winPtr->screenNum)
		    - winPtr->changes.y - (winPtr->changes.height
		    + wmPtr->borderHeight);
	} else {
	    wmPtr->y = winPtr->changes.y;
	}
    }
}

/*
 *----------------------------------------------------------------------
 *
 * GenerateConfigureNotify --
 *
 *	Generate a ConfigureNotify event from the current geometry information
 *	for the specified toplevel window.
 *
 * Results:
 *	None.
 *
 * Side effects:
 *	Sends an X event.
 *
 *----------------------------------------------------------------------
 */

static void
GenerateConfigureNotify(
    TkWindow *winPtr)
{
    XEvent event;

    /*
     * Generate a ConfigureNotify event.
     */

    event.type = ConfigureNotify;
    event.xconfigure.serial = winPtr->display->request;
    event.xconfigure.send_event = False;
    event.xconfigure.display = winPtr->display;
    event.xconfigure.event = winPtr->window;
    event.xconfigure.window = winPtr->window;
    event.xconfigure.border_width = winPtr->changes.border_width;
    event.xconfigure.override_redirect = winPtr->atts.override_redirect;
    event.xconfigure.x = winPtr->changes.x;
    event.xconfigure.y = winPtr->changes.y;
    event.xconfigure.width = winPtr->changes.width;
    event.xconfigure.height = winPtr->changes.height;
    event.xconfigure.above = None;
    Tk_QueueWindowEvent(&event, TCL_QUEUE_TAIL);
}

/*
 *----------------------------------------------------------------------
 *
 * InstallColormaps --
 *
 *	Installs the colormaps associated with the toplevel which is currently
 *	active.
 *
 * Results:
 *	None.
 *
 * Side effects:
 *	May change the system palette and generate damage.
 *
 *----------------------------------------------------------------------
 */

static int
InstallColormaps(
    HWND hwnd,			/* Toplevel wrapper window whose colormaps
				 * should be installed. */
    int message,		/* Either WM_PALETTECHANGED or
				 * WM_QUERYNEWPALETTE */
    int isForemost)		/* 1 if window is foremost, else 0 */
{
    int i;
    HDC dc;
    HPALETTE oldPalette;
    TkWindow *winPtr = GetTopLevel(hwnd);
    WmInfo *wmPtr;
    ThreadSpecificData *tsdPtr = (ThreadSpecificData *)
	    Tcl_GetThreadData(&dataKey, sizeof(ThreadSpecificData));

    if (winPtr == NULL || (winPtr->flags & TK_ALREADY_DEAD)) {
	return 0;
    }

    wmPtr = winPtr->wmInfoPtr;

    if (message == WM_QUERYNEWPALETTE) {
	/*
	 * Case 1: This window is about to become the foreground window, so we
	 * need to install the primary palette. If the system palette was
	 * updated, then Windows will generate a WM_PALETTECHANGED message.
	 * Otherwise, we have to synthesize one in order to ensure that the
	 * secondary palettes are installed properly.
	 */

	winPtr->dispPtr->foregroundWmPtr = wmPtr;

	if (wmPtr->cmapCount > 0) {
	    winPtr = wmPtr->cmapList[0];
	}

	tsdPtr->systemPalette = TkWinGetPalette(winPtr->atts.colormap);
	dc = GetDC(hwnd);
	oldPalette = SelectPalette(dc, tsdPtr->systemPalette, FALSE);
	if (RealizePalette(dc)) {
	    RefreshColormap(winPtr->atts.colormap, winPtr->dispPtr);
	} else if (wmPtr->cmapCount > 1) {
	    SelectPalette(dc, oldPalette, TRUE);
	    RealizePalette(dc);
	    ReleaseDC(hwnd, dc);
	    SendMessageW(hwnd, WM_PALETTECHANGED, (WPARAM) hwnd, (LPARAM) NULL);
	    return TRUE;
	}
    } else {
	/*
	 * Window is being notified of a change in the system palette. If this
	 * window is the foreground window, then we should only install the
	 * secondary palettes, since the primary was installed in response to
	 * the WM_QUERYPALETTE message. Otherwise, install all of the
	 * palettes.
	 */


	if (!isForemost) {
	    if (wmPtr->cmapCount > 0) {
		winPtr = wmPtr->cmapList[0];
	    }
	    i = 1;
	} else {
	    if (wmPtr->cmapCount <= 1) {
		return TRUE;
	    }
	    winPtr = wmPtr->cmapList[1];
	    i = 2;
	}
	dc = GetDC(hwnd);
	oldPalette = SelectPalette(dc,
		TkWinGetPalette(winPtr->atts.colormap), TRUE);
	if (RealizePalette(dc)) {
	    RefreshColormap(winPtr->atts.colormap, winPtr->dispPtr);
	}
	for (; i < wmPtr->cmapCount; i++) {
	    winPtr = wmPtr->cmapList[i];
	    SelectPalette(dc, TkWinGetPalette(winPtr->atts.colormap), TRUE);
	    if (RealizePalette(dc)) {
		RefreshColormap(winPtr->atts.colormap, winPtr->dispPtr);
	    }
	}
    }

    SelectPalette(dc, oldPalette, TRUE);
    RealizePalette(dc);
    ReleaseDC(hwnd, dc);
    return TRUE;
}

/*
 *----------------------------------------------------------------------
 *
 * RefreshColormap --
 *
 *	This function is called to force all of the windows that use a given
 *	colormap to redraw themselves. The quickest way to do this is to
 *	iterate over the toplevels, looking in the cmapList for matches. This
 *	will quickly eliminate subtrees that don't use a given colormap.
 *
 * Results:
 *	None.
 *
 * Side effects:
 *	Causes damage events to be generated.
 *
 *----------------------------------------------------------------------
 */

static void
RefreshColormap(
    Colormap colormap,
    TkDisplay *dispPtr)
{
    WmInfo *wmPtr;
    int i;

    for (wmPtr = dispPtr->firstWmPtr; wmPtr != NULL; wmPtr = wmPtr->nextPtr) {
	if (wmPtr->cmapCount > 0) {
	    for (i = 0; i < wmPtr->cmapCount; i++) {
		if ((wmPtr->cmapList[i]->atts.colormap == colormap)
			&& Tk_IsMapped(wmPtr->cmapList[i])) {
		    InvalidateSubTree(wmPtr->cmapList[i], colormap);
		}
	    }
	} else if ((wmPtr->winPtr->atts.colormap == colormap)
		&& Tk_IsMapped(wmPtr->winPtr)) {
	    InvalidateSubTree(wmPtr->winPtr, colormap);
	}
    }
}

/*
 *----------------------------------------------------------------------
 *
 * InvalidateSubTree --
 *
 *	This function recursively generates damage for a window and all of its
 *	mapped children that belong to the same toplevel and are using the
 *	specified colormap.
 *
 * Results:
 *	None.
 *
 * Side effects:
 *	Generates damage for the specified subtree.
 *
 *----------------------------------------------------------------------
 */

static void
InvalidateSubTree(
    TkWindow *winPtr,
    Colormap colormap)
{
    TkWindow *childPtr;

    /*
     * Generate damage for the current window if it is using the specified
     * colormap.
     */

    if (winPtr->atts.colormap == colormap) {
	InvalidateRect(Tk_GetHWND(winPtr->window), NULL, FALSE);
    }

    for (childPtr = winPtr->childList; childPtr != NULL;
	    childPtr = childPtr->nextPtr) {
	/*
	 * We can stop the descent when we hit an unmapped or toplevel window.
	 */

	if (!Tk_TopWinHierarchy(childPtr) && Tk_IsMapped(childPtr)) {
	    InvalidateSubTree(childPtr, colormap);
	}
    }
}

/*
 *----------------------------------------------------------------------
 *
 * InvalidateSubTreeDepth --
 *
 *	This function recursively updates depth info for a window and all of
 *	its children that belong to the same toplevel.
 *
 * Results:
 *	None.
 *
 * Side effects:
 *	Sets the depth of each window to that of the display.
 *
 *----------------------------------------------------------------------
 */

static void
InvalidateSubTreeDepth(
    TkWindow *winPtr)
{
    Display *display = Tk_Display(winPtr);
    int screenNum = Tk_ScreenNumber(winPtr);
    TkWindow *childPtr;

    winPtr->depth = DefaultDepth(display, screenNum);

#if 0
    /*
     * XXX: What other elements may require changes? Changing just the depth
     * works for standard windows and 16/24/32-bpp changes. I suspect 8-bit
     * (palettized) displays may require colormap and/or visual changes as
     * well.
     */

    if (winPtr->window) {
	InvalidateRect(Tk_GetHWND(winPtr->window), NULL, FALSE);
    }
    winPtr->visual = DefaultVisual(display, screenNum);
    winPtr->atts.colormap = DefaultColormap(display, screenNum);
    winPtr->dirtyAtts |= CWColormap;
#endif

    for (childPtr = winPtr->childList; childPtr != NULL;
	    childPtr = childPtr->nextPtr) {
	/*
	 * We can stop the descent when we hit a non-embedded toplevel window,
	 * as it should get its own message.
	 */

	if (childPtr->flags & TK_EMBEDDED || !Tk_TopWinHierarchy(childPtr)) {
	    InvalidateSubTreeDepth(childPtr);
	}
    }
}

/*
 *----------------------------------------------------------------------
 *
 * TkWinGetSystemPalette --
 *
 *	Retrieves the currently installed foreground palette.
 *
 * Results:
 *	Returns the global foreground palette, if there is one. Otherwise,
 *	returns NULL.
 *
 * Side effects:
 *	None.
 *
 *----------------------------------------------------------------------
 */

HPALETTE
TkWinGetSystemPalette(void)
{
    ThreadSpecificData *tsdPtr = (ThreadSpecificData *)
	    Tcl_GetThreadData(&dataKey, sizeof(ThreadSpecificData));

    return tsdPtr->systemPalette;
}

/*
 *----------------------------------------------------------------------
 *
 * GetMinSize --
 *
 *	This function computes the current minWidth and minHeight values for a
 *	window, taking into account the possibility that they may be
 *	defaulted.
 *
 * Results:
 *	The values at *minWidthPtr and *minHeightPtr are filled in with the
 *	minimum allowable dimensions of wmPtr's window, in grid units. If the
 *	requested minimum is smaller than the system required minimum, then
 *	this function computes the smallest size that will satisfy both the
 *	system and the grid constraints.
 *
 * Side effects:
 *	None.
 *
 *----------------------------------------------------------------------
 */

static void
GetMinSize(
    WmInfo *wmPtr,		/* Window manager information for the
				 * window. */
    int *minWidthPtr,		/* Where to store the current minimum width of
				 * the window. */
    int *minHeightPtr)		/* Where to store the current minimum height
				 * of the window. */
{
    int tmp, base;
    TkWindow *winPtr = wmPtr->winPtr;

    /*
     * Compute the minimum width by taking the default client size and
     * rounding it up to the nearest grid unit. Return the greater of the
     * default minimum and the specified minimum.
     */

    tmp = wmPtr->defMinWidth - wmPtr->borderWidth;
    if (tmp < 0) {
	tmp = 0;
    }
    if (wmPtr->gridWin != NULL) {
	base = winPtr->reqWidth - (wmPtr->reqGridWidth * wmPtr->widthInc);
	if (base < 0) {
	    base = 0;
	}
	tmp = ((tmp - base) + wmPtr->widthInc - 1)/wmPtr->widthInc;
    }
    if (tmp < wmPtr->minWidth) {
	tmp = wmPtr->minWidth;
    }
    *minWidthPtr = tmp;

    /*
     * Compute the minimum height in a similar fashion.
     */

    tmp = wmPtr->defMinHeight - wmPtr->borderHeight;
    if (tmp < 0) {
	tmp = 0;
    }
    if (wmPtr->gridWin != NULL) {
	base = winPtr->reqHeight - (wmPtr->reqGridHeight * wmPtr->heightInc);
	if (base < 0) {
	    base = 0;
	}
	tmp = ((tmp - base) + wmPtr->heightInc - 1)/wmPtr->heightInc;
    }
    if (tmp < wmPtr->minHeight) {
	tmp = wmPtr->minHeight;
    }
    *minHeightPtr = tmp;
}

/*
 *----------------------------------------------------------------------
 *
 * GetMaxSize --
 *
 *	This function computes the current maxWidth and maxHeight values for a
 *	window, taking into account the possibility that they may be
 *	defaulted.
 *
 * Results:
 *	The values at *maxWidthPtr and *maxHeightPtr are filled in with the
 *	maximum allowable dimensions of wmPtr's window, in grid units. If no
 *	maximum has been specified for the window, then this function computes
 *	the largest sizes that will fit on the screen.
 *
 * Side effects:
 *	None.
 *
 *----------------------------------------------------------------------
 */

static void
GetMaxSize(
    WmInfo *wmPtr,		/* Window manager information for the
				 * window. */
    int *maxWidthPtr,		/* Where to store the current maximum width of
				 * the window. */
    int *maxHeightPtr)		/* Where to store the current maximum height
				 * of the window. */
{
    int tmp;

    if (wmPtr->maxWidth > 0) {
	*maxWidthPtr = wmPtr->maxWidth;
    } else {
	/*
	 * Must compute a default width. Fill up the display, leaving a bit of
	 * extra space for the window manager's borders.
	 */

	tmp = wmPtr->defMaxWidth - wmPtr->borderWidth;
	if (wmPtr->gridWin != NULL) {
	    /*
	     * Gridding is turned on; convert from pixels to grid units.
	     */

	    tmp = wmPtr->reqGridWidth
		    + (tmp - wmPtr->winPtr->reqWidth)/wmPtr->widthInc;
	}
	*maxWidthPtr = tmp;
    }
    if (wmPtr->maxHeight > 0) {
	*maxHeightPtr = wmPtr->maxHeight;
    } else {
	tmp = wmPtr->defMaxHeight - wmPtr->borderHeight;
	if (wmPtr->gridWin != NULL) {
	    tmp = wmPtr->reqGridHeight
		    + (tmp - wmPtr->winPtr->reqHeight)/wmPtr->heightInc;
	}
	*maxHeightPtr = tmp;
    }
}

/*
 *----------------------------------------------------------------------
 *
 * TopLevelProc --
 *
 *	Callback from Windows whenever an event occurs on a top level window.
 *
 * Results:
 *	Standard Windows return value.
 *
 * Side effects:
 *	Default window behavior.
 *
 *----------------------------------------------------------------------
 */

static LRESULT CALLBACK
TopLevelProc(
    HWND hwnd,
    UINT message,
    WPARAM wParam,
    LPARAM lParam)
{
    if (message == WM_WINDOWPOSCHANGED || message == WM_WINDOWPOSCHANGING) {
	WINDOWPOS *pos = (WINDOWPOS *) lParam;
	TkWindow *winPtr = (TkWindow *) Tk_HWNDToWindow(pos->hwnd);

	if (winPtr == NULL) {
	    return 0;
	}

	/*
	 * Update the shape of the contained window.
	 */

	if (!(pos->flags & SWP_NOSIZE)) {
	    winPtr->changes.width = pos->cx;
	    winPtr->changes.height = pos->cy;
	}
	if (!(pos->flags & SWP_NOMOVE)) {
	    long result = SendMessageW(winPtr->wmInfoPtr->wrapper,
		    TK_MOVEWINDOW, -1, -1);
	    winPtr->wmInfoPtr->x = winPtr->changes.x = result >> 16;
	    winPtr->wmInfoPtr->y = winPtr->changes.y = result & 0xffff;
	}

	GenerateConfigureNotify(winPtr);

	Tcl_ServiceAll();
	return 0;
    }
    return TkWinChildProc(hwnd, message, wParam, lParam);
}

/*
 *----------------------------------------------------------------------
 *
 * WmProc --
 *
 *	Callback from Windows whenever an event occurs on the decorative
 *	frame.
 *
 * Results:
 *	Standard Windows return value.
 *
 * Side effects:
 *	Default window behavior.
 *
 *----------------------------------------------------------------------
 */

static LRESULT CALLBACK
WmProc(
    HWND hwnd,
    UINT message,
    WPARAM wParam,
    LPARAM lParam)
{
    static int inMoveSize = 0;
    static int oldMode;		/* This static is set upon entering move/size
				 * mode and is used to reset the service mode
				 * after leaving move/size mode. Note that
				 * this mechanism assumes move/size is only
				 * one level deep. */
    LRESULT result = 0;
    TkWindow *winPtr = NULL;
    POINT point;
    int state;

    switch (message) {
    case WM_KILLFOCUS:
    case WM_ERASEBKGND:
	result = 0;
	goto done;

    case WM_ENTERSIZEMOVE:
	inMoveSize = 1;

	/*
	 * Cancel any current mouse timer. If the mouse timer fires during the
	 * size/move mouse capture, it will release the capture, which is
	 * wrong.
	 */

	TkWinCancelMouseTimer();

	oldMode = Tcl_SetServiceMode(TCL_SERVICE_ALL);
	break;

    case WM_ACTIVATE:
	if (WA_ACTIVE == LOWORD(wParam)) {
	    winPtr = GetTopLevel(hwnd);
	    if (winPtr && (TkGrabState(winPtr) == TK_GRAB_EXCLUDED)) {
		/*
		 * There is a grab in progress so queue an Activate event
		 */

		GenerateActivateEvent(winPtr, &inMoveSize);
		result = 0;
		goto done;
	    }
	}
	/* fall through */

    case WM_EXITSIZEMOVE:
	if (inMoveSize) {
	    inMoveSize = 0;
	    Tcl_SetServiceMode(oldMode);
	}
	break;

    case WM_GETMINMAXINFO:
	SetLimits(hwnd, (MINMAXINFO *) lParam);
	result = 0;
	goto done;

    case WM_DISPLAYCHANGE:
	/*
	 * Display and/or color resolution changed.
	 */

	winPtr = GetTopLevel(hwnd);
	if (winPtr) {
	    Screen *screen = Tk_Screen(winPtr);
	    if (screen->root_depth != (int) wParam) {
		/*
		 * Color resolution changed, so do extensive rebuild of
		 * display parameters. This will affect the display for all Tk
		 * windows. We will receive this event for each toplevel, but
		 * this check makes us update only once, for the first
		 * toplevel that receives the message.
		 */

		TkWinDisplayChanged(Tk_Display(winPtr));
	    } else {
		HDC dc = GetDC(NULL);

		screen->width = LOWORD(lParam);		/* horizontal res */
		screen->height = HIWORD(lParam);	/* vertical res */
		screen->mwidth = MulDiv(screen->width, 254,
			GetDeviceCaps(dc, LOGPIXELSX) * 10);
		screen->mheight = MulDiv(screen->height, 254,
			GetDeviceCaps(dc, LOGPIXELSY) * 10);
		ReleaseDC(NULL, dc);
	    }
	    if (Tk_Depth(winPtr) != (int) wParam) {
		/*
		 * Defer the window depth check to here so that each toplevel
		 * will properly update depth info.
		 */

		InvalidateSubTreeDepth(winPtr);
	    }
	}
	result = 0;
	goto done;

    case WM_SYSCOLORCHANGE:
	/*
	 * XXX: Called when system color changes. We need to update any
	 * widgets that use a system color.
	 */

	break;

    case WM_PALETTECHANGED:
	result = InstallColormaps(hwnd, WM_PALETTECHANGED,
		hwnd == (HWND) wParam);
	goto done;

    case WM_QUERYNEWPALETTE:
	result = InstallColormaps(hwnd, WM_QUERYNEWPALETTE, TRUE);
	goto done;

    case WM_SETTINGCHANGE:
	if (wParam == SPI_SETNONCLIENTMETRICS) {
	    winPtr = GetTopLevel(hwnd);
	    TkWinSetupSystemFonts(winPtr->mainPtr);
	    result = 0;
	    goto done;
	}
	break;

    case WM_WINDOWPOSCHANGED:
	ConfigureTopLevel((WINDOWPOS *) lParam);
	result = 0;
	goto done;

    case WM_NCHITTEST: {
	winPtr = GetTopLevel(hwnd);
	if (winPtr && (TkGrabState(winPtr) == TK_GRAB_EXCLUDED)) {
	    /*
	     * This window is outside the grab heirarchy, so don't let any of
	     * the normal non-client processing occur. Note that this
	     * implementation is not strictly correct because the grab might
	     * change between now and when the event would have been processed
	     * by Tk, but it's close enough.
	     */

	    result = HTCLIENT;
	    goto done;
	}
	break;
    }

    case WM_NCLBUTTONDOWN:
    case WM_NCLBUTTONDBLCLK:
    case WM_NCLBUTTONUP:
    case WM_NCMBUTTONDOWN:
    case WM_NCMBUTTONDBLCLK:
    case WM_NCMBUTTONUP:
    case WM_NCRBUTTONDOWN:
    case WM_NCRBUTTONDBLCLK:
    case WM_NCRBUTTONUP: 
	Tk_UpdatePointer(NULL, 0, 0, TkWinGetModifierState() | NOCURSOR_MASK);
	result = (*tkWinProcs->defWindowProc)(hwnd, message, wParam, lParam);
	goto done;

    case WM_MOUSEACTIVATE: {
	winPtr = GetTopLevel((HWND) wParam);
	if (winPtr && (TkGrabState(winPtr) != TK_GRAB_EXCLUDED)) {
	    /*
	     * This allows us to pass the message onto the native menus [Bug:
	     * 2272]
	     */

	    result = DefWindowProcW(hwnd, message, wParam, lParam);
	    goto done;
	}

	/*
	 * Don't activate the window yet since there is a grab that takes
	 * precedence. Instead we need to queue an event so we can check the
	 * grab state right before we handle the mouse event.
	 */

	if (winPtr) {
	    GenerateActivateEvent(winPtr, &inMoveSize);
	}
	result = MA_NOACTIVATE;
	goto done;
    }

    case WM_QUERYENDSESSION: {
	XEvent event;

	/*
	 * Synthesize WM_SAVE_YOURSELF wm protocol message on Windows logout
	 * or restart.
	 */
	winPtr = GetTopLevel(hwnd);
	event.xclient.message_type =
	    Tk_InternAtom((Tk_Window) winPtr, "WM_PROTOCOLS");
	event.xclient.data.l[0] =
	    Tk_InternAtom((Tk_Window) winPtr, "WM_SAVE_YOURSELF");
	TkWmProtocolEventProc(winPtr, &event);
	break;
    }

    default:
	break;
    }

    winPtr = GetTopLevel(hwnd);
    switch(message) {
    case WM_SYSCOMMAND:
	/*
	 * If there is a grab in effect then ignore the minimize command
	 * unless the grab is on the main window (.). This is to permit
	 * applications that leave a grab on . to work normally.
	 * All other toplevels are deemed non-minimizable when a grab is
	 * present.
	 * If there is a grab in effect and this window is outside the
	 * grab tree then ignore all system commands. [Bug 1847002]
	 */

	if (winPtr) {
	    int cmd = wParam & 0xfff0;
	    int grab = TkGrabState(winPtr);
	    if ((SC_MINIMIZE == cmd)
		&& (grab == TK_GRAB_IN_TREE || grab == TK_GRAB_ANCESTOR)
		&& (winPtr != winPtr->mainPtr->winPtr)) {
		goto done;
	    }
	    if (grab == TK_GRAB_EXCLUDED
		&& !(SC_MOVE == cmd || SC_SIZE == cmd)) {
		goto done;
	    }
	}
	/* fall through */

    case WM_INITMENU:
    case WM_COMMAND:
    case WM_MENUCHAR:
    case WM_MEASUREITEM:
    case WM_DRAWITEM:
    case WM_MENUSELECT:
    case WM_ENTERIDLE:
    case WM_INITMENUPOPUP:
	if (winPtr) {
	    HWND hMenuHWnd = Tk_GetEmbeddedMenuHWND((Tk_Window) winPtr);

	    if (hMenuHWnd) {
		if (SendMessageW(hMenuHWnd, message, wParam, lParam)) {
		    goto done;
		}
	    } else if (TkWinHandleMenuEvent(&hwnd, &message, &wParam, &lParam,
		    &result)) {
		goto done;
	    }
	}
	break;
    }

    if (winPtr && winPtr->window) {
	HWND child = Tk_GetHWND(winPtr->window);

	if (message == WM_SETFOCUS) {
	    SetFocus(child);
	    result = 0;
	} else if (!Tk_TranslateWinEvent(child, message, wParam, lParam,
		&result)) {
	    result = DefWindowProcW(hwnd, message, wParam, lParam);
	}
    } else {
	result = DefWindowProcW(hwnd, message, wParam, lParam);
    }

  done:
    Tcl_ServiceAll();
    return result;
}

/*
 *----------------------------------------------------------------------
 *
 * TkpMakeMenuWindow --
 *
 *	Configure the window to be either a pull-down (or pop-up) menu, or as
 *	a toplevel (torn-off) menu or palette.
 *
 * Results:
 *	None.
 *
 * Side effects:
 *	Changes the style bit used to create a new toplevel.
 *
 *----------------------------------------------------------------------
 */

void
TkpMakeMenuWindow(
    Tk_Window tkwin,		/* New window. */
    int transient)		/* 1 means menu is only posted briefly as a
				 * popup or pulldown or cascade. 0 means menu
				 * is always visible, e.g. as a torn-off menu.
				 * Determines whether save_under and
				 * override_redirect should be set. */
{
    XSetWindowAttributes atts;

    if (transient) {
	atts.override_redirect = True;
	atts.save_under = True;
    } else {
	atts.override_redirect = False;
	atts.save_under = False;
    }

    if ((atts.override_redirect != Tk_Attributes(tkwin)->override_redirect)
	    || (atts.save_under != Tk_Attributes(tkwin)->save_under)) {
	Tk_ChangeWindowAttributes(tkwin, CWOverrideRedirect|CWSaveUnder,
		&atts);
    }

}

/*
 *----------------------------------------------------------------------
 *
 * TkWinGetWrapperWindow --
 *
 *	Gets the Windows HWND for a given window.
 *
 * Results:
 *	Returns the wrapper window for a Tk window.
 *
 * Side effects:
 *	None.
 *
 *----------------------------------------------------------------------
 */

HWND
TkWinGetWrapperWindow(
    Tk_Window tkwin)		/* The window we need the wrapper from */
{
    TkWindow *winPtr = (TkWindow *) tkwin;

    return winPtr->wmInfoPtr->wrapper;
}

/*
 *----------------------------------------------------------------------
 *
 * TkWmFocusToplevel --
 *
 *	This is a utility function invoked by focus-management code. It exists
 *	because of the extra wrapper windows that exist under Unix; its job is
 *	to map from wrapper windows to the corresponding toplevel windows. On
 *	PCs and Macs there are no wrapper windows so no mapping is necessary;
 *	this function just determines whether a window is a toplevel or not.
 *
 * Results:
 *	If winPtr is a toplevel window, returns the pointer to the window;
 *	otherwise returns NULL.
 *
 * Side effects:
 *	None.
 *
 *----------------------------------------------------------------------
 */

TkWindow *
TkWmFocusToplevel(
    TkWindow *winPtr)		/* Window that received a focus-related
				 * event. */
{
    if (!(winPtr->flags & TK_TOP_HIERARCHY)) {
	return NULL;
    }
    return winPtr;
}

/*
 *----------------------------------------------------------------------
 *
 * TkpGetWrapperWindow --
 *
 *	This is a utility function invoked by focus-management code. It maps
 *	to the wrapper for a top-level, which is just the same as the
 *	top-level on Macs and PCs.
 *
 * Results:
 *	If winPtr is a toplevel window, returns the pointer to the window;
 *	otherwise returns NULL.
 *
 * Side effects:
 *	None.
 *
 *----------------------------------------------------------------------
 */

TkWindow *
TkpGetWrapperWindow(
    TkWindow *winPtr)		/* Window that received a focus-related
				 * event. */
{
    if (!(winPtr->flags & TK_TOP_HIERARCHY)) {
	return NULL;
    }
    return winPtr;
}

/*
 *----------------------------------------------------------------------
 *
 * GenerateActivateEvent --
 *
 *	This function is called to activate a Tk window.
 */

static void
GenerateActivateEvent(TkWindow * winPtr, const int *flagPtr)
{
    ActivateEvent *eventPtr = ckalloc(sizeof(ActivateEvent));

    eventPtr->ev.proc = ActivateWindow;
    eventPtr->winPtr = winPtr;
    eventPtr->flagPtr = flagPtr;
    eventPtr->hwnd = Tk_GetHWND(winPtr->window);
    Tcl_QueueEvent((Tcl_Event *)eventPtr, TCL_QUEUE_TAIL);
}

/*
 *----------------------------------------------------------------------
 *
 * ActivateWindow --
 *
 *	This function is called when an ActivateEvent is processed.
 *
 * Results:
 *	Returns 1 to indicate that the event was handled, else 0.
 *
 * Side effects:
 *	May activate the toplevel window associated with the event.
 *
 *----------------------------------------------------------------------
 */

static int
ActivateWindow(
    Tcl_Event *evPtr,		/* Pointer to ActivateEvent. */
    int flags)			/* Notifier event mask. */
{
    ActivateEvent *eventPtr = (ActivateEvent *)evPtr;
    TkWindow *winPtr = eventPtr->winPtr;

    if (! (flags & TCL_WINDOW_EVENTS)) {
	return 0;
    }

    /*
     * Ensure the window has not been destroyed while we delayed
     * processing the WM_ACTIVATE message [Bug 2899949].
     */

    if (!IsWindow(eventPtr->hwnd)) {
	return 1;
    }

    /*
     * If the toplevel is in the middle of a move or size operation then
     * we must delay handling of this event to avoid stealing the focus
     * while the window manage is in control.
     */

    if (eventPtr->flagPtr && *eventPtr->flagPtr) {
	return 0;
    }

    /*
     * If the window is excluded by a grab, call SetFocus on the grabbed
     * window instead. [Bug 220908]
     */

    if (winPtr) {
	Window window;
	if (TkGrabState(winPtr) != TK_GRAB_EXCLUDED) {
	    window = winPtr->window;
	} else {
	    window = winPtr->dispPtr->grabWinPtr->window;
	}

	/*
	 * Ensure the window was not destroyed while we were postponing
	 * the activation [Bug 2799589]
	 */

	if (window) {
	    SetFocus(Tk_GetHWND(window));
	}
    }

    return 1;
}

/*
 *----------------------------------------------------------------------
 *
 * TkWinSetForegroundWindow --
 *
 *	This function is a wrapper for SetForegroundWindow, calling it on the
 *	wrapper window because it has no affect on child windows.
 *
 * Results:
 *	none
 *
 * Side effects:
 *	May activate the toplevel window.
 *
 *----------------------------------------------------------------------
 */

void
TkWinSetForegroundWindow(
    TkWindow *winPtr)
{
    WmInfo *wmPtr = winPtr->wmInfoPtr;

    if (wmPtr->wrapper != NULL) {
	SetForegroundWindow(wmPtr->wrapper);
    } else {
	SetForegroundWindow(Tk_GetHWND(winPtr->window));
    }
}

/*
 *----------------------------------------------------------------------
 *
 * TkpWinToplevelWithdraw --
 *
 *	This function is to be used by a window manage to withdraw a toplevel
 *	window.
 *
 * Results:
 *	none
 *
 * Side effects:
 *	May withdraw the toplevel window.
 *
 *----------------------------------------------------------------------
 */

void
TkpWinToplevelWithDraw(
    TkWindow *winPtr)
{
    WmInfo *wmPtr = winPtr->wmInfoPtr;

    wmPtr->flags |= WM_WITHDRAWN;
    TkpWmSetState(winPtr, WithdrawnState);
}

/*
 *----------------------------------------------------------------------
 *
 * TkpWinToplevelIconify --
 *
 *	This function is to be used by a window manage to iconify a toplevel
 *	window.
 *
 * Results:
 *	none
 *
 * Side effects:
 *	May iconify the toplevel window.
 *
 *----------------------------------------------------------------------
 */

void
TkpWinToplevelIconify(
    TkWindow *winPtr)
{
    TkpWmSetState(winPtr, IconicState);
}

/*
 *----------------------------------------------------------------------
 *
 * TkpWinToplevelDeiconify --
 *
 *	This function is to be used by a window manage to deiconify a toplevel
 *	window.
 *
 * Results:
 *	none
 *
 * Side effects:
 *	May deiconify the toplevel window.
 *
 *----------------------------------------------------------------------
 */

void
TkpWinToplevelDeiconify(
    TkWindow *winPtr)
{
    WmInfo *wmPtr = winPtr->wmInfoPtr;

    wmPtr->flags &= ~WM_WITHDRAWN;

    /*
     * If WM_UPDATE_PENDING is true, a pending UpdateGeometryInfo may need to
     * be called first to update a withdrawn toplevel's geometry before it is
     * deiconified by TkpWmSetState. Don't bother if we've never been mapped.
     */

    if ((wmPtr->flags & WM_UPDATE_PENDING)
	    && !(wmPtr->flags & WM_NEVER_MAPPED)) {
	Tcl_CancelIdleCall(UpdateGeometryInfo, winPtr);
	UpdateGeometryInfo(winPtr);
    }

    /*
     * If we were in the ZoomState (maximized), 'wm deiconify' should not
     * cause the window to shrink
     */

    if (wmPtr->hints.initial_state == ZoomState) {
	TkpWmSetState(winPtr, ZoomState);
    } else {
	TkpWmSetState(winPtr, NormalState);
    }

    /*
     * An unmapped window will be mapped at idle time by a call to MapFrame.
     * That calls CreateWrapper which sets the focus and raises the window.
     */

    if (wmPtr->flags & WM_NEVER_MAPPED) {
	return;
    }

    /*
     * Follow Windows-like style here, raising the window to the top.
     */

    TkWmRestackToplevel(winPtr, Above, NULL);
    if (!(Tk_Attributes((Tk_Window) winPtr)->override_redirect)) {
	TkSetFocusWin(winPtr, 1);
    }
}

/*
 *----------------------------------------------------------------------
 *
 * TkpWinGeometryIsControlledByWm --
 *
 *	This function is to be used by a window manage to see if wm has
 *	canceled geometry control.
 *
 * Results:
 *	0 - if the window manager has canceled its control
 *	1 - if the window manager controls the geometry
 *
 * Side effects:
 *	None.
 *
 *----------------------------------------------------------------------
 */

long
TkpWinToplevelIsControlledByWm(
    TkWindow *winPtr)
{
    WmInfo *wmPtr = winPtr->wmInfoPtr;

    if (!wmPtr) {
	return 0;
    }
    return ((wmPtr->width != -1) && (wmPtr->height != -1)) ? 1 : 0;
}

/*
 *----------------------------------------------------------------------
 *
 * TkpWinToplevelMove --
 *
 *	This function is to be used by a container to move an embedded window.
 *
 * Results:
 *	position of the upper left frame in a 32-bit long:
 *		16-MSBits - x; 16-LSBits - y
 *
 * Side effects:
 *	May move the embedded window.
 *
 *----------------------------------------------------------------------
 */

long
TkpWinToplevelMove(
    TkWindow *winPtr,
    int x, int y)
{
    WmInfo *wmPtr = winPtr->wmInfoPtr;

    if (wmPtr && x >= 0 && y >= 0 && !TkpWinToplevelIsControlledByWm(winPtr)) {
	Tk_MoveToplevelWindow((Tk_Window) winPtr, x, y);
    }
    return ((winPtr->changes.x << 16) & 0xffff0000)
	    | (winPtr->changes.y & 0xffff);
}

/*
 *----------------------------------------------------------------------
 *
 * TkpWinToplevelOverrideRedirect --
 *
 *	This function is to be used by a container to overrideredirect the
 *	contaner's frame window.
 *
 * Results:
 *	The current overrideredirect value
 *
 * Side effects:
 *	May change the overrideredirect value of the container window
 *
 *----------------------------------------------------------------------
 */

long
TkpWinToplevelOverrideRedirect(
    TkWindow *winPtr,
    int reqValue)
{
    int curValue;
    WmInfo *wmPtr = winPtr->wmInfoPtr;

    curValue = Tk_Attributes((Tk_Window) winPtr)->override_redirect;
    if (reqValue < 0) {
	return curValue;
    }

    if (curValue != reqValue) {
	XSetWindowAttributes atts;

	/*
	 * Only do this if we are really changing value, because it causes
	 * some funky stuff to occur
	 */

	atts.override_redirect = reqValue ? True : False;
	Tk_ChangeWindowAttributes((Tk_Window) winPtr, CWOverrideRedirect,
		&atts);
	if (!(wmPtr->flags & (WM_NEVER_MAPPED))
		&& !(winPtr->flags & TK_EMBEDDED)) {
	    UpdateWrapper(winPtr);
	}
    }
    return reqValue;
}

/*
 *----------------------------------------------------------------------
 *
 * TkpWinToplevelDetachWindow --
 *
 *	This function is to be usd for changing a toplevel's wrapper or
 *	container.
 *
 * Results:
 *	The window's wrapper/container is removed.
 *
 * Side effects:
 *	None.
 *
 *----------------------------------------------------------------------
 */

void
TkpWinToplevelDetachWindow(
    TkWindow *winPtr)
{
    WmInfo *wmPtr = winPtr->wmInfoPtr;

    if (winPtr->flags & TK_EMBEDDED) {
	int state = SendMessageW(wmPtr->wrapper, TK_STATE, -1, -1) - 1;

	SendMessageW(wmPtr->wrapper, TK_SETMENU, 0, 0);
	SendMessageW(wmPtr->wrapper, TK_DETACHWINDOW, 0, 0);
	winPtr->flags &= ~TK_EMBEDDED;
	winPtr->privatePtr = NULL;
	wmPtr->wrapper = NULL;
	if (state >= 0 && state <= 3) {
	    wmPtr->hints.initial_state = state;
	}
    }
    if (winPtr->flags & TK_TOP_LEVEL) {
	TkpWinToplevelOverrideRedirect(winPtr, 1);
    }
}

/*
 *----------------------------------------------------------------------
 *
 * RemapWindows
 *
 *	Adjust parent/child relation ships of the given window hierarchy.
 *
 * Results:
 *	none
 *
 * Side effects:
 *	keeps windowing system happy
 *
 *----------------------------------------------------------------------
 */

static void
RemapWindows(
    TkWindow *winPtr,
    HWND parentHWND)
{
    TkWindow *childPtr;
    const char *className = Tk_Class(winPtr);

    /*
     * Skip menus as they are handled differently.
     */

    if (className != NULL && strcmp(className, "Menu") == 0) {
	return;
    }
    if (winPtr->window) {
	SetParent(Tk_GetHWND(winPtr->window), parentHWND);
    }

    /*
     * Repeat for all the children.
     */

    for (childPtr = winPtr->childList; childPtr != NULL;
	    childPtr = childPtr->nextPtr) {
	RemapWindows(childPtr,
		winPtr->window ? Tk_GetHWND(winPtr->window) : NULL);
    }
}

/*
 * Local Variables:
 * mode: c
 * c-basic-offset: 4
 * fill-column: 78
 * End:
 */<|MERGE_RESOLUTION|>--- conflicted
+++ resolved
@@ -907,10 +907,10 @@
 		Tcl_Panic("Unable to register TkTopLevel class");
 	    }
 
-	    class.style = CS_HREDRAW | CS_VREDRAW | CS_DROPSHADOW;
-	    class.lpszClassName = TK_WIN_TOPLEVEL_SHADOW_CLASS_NAME;
-
-	    if (!RegisterClass(&class)) {
+	    windowClass.style = CS_HREDRAW | CS_VREDRAW | CS_DROPSHADOW;
+	    windowClass.lpszClassName = TK_WIN_TOPLEVEL_SHADOW_CLASS_NAME;
+
+	    if (!RegisterClassW(&windowClass)) {
 		Tcl_Panic("Unable to register TkTopLevelShadow class");
 	    }
 	}
@@ -1910,12 +1910,8 @@
     }
     tsdPtr->initialized = 0;
 
-<<<<<<< HEAD
-    UnregisterClass(TK_WIN_TOPLEVEL_CLASS_NAME, hInstance);
-    Unregisterclass(TK_WIN_TOPLEVEL_SHADOW_CLASS_NAME, hInstance);
-=======
     UnregisterClassW(TK_WIN_TOPLEVEL_CLASS_NAME, hInstance);
->>>>>>> aa229cea
+    UnregisterClassW(TK_WIN_TOPLEVEL_SHADOW_CLASS_NAME, hInstance);
 }
  
@@ -2161,17 +2157,11 @@
 	Tcl_UtfToWCharDString(((wmPtr->title != NULL) ?
 		wmPtr->title : winPtr->nameUid), -1, &titleString);
 
-<<<<<<< HEAD
-	wmPtr->wrapper = CreateWindowEx(wmPtr->exStyle,
+	wmPtr->wrapper = CreateWindowExW(wmPtr->exStyle,
 		(wmPtr->flags & WM_DROPSHADOW
 			? TK_WIN_TOPLEVEL_SHADOW_CLASS_NAME
 			: TK_WIN_TOPLEVEL_CLASS_NAME),
-		(LPCTSTR) Tcl_DStringValue(&titleString),
-=======
-	wmPtr->wrapper = CreateWindowExW(wmPtr->exStyle,
-		TK_WIN_TOPLEVEL_CLASS_NAME,
 		(LPCWSTR) Tcl_DStringValue(&titleString),
->>>>>>> aa229cea
 		wmPtr->style, x, y, width, height,
 		parentHWND, NULL, Tk_GetHINSTANCE(), NULL);
 	Tcl_DStringFree(&titleString);
@@ -3078,13 +3068,8 @@
     LONG style, exStyle, styleBit, *stylePtr = NULL;
     const char *string;
     int i, boolean;
-<<<<<<< HEAD
-    size_t length;
+    TkSizeT length;
     int config_fullscreen = 0, config_shadow = 0, updatewrapper = 0;
-=======
-    TkSizeT length;
-    int config_fullscreen = 0, updatewrapper = 0;
->>>>>>> aa229cea
     int fullscreen_attr_changed = 0, fullscreen_attr = 0;
     int shadow_attr_changed = 0, shadow_attr = 0;
 
@@ -8005,8 +7990,6 @@
 				 * one level deep. */
     LRESULT result = 0;
     TkWindow *winPtr = NULL;
-    POINT point;
-    int state;
 
     switch (message) {
     case WM_KILLFOCUS:
@@ -8154,7 +8137,7 @@
     case WM_NCRBUTTONDBLCLK:
     case WM_NCRBUTTONUP: 
 	Tk_UpdatePointer(NULL, 0, 0, TkWinGetModifierState() | NOCURSOR_MASK);
-	result = (*tkWinProcs->defWindowProc)(hwnd, message, wParam, lParam);
+	result = DefWindowProcW(hwnd, message, wParam, lParam);
 	goto done;
 
     case WM_MOUSEACTIVATE: {
