--- conflicted
+++ resolved
@@ -1965,11 +1965,7 @@
     wmPtr->x = winPtr->changes.x;
     wmPtr->y = winPtr->changes.y;
     wmPtr->crefObj = NULL;
-<<<<<<< HEAD
     wmPtr->colorref = (COLORREF) 0;
-=======
-    wmPtr->colorref = (COLORREF)0;
->>>>>>> a2f9207e
     wmPtr->alpha = 1.0;
 
     wmPtr->configWidth = -1;
@@ -2226,11 +2222,7 @@
 
     if (oldWrapper && (oldWrapper != wmPtr->wrapper)
 	    && (oldWrapper != GetDesktopWindow())) {
-<<<<<<< HEAD
 	SetWindowLongPtr(oldWrapper, GWLP_USERDATA, (LONG_PTR) 0);
-=======
-	SetWindowLongPtr(oldWrapper, GWLP_USERDATA, (LONG) 0);
->>>>>>> a2f9207e
 
 	if (wmPtr->numTransients > 0) {
 	    /*
@@ -3738,12 +3730,7 @@
     if (hwnd == NULL) {
 	hwnd = Tk_GetHWND(Tk_WindowId((Tk_Window) winPtr));
     }
-<<<<<<< HEAD
-    Tcl_SetObjResult(interp, Tcl_ObjPrintf("0x%x", (unsigned) hwnd));
-=======
-    sprintf(buf, "0x%x", PTR2INT(hwnd));
-    Tcl_SetResult(interp, buf, TCL_VOLATILE);
->>>>>>> a2f9207e
+    Tcl_SetObjResult(interp, Tcl_ObjPrintf("0x%x", PTR2INT(hwnd)));
     return TCL_OK;
 }
 