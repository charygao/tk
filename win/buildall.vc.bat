--- conflicted
+++ resolved
@@ -1,217 +1,107 @@
-<<<<<<< HEAD
-@echo off
-
-::  This is an example batchfile for building everything. Please
-::  edit this (or make your own) for your needs and wants using
-::  the instructions for calling makefile.vc found in makefile.vc
-
-set SYMBOLS=
-
-:OPTIONS
-if "%1" == "/?" goto help
-if /i "%1" == "/help" goto help
-if %1.==symbols. goto SYMBOLS
-if %1.==debug. goto SYMBOLS
-goto OPTIONS_DONE
-
-:SYMBOLS
-   set SYMBOLS=symbols
-   shift
-   goto OPTIONS
-
-:OPTIONS_DONE
-
-:: reset errorlevel
-cd > nul
-
-:: You might have installed your developer studio to add itself to the
-:: path or have already run vcvars32.bat.  Testing these envars proves
-:: cl.exe and friends are in your path.
-::
-if defined VCINSTALLDIR  (goto :startBuilding)
-if defined MSDEVDIR      (goto :startBuilding)
-if defined MSVCDIR       (goto :startBuilding)
-if defined MSSDK         (goto :startBuilding)
-if defined WINDOWSSDKDIR (goto :startBuilding)
-
-:: We need to run the development environment batch script that comes
-:: with developer studio (v4,5,6,7,etc...)  All have it.  This path
-:: might not be correct.  You should call it yourself prior to running
-:: this batchfile.
-::
-call "C:\Program Files\Microsoft Developer Studio\vc98\bin\vcvars32.bat"
-if errorlevel 1 (goto no_vcvars)
-
-:startBuilding
-
-echo.
-echo Sit back and have a cup of coffee while this grinds through ;)
-echo You asked for *everything*, remember?
-echo.
-title Building Tk, please wait...
-
-
-:: makefile.vc uses this for its default anyways, but show its use here
-:: just to be explicit and convey understanding to the user.  Setting
-:: the INSTALLDIR envar prior to running this batchfile affects all builds.
-::
-if "%INSTALLDIR%" == "" set INSTALLDIR=C:\Program Files\Tcl
-
-
-:: Where is the Tcl source directory?
-:: You can set the TCLDIR environment variable to your Tcl HEAD checkout
-if "%TCLDIR%" == "" set TCLDIR=..\..\tcl
-
-:: Build the normal stuff along with the help file.
-::
-set OPTS=none
-if not %SYMBOLS%.==. set OPTS=symbols
-nmake -nologo -f makefile.vc release htmlhelp OPTS=%OPTS% %1
-if errorlevel 1 goto error
-
-:: Build the static core and shell.
-::
-set OPTS=static,msvcrt
-if not %SYMBOLS%.==. set OPTS=symbols,static,msvcrt
-nmake -nologo -f makefile.vc shell OPTS=%OPTS% %1
-if errorlevel 1 goto error
-
-set OPTS=
-set SYMBOLS=
-goto end
-
-:error
-echo *** BOOM! ***
-goto end
-
-:no_vcvars
-echo vcvars32.bat was not run prior to this batchfile, nor are the MS tools in your path.
-goto out
-
-:help
-title buildall.vc.bat help message
-echo usage:
-echo   %0                 : builds Tk for all build types (do this first)
-echo   %0 install         : installs all the release builds (do this second)
-echo   %0 symbols         : builds Tk for all debugging build types
-echo   %0 symbols install : install all the debug builds.
-echo.
-goto out
-
-:end
-title Building Tk, please wait... DONE!
-echo DONE!
-goto out
-
-:out
-pause
-title Command Prompt
-=======
-@echo off
-
-::  This is an example batchfile for building everything. Please
-::  edit this (or make your own) for your needs and wants using
-::  the instructions for calling makefile.vc found in makefile.vc
-
-set SYMBOLS=
-
-:OPTIONS
-if "%1" == "/?" goto help
-if /i "%1" == "/help" goto help
-if %1.==symbols. goto SYMBOLS
-if %1.==debug. goto SYMBOLS
-goto OPTIONS_DONE
-
-:SYMBOLS
-   set SYMBOLS=symbols
-   shift
-   goto OPTIONS
-
-:OPTIONS_DONE
-
-:: reset errorlevel
-cd > nul
-
-:: You might have installed your developer studio to add itself to the
-:: path or have already run vcvars32.bat.  Testing these envars proves
-:: cl.exe and friends are in your path.
-::
-if defined VCINSTALLDIR  (goto :startBuilding)
-if defined MSDEVDIR      (goto :startBuilding)
-if defined MSVCDIR       (goto :startBuilding)
-if defined MSSDK         (goto :startBuilding)
-if defined WINDOWSSDKDIR (goto :startBuilding)
-
-:: We need to run the development environment batch script that comes
-:: with developer studio (v4,5,6,7,etc...)  All have it.  This path
-:: might not be correct.  You should call it yourself prior to running
-:: this batchfile.
-::
-call "C:\Program Files\Microsoft Developer Studio\vc98\bin\vcvars32.bat"
-if errorlevel 1 (goto no_vcvars)
-
-:startBuilding
-
-echo.
-echo Sit back and have a cup of coffee while this grinds through ;)
-echo You asked for *everything*, remember?
-echo.
-title Building Tk, please wait...
-
-
-:: makefile.vc uses this for its default anyways, but show its use here
-:: just to be explicit and convey understanding to the user.  Setting
-:: the INSTALLDIR envar prior to running this batchfile affects all builds.
-::
-if "%INSTALLDIR%" == "" set INSTALLDIR=C:\Program Files\Tcl
-
-
-:: Where is the Tcl source directory?
-:: You can set the TCLDIR environment variable to your Tcl HEAD checkout
-if "%TCLDIR%" == "" set TCLDIR=..\..\tcl
-
-:: Build the normal stuff along with the help file.
-::
-set OPTS=threads
-if not %SYMBOLS%.==. set OPTS=symbols,threads
-nmake -nologo -f makefile.vc release OPTS=%OPTS% %1
-if errorlevel 1 goto error
-
-:: Build the static core and shell.
-::
-set OPTS=static,msvcrt,threads
-if not %SYMBOLS%.==. set OPTS=symbols,static,msvcrt,threads
-nmake -nologo -f makefile.vc shell OPTS=%OPTS% %1
-if errorlevel 1 goto error
-
-set OPTS=
-set SYMBOLS=
-goto end
-
-:error
-echo *** BOOM! ***
-goto end
-
-:no_vcvars
-echo vcvars32.bat was not run prior to this batchfile, nor are the MS tools in your path.
-goto out
-
-:help
-title buildall.vc.bat help message
-echo usage:
-echo   %0                 : builds Tk for all build types (do this first)
-echo   %0 install         : installs all the release builds (do this second)
-echo   %0 symbols         : builds Tk for all debugging build types
-echo   %0 symbols install : install all the debug builds
-echo.
-goto out
-
-:end
-title Building Tk, please wait... DONE!
-echo DONE!
-goto out
-
-:out
-pause
-title Command Prompt
->>>>>>> 69cded06
+@echo off
+
+::  This is an example batchfile for building everything. Please
+::  edit this (or make your own) for your needs and wants using
+::  the instructions for calling makefile.vc found in makefile.vc
+
+set SYMBOLS=
+
+:OPTIONS
+if "%1" == "/?" goto help
+if /i "%1" == "/help" goto help
+if %1.==symbols. goto SYMBOLS
+if %1.==debug. goto SYMBOLS
+goto OPTIONS_DONE
+
+:SYMBOLS
+   set SYMBOLS=symbols
+   shift
+   goto OPTIONS
+
+:OPTIONS_DONE
+
+:: reset errorlevel
+cd > nul
+
+:: You might have installed your developer studio to add itself to the
+:: path or have already run vcvars32.bat.  Testing these envars proves
+:: cl.exe and friends are in your path.
+::
+if defined VCINSTALLDIR  (goto :startBuilding)
+if defined MSDEVDIR      (goto :startBuilding)
+if defined MSVCDIR       (goto :startBuilding)
+if defined MSSDK         (goto :startBuilding)
+if defined WINDOWSSDKDIR (goto :startBuilding)
+
+:: We need to run the development environment batch script that comes
+:: with developer studio (v4,5,6,7,etc...)  All have it.  This path
+:: might not be correct.  You should call it yourself prior to running
+:: this batchfile.
+::
+call "C:\Program Files\Microsoft Developer Studio\vc98\bin\vcvars32.bat"
+if errorlevel 1 (goto no_vcvars)
+
+:startBuilding
+
+echo.
+echo Sit back and have a cup of coffee while this grinds through ;)
+echo You asked for *everything*, remember?
+echo.
+title Building Tk, please wait...
+
+
+:: makefile.vc uses this for its default anyways, but show its use here
+:: just to be explicit and convey understanding to the user.  Setting
+:: the INSTALLDIR envar prior to running this batchfile affects all builds.
+::
+if "%INSTALLDIR%" == "" set INSTALLDIR=C:\Program Files\Tcl
+
+
+:: Where is the Tcl source directory?
+:: You can set the TCLDIR environment variable to your Tcl HEAD checkout
+if "%TCLDIR%" == "" set TCLDIR=..\..\tcl
+
+:: Build the normal stuff along with the help file.
+::
+set OPTS=none
+if not %SYMBOLS%.==. set OPTS=symbols
+nmake -nologo -f makefile.vc release htmlhelp OPTS=%OPTS% %1
+if errorlevel 1 goto error
+
+:: Build the static core and shell.
+::
+set OPTS=static,msvcrt
+if not %SYMBOLS%.==. set OPTS=symbols,static,msvcrt
+nmake -nologo -f makefile.vc shell OPTS=%OPTS% %1
+if errorlevel 1 goto error
+
+set OPTS=
+set SYMBOLS=
+goto end
+
+:error
+echo *** BOOM! ***
+goto end
+
+:no_vcvars
+echo vcvars32.bat was not run prior to this batchfile, nor are the MS tools in your path.
+goto out
+
+:help
+title buildall.vc.bat help message
+echo usage:
+echo   %0                 : builds Tk for all build types (do this first)
+echo   %0 install         : installs all the release builds (do this second)
+echo   %0 symbols         : builds Tk for all debugging build types
+echo   %0 symbols install : install all the debug builds.
+echo.
+goto out
+
+:end
+title Building Tk, please wait... DONE!
+echo DONE!
+goto out
+
+:out
+pause
+title Command Prompt