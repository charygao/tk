# This file is a Makefile for Tk.  If it has the name "Makefile.in"
# then it is a template for a Makefile;  to generate the actual Makefile,
# run "./configure", which is a configuration script generated by the
# "autoconf" program (constructs like "@foo@" will get replaced in the
# actual Makefile.

TCLVERSION		= @TCL_VERSION@
TCLPATCHL		= @TCL_PATCH_LEVEL@
VERSION			= @TK_VERSION@
PATCH_LEVEL		= @TK_PATCH_LEVEL@

#----------------------------------------------------------------
# Things you can change to personalize the Makefile for your own
# site (you can make these changes in either Makefile.in or
# Makefile, but changes to Makefile will get lost if you re-run
# the configuration script).
#----------------------------------------------------------------

# Default top-level directories in which to install architecture-
# specific files (exec_prefix) and machine-independent files such
# as scripts (prefix).  The values specified here may be overridden
# at configure-time with the --exec-prefix and --prefix options
# to the "configure" script.

prefix			= @prefix@
exec_prefix		= @exec_prefix@
bindir			= @bindir@
libdir			= @libdir@
includedir		= @includedir@
datarootdir		= @datarootdir@
mandir			= @mandir@

# The following definition can be set to non-null for special systems
# like AFS with replication.  It allows the pathnames used for installation
# to be different than those used for actually reference files at
# run-time.  INSTALL_ROOT is prepended to $prefix and $exec_prefix
# when installing files.
INSTALL_ROOT		=

# Directory from which applications will reference the library of Tk
# scripts (note: you can set the TK_LIBRARY environment variable at
# run-time to override this value):
TK_LIBRARY		= $(prefix)/lib/tk$(VERSION)

# Path to use at runtime to refer to LIB_INSTALL_DIR:
LIB_RUNTIME_DIR		= $(libdir)

# Directory in which to install the program wish:
BIN_INSTALL_DIR		= $(INSTALL_ROOT)$(bindir)

# Directory in which to install the .a or .so binary for the Tk library:
LIB_INSTALL_DIR		= $(INSTALL_ROOT)$(libdir)

# Path name to use when installing library scripts:
SCRIPT_INSTALL_DIR	= $(INSTALL_ROOT)$(TK_LIBRARY)

# Directory in which to install the include file tk.h:
INCLUDE_INSTALL_DIR	= $(INSTALL_ROOT)$(includedir)

# Directory in which to (optionally) install the private tk headers:
PRIVATE_INCLUDE_INSTALL_DIR = $(INSTALL_ROOT)$(includedir)

# Top-level directory for manual entries:
MAN_INSTALL_DIR		= $(INSTALL_ROOT)$(mandir)

# Directory in which to install manual entry for wish:
MAN1_INSTALL_DIR	= $(MAN_INSTALL_DIR)/man1

# Directory in which to install manual entries for Tk's C library
# procedures:
MAN3_INSTALL_DIR	= $(MAN_INSTALL_DIR)/man3

# Directory in which to install manual entries for the built-in
# Tk commands:
MANN_INSTALL_DIR	= $(MAN_INSTALL_DIR)/mann

# Libraries built with optimization switches have this additional extension
TK_DBGX			= @TK_DBGX@

# Directory in which to install the pkgIndex.tcl file for loadable Tk
PKG_INSTALL_DIR		= $(LIB_INSTALL_DIR)/tk$(VERSION)$(TK_DBGX)

# Package index file for loadable Tk
PKG_INDEX		= $(PKG_INSTALL_DIR)/pkgIndex.tcl

# The directory containing the Tcl source and header files.
TCL_SRC_DIR		= @TCL_SRC_DIR@

# The directory containing the Tcl library archive file appropriate
# for this version of Tk:
TCL_BIN_DIR		= @TCL_BIN_DIR@

# The directory containing the Tcl sources and headers appropriate
# for this version of Tk ("srcdir" will be replaced or has already
# been replaced by the configure script):
TCL_GENERIC_DIR		= @TCL_SRC_DIR@/generic

# The directory containing the platform specific Tcl sources and headers
# appropriate for this version of Tk:
TCL_PLATFORM_DIR	= @TCL_SRC_DIR@/win

TCL_TOOL_DIR		= @TCL_SRC_DIR@/tools

# Converts a POSIX path to a Windows native path.
CYGPATH			= @CYGPATH@

# The name of the Tcl library.
TCL_LIB_FILE	  = "$(shell $(CYGPATH) '@TCL_BIN_DIR@/@TCL_LIB_FILE@')"
TCL_STUB_LIB_FILE = "$(shell $(CYGPATH) '@TCL_BIN_DIR@/@TCL_STUB_LIB_FILE@')"

SRC_DIR			= @srcdir@
ROOT_DIR		= $(SRC_DIR)/..
WIN_DIR			= $(SRC_DIR)
UNIX_DIR		= $(SRC_DIR)/../unix
GENERIC_DIR		= $(SRC_DIR)/../generic
TTK_DIR			= $(GENERIC_DIR)/ttk
BITMAP_DIR		= $(ROOT_DIR)/bitmaps
XLIB_DIR		= $(ROOT_DIR)/xlib
RC_DIR			= $(WIN_DIR)/rc

ROOT_DIR_NATIVE	   	= $(shell $(CYGPATH) '$(ROOT_DIR)' | sed 's!\\!/!g')
WIN_DIR_NATIVE	   	= $(shell $(CYGPATH) '$(WIN_DIR)' | sed 's!\\!/!g')
GENERIC_DIR_NATIVE 	= $(shell $(CYGPATH) '$(GENERIC_DIR)' | sed 's!\\!/!g')
BITMAP_DIR_NATIVE	= $(ROOT_DIR_NATIVE)/bitmaps
XLIB_DIR_NATIVE		= $(ROOT_DIR_NATIVE)/xlib
RC_DIR_NATIVE      	= $(WIN_DIR_NATIVE)/rc
TCL_GENERIC_NATIVE	= $(shell $(CYGPATH) '$(TCL_GENERIC_DIR)' | sed 's!\\!/!g')
TCL_PLATFORM_NATIVE	= $(shell $(CYGPATH) '$(TCL_PLATFORM_DIR)' | sed 's!\\!/!g')
TCL_SRC_DIR_NATIVE      = $(shell $(CYGPATH) '$(TCL_SRC_DIR)' | sed 's!\\!/!g')

DLLSUFFIX		= @DLLSUFFIX@
LIBSUFFIX		= @LIBSUFFIX@
EXESUFFIX		= @EXESUFFIX@

TK_STUB_LIB_FILE	= @TK_STUB_LIB_FILE@
TK_LIB_FILE		= @TK_LIB_FILE@
TK_DLL_FILE		= @TK_DLL_FILE@
TEST_DLL_FILE		= tktest$(VER)${DLLSUFFIX}
TEST_LIB_FILE		= @LIBPREFIX@tktest$(VER)${LIBSUFFIX}

SHARED_LIBRARIES 	= $(TK_DLL_FILE) $(TK_STUB_LIB_FILE)
STATIC_LIBRARIES	= $(TK_LIB_FILE)

WISH			= wish$(VER)${EXESUFFIX}
TKTEST			= tktest${EXEEXT}
CAT32			= cat32$(EXEEXT)
MAN2TCL			= man2tcl$(EXEEXT)

@SET_MAKE@

# Setting the VPATH variable to a list of paths will cause the
# makefile to look into these paths when resolving .c to .obj
# dependencies.

VPATH = $(GENERIC_DIR):$(TTK_DIR):$(WIN_DIR):$(UNIX_DIR):$(XLIB_DIR):$(RC_DIR)

# warning flags
CFLAGS_WARNING	= @CFLAGS_WARNING@

# The default switches for optimization or debugging
CFLAGS_DEBUG    = @CFLAGS_DEBUG@
CFLAGS_OPTIMIZE	= @CFLAGS_OPTIMIZE@

# The default switches for optimization or debugging
LDFLAGS_DEBUG    = @LDFLAGS_DEBUG@
LDFLAGS_OPTIMIZE = @LDFLAGS_OPTIMIZE@

# To change the compiler switches, for example to change from optimization to
# debugging symbols, change the following line:
#CFLAGS		= $(CFLAGS_DEBUG)
#CFLAGS		= $(CFLAGS_OPTIMIZE)
#CFLAGS		= $(CFLAGS_DEBUG) $(CFLAGS_OPTIMIZE)
CFLAGS		= @CFLAGS@ @CFLAGS_DEFAULT@ -DUNICODE -D_UNICODE

# Special compiler flags to use when building man2tcl on Windows.
MAN2TCLFLAGS	= @MAN2TCLFLAGS@

AR		= @AR@
RANLIB		= @RANLIB@
CC		= @CC@
RC		= @RC@
RES		= @RES@
TK_RES		= @TK_RES@
AC_FLAGS	= @EXTRA_CFLAGS@ @DEFS@ @TCL_DEFS@
CPPFLAGS	= @CPPFLAGS@
LDFLAGS		= @LDFLAGS@ @LDFLAGS_DEFAULT@
LDFLAGS_CONSOLE	= @LDFLAGS_CONSOLE@
LDFLAGS_WINDOW	= @LDFLAGS_WINDOW@
EXEEXT		= @EXEEXT@
OBJEXT		= @OBJEXT@
STLIB_LD	= @STLIB_LD@
SHLIB_LD	= @SHLIB_LD@
SHLIB_LD_LIBS	= @SHLIB_LD_LIBS@
SHLIB_CFLAGS	= @SHLIB_CFLAGS@
SHLIB_SUFFIX	= @SHLIB_SUFFIX@
VER		= @TK_MAJOR_VERSION@@TK_MINOR_VERSION@
DOTVER		= @TK_MAJOR_VERSION@.@TK_MINOR_VERSION@
LIBS		= $(TCL_STUB_LIB_FILE) @LIBS@ @LIBS_GUI@
RMDIR		= rm -rf
MKDIR		= mkdir -p
SHELL		= @SHELL@
RM		= rm -f
COPY		= cp

BUILD_TCLSH	= @BUILD_TCLSH@

# Tk does not used deprecated Tcl constructs so it should
# compile fine with -DTCL_NO_DEPRECATED. To remove its own
# set of deprecated code uncomment the second line.
NO_DEPRECATED_FLAGS	= -DTCL_NO_DEPRECATED
#NO_DEPRECATED_FLAGS	= -DTCL_NO_DEPRECATED -DTK_NO_DEPRECATED

# TCL_EXE is the name of a tclsh executable that is available *BEFORE*
# running make for the first time. Certain build targets (make genstubs)
# need it to be available on the PATH. This executable should *NOT* be
# required just to do a normal build although it can be required to run
# make dist.
TCL_EXE			= @TCLSH_PROG@

CC_SWITCHES = ${CFLAGS} ${CFLAGS_WARNING} ${SHLIB_CFLAGS} \
-I"${GENERIC_DIR_NATIVE}" -I"${WIN_DIR_NATIVE}" \
-I"${XLIB_DIR_NATIVE}" -I"${BITMAP_DIR_NATIVE}" \
-I"${TCL_GENERIC_NATIVE}" -I"${TCL_PLATFORM_NATIVE}" \
${AC_FLAGS} $(NO_DEPRECATED_FLAGS) -DUSE_TCL_STUBS

CC_OBJNAME = @CC_OBJNAME@
CC_EXENAME = @CC_EXENAME@

# Tk used to let the configure script choose which program to use
# for installing, but there are just too many different versions of
# "install" around;  better to use the install-sh script that comes
# with the distribution, which is slower but guaranteed to work.

INSTALL		= cp
INSTALL_PROGRAM = ${INSTALL}
INSTALL_DATA	= ${INSTALL}

WISH_OBJS = \
	winMain.$(OBJEXT)

TKTEST_OBJS = \
	tkSquare.$(OBJEXT) \
	tkTest.$(OBJEXT) \
	tkOldTest.$(OBJEXT) \
	tkWinTest.$(OBJEXT)

XLIB_OBJS = \
	xcolors.$(OBJEXT) \
	xdraw.$(OBJEXT) \
	xgc.$(OBJEXT) \
	ximage.$(OBJEXT) \
	xutil.$(OBJEXT)

TK_OBJS = \
	tkConsole.$(OBJEXT) \
	tkUnixMenubu.$(OBJEXT) \
	tkUnixScale.$(OBJEXT) \
	$(XLIB_OBJS) \
	tkWin3d.$(OBJEXT) \
	tkWin32Dll.$(OBJEXT) \
	tkWinButton.$(OBJEXT) \
	tkWinClipboard.$(OBJEXT) \
	tkWinColor.$(OBJEXT) \
	tkWinConfig.$(OBJEXT) \
	tkWinCursor.$(OBJEXT) \
	tkWinDialog.$(OBJEXT) \
	tkWinDraw.$(OBJEXT) \
	tkWinEmbed.$(OBJEXT) \
	tkWinFont.$(OBJEXT) \
	tkWinImage.$(OBJEXT) \
	tkWinInit.$(OBJEXT) \
	tkWinKey.$(OBJEXT) \
	tkWinMenu.$(OBJEXT) \
	tkWinPixmap.$(OBJEXT) \
	tkWinPointer.$(OBJEXT) \
	tkWinRegion.$(OBJEXT) \
	tkWinScrlbr.$(OBJEXT) \
	tkWinSend.$(OBJEXT) \
	tkWinSendCom.$(OBJEXT) \
	tkWinWindow.$(OBJEXT) \
	tkWinWm.$(OBJEXT) \
	tkWinX.$(OBJEXT) \
	stubs.$(OBJEXT) \
	tk3d.$(OBJEXT) \
	tkArgv.$(OBJEXT) \
	tkAtom.$(OBJEXT) \
	tkBind.$(OBJEXT) \
	tkBitmap.$(OBJEXT) \
	tkBusy.$(OBJEXT) \
	tkButton.$(OBJEXT) \
	tkCanvArc.$(OBJEXT) \
	tkCanvBmap.$(OBJEXT) \
	tkCanvImg.$(OBJEXT) \
	tkCanvLine.$(OBJEXT) \
	tkCanvPoly.$(OBJEXT) \
	tkCanvPs.$(OBJEXT) \
	tkCanvText.$(OBJEXT) \
	tkCanvUtil.$(OBJEXT) \
	tkCanvWind.$(OBJEXT) \
	tkCanvas.$(OBJEXT) \
	tkClipboard.$(OBJEXT) \
	tkCmds.$(OBJEXT) \
	tkColor.$(OBJEXT) \
	tkConfig.$(OBJEXT) \
	tkCursor.$(OBJEXT) \
	tkEntry.$(OBJEXT) \
	tkError.$(OBJEXT) \
	tkEvent.$(OBJEXT) \
	tkFileFilter.$(OBJEXT) \
	tkFocus.$(OBJEXT) \
	tkFont.$(OBJEXT) \
	tkFrame.$(OBJEXT) \
	tkGC.$(OBJEXT) \
	tkGeometry.$(OBJEXT) \
	tkGet.$(OBJEXT) \
	tkGrab.$(OBJEXT) \
	tkGrid.$(OBJEXT) \
	tkImage.$(OBJEXT) \
	tkImgBmap.$(OBJEXT) \
	tkImgGIF.$(OBJEXT) \
	tkImgPNG.$(OBJEXT) \
	tkImgPPM.$(OBJEXT) \
	tkImgPhoto.$(OBJEXT) \
	tkImgPhInstance.$(OBJEXT) \
	tkImgUtil.$(OBJEXT) \
	tkListbox.$(OBJEXT) \
	tkMacWinMenu.$(OBJEXT) \
	tkMain.$(OBJEXT) \
	tkMain2.$(OBJEXT) \
	tkMenu.$(OBJEXT) \
	tkMenubutton.$(OBJEXT) \
	tkMenuDraw.$(OBJEXT) \
	tkMessage.$(OBJEXT) \
	tkPanedWindow.$(OBJEXT) \
	tkObj.$(OBJEXT) \
	tkOldConfig.$(OBJEXT) \
	tkOption.$(OBJEXT) \
	tkPack.$(OBJEXT) \
	tkPlace.$(OBJEXT) \
	tkPointer.$(OBJEXT) \
	tkRectOval.$(OBJEXT) \
	tkScale.$(OBJEXT) \
	tkScrollbar.$(OBJEXT) \
	tkSelect.$(OBJEXT) \
	tkStyle.$(OBJEXT) \
	tkText.$(OBJEXT) \
	tkTextBTree.$(OBJEXT) \
	tkTextDisp.$(OBJEXT) \
	tkTextImage.$(OBJEXT) \
	tkTextIndex.$(OBJEXT) \
	tkTextMark.$(OBJEXT) \
	tkTextTag.$(OBJEXT) \
	tkTextWind.$(OBJEXT) \
	tkTrig.$(OBJEXT) \
	tkUndo.$(OBJEXT) \
	tkUtil.$(OBJEXT) \
	tkVisual.$(OBJEXT) \
	tkStubInit.$(OBJEXT) \
	tkWindow.$(OBJEXT) \
	$(TTK_OBJS)

TTK_OBJS = \
	ttkWinMonitor.$(OBJEXT) \
	ttkWinTheme.$(OBJEXT) \
	ttkWinXPTheme.$(OBJEXT) \
	ttkBlink.$(OBJEXT) \
	ttkButton.$(OBJEXT) \
	ttkCache.$(OBJEXT) \
	ttkClamTheme.$(OBJEXT) \
	ttkClassicTheme.$(OBJEXT) \
	ttkDefaultTheme.$(OBJEXT) \
	ttkElements.$(OBJEXT) \
	ttkEntry.$(OBJEXT) \
	ttkFrame.$(OBJEXT) \
	ttkImage.$(OBJEXT) \
	ttkInit.$(OBJEXT) \
	ttkLabel.$(OBJEXT) \
	ttkLayout.$(OBJEXT) \
	ttkManager.$(OBJEXT) \
	ttkNotebook.$(OBJEXT) \
	ttkPanedwindow.$(OBJEXT) \
	ttkProgress.$(OBJEXT) \
	ttkScale.$(OBJEXT) \
	ttkScrollbar.$(OBJEXT) \
	ttkScroll.$(OBJEXT) \
	ttkSeparator.$(OBJEXT) \
	ttkSquare.$(OBJEXT) \
	ttkState.$(OBJEXT) \
	ttkTagSet.$(OBJEXT) \
	ttkTheme.$(OBJEXT) \
	ttkTrace.$(OBJEXT) \
	ttkTrack.$(OBJEXT) \
	ttkTreeview.$(OBJEXT) \
	ttkWidget.$(OBJEXT) \
	ttkStubInit.$(OBJEXT)

STUB_OBJS = \
	tkStubLib.$(OBJEXT) \
	ttkStubLib.$(OBJEXT)

TCL_DOCS = "$(TCL_SRC_DIR_NATIVE)/doc/*.[13n]"
TK_DOCS = "$(ROOT_DIR_NATIVE)/doc/*.[13n]"
CORE_DOCS = $(TCL_DOCS) $(TK_DOCS)

DEMOPROGS = browse hello ixset rmt rolodex square tcolor timer widget

SHELL_ENV = \
	@TCL_LIBRARY="$(TCL_SRC_DIR_NATIVE)/library"; export TCL_LIBRARY; \
	TK_LIBRARY="$(ROOT_DIR_NATIVE)/library"; export TK_LIBRARY; \
	PATH="$(TCL_BIN_DIR):$(PATH)"; export PATH;

# Main targets.  The default target -- all -- builds the binaries,
# performs any post processing on libraries or documents.

all: binaries libraries doc

binaries: @LIBRARIES@ $(WISH)

libraries:

$(ROOT_DIR)/doc/man.macros:
	$(INSTALL_DATA) "$(TCL_SRC_DIR)/doc/man.macros" "$(ROOT_DIR)/doc/man.macros"

doc: $(ROOT_DIR)/doc/man.macros

winhelp: $(TCL_SRC_DIR)/tools/man2help.tcl $(MAN2TCL)
	$(TCL_EXE) "$(TCL_SRC_DIR_NATIVE)/tools/man2help.tcl" tcl "$(VER)" $(CORE_DOCS)
	$(COPY) "$(TCL_BIN_DIR)/tcl.hpj" ./
	hcw /c /e tcl.hpj
	$(COPY) ./tcl$(VER).cnt ./TCL$(VER).HLP "$(TCL_SRC_DIR_NATIVE)/tools/"

$(MAN2TCL): $(TCL_SRC_DIR)/tools/man2tcl.c
	$(CC) $(CFLAGS_OPTIMIZE) $(MAN2TCLFLAGS) -o $(MAN2TCL) "$(TCL_SRC_DIR_NATIVE)/tools/man2tcl.c"

# Specifying TESTFLAGS on the command line is the standard way to pass
# args to tcltest, ie:
#	% make test TESTFLAGS="-verbose bps -file fileName.test"

test: test-classic test-ttk

test-classic: binaries $(TKTEST) $(TEST_DLL_FILE) $(CAT32)
	$(SHELL_ENV) ./$(TKTEST) "$(ROOT_DIR_NATIVE)/tests/all.tcl" \
	$(TESTFLAGS) | ./$(CAT32)

test-ttk: binaries $(TKTEST) $(TEST_DLL_FILE) $(CAT32)
	$(SHELL_ENV) ./$(TKTEST) "$(ROOT_DIR_NATIVE)/tests/ttk/all.tcl" \
	$(TESTFLAGS) | ./$(CAT32)

runtest: binaries $(TKTEST) $(TEST_DLL_FILE)
	$(SHELL_ENV) ./$(TKTEST) $(TESTFLAGS) $(SCRIPT)

# This target can be used to run wish from the build directory
# via `make shell` or `make shell SCRIPT=foo.tcl`
shell: binaries
	$(SHELL_ENV) ./$(WISH) $(SCRIPT)

demo: $(WISH)
	$(SHELL_ENV) ./$(WISH) $(ROOT_DIR)/library/demos/widget

# This target can be used to run wish inside either gdb or insight
gdb: binaries
	@echo "set env TCL_LIBRARY=$(TCL_SRC_DIR_NATIVE)/library" > gdb.run
	@echo "set env TK_LIBRARY=$(ROOT_DIR_NATIVE)/library" >> gdb.run
	PATH="$(TCL_BIN_DIR):$(PATH)"; export PATH; \
	gdb ./$(WISH) --command=gdb.run
	@$(RM) gdb.run

install: all install-binaries install-libraries install-doc install-demos

install-binaries: binaries
	@for i in $(LIB_INSTALL_DIR) $(BIN_INSTALL_DIR) $(PKG_INSTALL_DIR); \
	    do \
	    if [ ! -d $$i ] ; then \
		echo "Making directory $$i"; \
		$(MKDIR) $$i; \
		chmod 755 $$i; \
		else true; \
		fi; \
	    done;
	@for i in $(TK_DLL_FILE) $(WISH); \
	    do \
	    if [ -f $$i ]; then \
		echo "Installing $$i to $(BIN_INSTALL_DIR)/"; \
		$(COPY) $$i "$(BIN_INSTALL_DIR)"; \
	    fi; \
	    done
	@echo "Creating package index $(PKG_INDEX)";
	@$(RM) $(PKG_INDEX);
	@(\
<<<<<<< HEAD
	echo "if {[catch {package present Tcl 8.6.0-}]} return";\
=======
	echo "if {[catch {package present Tcl 8.6-}]} return";\
>>>>>>> 6e3ba214
	echo "if {(\$$::tcl_platform(platform) eq \"unix\") && ([info exists ::env(DISPLAY)]";\
	echo "	|| ([info exists ::argv] && (\"-display\" in \$$::argv)))} {";\
	echo "    package ifneeded Tk $(VERSION)$(PATCH_LEVEL) [list load [file normalize [file join \$$dir .. .. bin libtk$(VERSION).dll]] Tk]";\
	echo "} else {";\
	echo "    package ifneeded Tk $(VERSION)$(PATCH_LEVEL) [list load [file normalize [file join \$$dir .. .. bin $(TK_DLL_FILE)]] Tk]";\
	echo "}";\
	) > $(PKG_INDEX);
	@for i in tkConfig.sh $(TK_LIB_FILE) $(TK_STUB_LIB_FILE); \
	    do \
	    if [ -f $$i ]; then \
		echo "Installing $$i to $(LIB_INSTALL_DIR)/"; \
		$(COPY) $$i "$(LIB_INSTALL_DIR)"; \
	    fi; \
	    done

install-libraries: libraries
	@for i in $(INSTALL_ROOT)$(prefix)/lib \
		$(INCLUDE_INSTALL_DIR) $(INCLUDE_INSTALL_DIR)/X11 \
		$(SCRIPT_INSTALL_DIR) $(SCRIPT_INSTALL_DIR)/images \
		$(SCRIPT_INSTALL_DIR)/msgs $(SCRIPT_INSTALL_DIR)/ttk; \
	    do \
	    if [ ! -d $$i ] ; then \
		echo "Making directory $$i"; \
		$(MKDIR) $$i; \
		chmod 755 $$i; \
		else true; \
		fi; \
	    done;
	@echo "Installing header files to $(INCLUDE_INSTALL_DIR)/";
	@for i in $(GENERIC_DIR)/tk.h $(GENERIC_DIR)/tkPlatDecls.h \
		$(GENERIC_DIR)/tkIntXlibDecls.h $(GENERIC_DIR)/tkDecls.h ; \
	    do \
	    $(INSTALL_DATA) $$i $(INCLUDE_INSTALL_DIR); \
	    done;
	@for i in $(XLIB_DIR)/X11/*.h; \
	    do \
	    $(INSTALL_DATA) $$i $(INCLUDE_INSTALL_DIR)/X11; \
	    done;
	@echo "Installing library files to $(SCRIPT_INSTALL_DIR)";
	@for i in $(ROOT_DIR)/library/*.tcl $(ROOT_DIR)/library/tclIndex \
		$(UNIX_DIR)/tkAppInit.c; \
	    do \
	    $(INSTALL_DATA) $$i $(SCRIPT_INSTALL_DIR); \
	    done;
	@echo "Installing library ttk directory";
	@for i in $(ROOT_DIR)/library/ttk/*.tcl; \
	    do \
	    if [ -f $$i ] ; then \
		$(INSTALL_DATA) $$i $(SCRIPT_INSTALL_DIR)/ttk; \
	    fi; \
	    done;
	@echo "Installing library images directory";
	@for i in $(ROOT_DIR)/library/images/*; \
	    do \
	    if [ -f $$i ] ; then \
		$(INSTALL_DATA) $$i $(SCRIPT_INSTALL_DIR)/images; \
	    fi; \
	    done;
	@echo "Installing translation directory";
	@for i in $(ROOT_DIR)/library/msgs/*.msg; \
	    do \
	    if [ -f $$i ] ; then \
		$(INSTALL_DATA) $$i $(SCRIPT_INSTALL_DIR)/msgs; \
	    fi; \
	    done;

install-demos:
	@for i in $(INSTALL_ROOT)$(prefix)/lib $(SCRIPT_INSTALL_DIR) \
		$(SCRIPT_INSTALL_DIR)/demos \
		$(SCRIPT_INSTALL_DIR)/demos/images ; \
	    do \
	    if [ ! -d $$i ] ; then \
		echo "Making directory $$i"; \
		$(MKDIR) $$i; \
		chmod 755 $$i; \
		else true; \
		fi; \
	    done;
	@echo "Installing demos to $(SCRIPT_INSTALL_DIR)/demos/";
	@for i in $(ROOT_DIR)/library/demos/*; \
	    do \
	    if [ -f $$i ] ; then \
		sed -e '3 s|exec wish|exec wish$(VER)|' \
			$$i > $(SCRIPT_INSTALL_DIR)/demos/`basename $$i`; \
	    fi; \
	    done;
	@for i in $(DEMOPROGS); \
	    do \
	    if test $$i = "square"; then \
	    rm -f  $(SCRIPT_INSTALL_DIR)/demos/$$i; \
	    else \
	    chmod 755 $(SCRIPT_INSTALL_DIR)/demos/$$i; \
	    fi; \
	    done;
	@echo "Installing demo images";
	@for i in $(ROOT_DIR)/library/demos/images/*; \
	    do \
	    if [ -f $$i ] ; then \
		$(INSTALL_DATA) $$i $(SCRIPT_INSTALL_DIR)/demos/images; \
		fi; \
	    done;

install-doc: doc

# Optional target to install private headers
install-private-headers: libraries
	@for i in $(PRIVATE_INCLUDE_INSTALL_DIR); \
	    do \
	    if [ ! -d $$i ] ; then \
		echo "Making directory $$i"; \
		$(MKDIR) $$i; \
		chmod 755 $$i; \
		else true; \
		fi; \
	    done;
	@echo "Installing private header files to $(PRIVATE_INCLUDE_INSTALL_DIR)/";
	@for i in $(GENERIC_DIR)/tkInt.h $(GENERIC_DIR)/tkIntDecls.h \
		$(GENERIC_DIR)/tkIntPlatDecls.h $(GENERIC_DIR)/tkPort.h \
		$(WIN_DIR)/tkWinPort.h $(WIN_DIR)/tkWinInt.h $(WIN_DIR)/tkWin.h; \
	    do \
	    $(INSTALL_DATA) $$i $(PRIVATE_INCLUDE_INSTALL_DIR); \
	    done;

$(WISH): $(WISH_OBJS) @LIBRARIES@ $(TK_STUB_LIB_FILE) wish.$(RES)
	$(CC) $(CFLAGS) $(WISH_OBJS) $(TK_LIB_FILE) \
	$(TK_STUB_LIB_FILE) $(TCL_LIB_FILE) $(LIBS) \
	wish.$(RES) $(CC_EXENAME) $(LDFLAGS_WINDOW)
	@VC_MANIFEST_EMBED_EXE@

tktest: $(TKTEST)

$(TKTEST): testMain.$(OBJEXT) $(TEST_DLL_FILE) @LIBRARIES@ $(TK_STUB_LIB_FILE) wish.$(RES)
	$(CC) $(CFLAGS) testMain.$(OBJEXT) $(TEST_LIB_FILE) $(TK_LIB_FILE) \
	$(TK_STUB_LIB_FILE) $(TCL_LIB_FILE) $(LIBS) \
	wish.$(RES) $(CC_EXENAME) $(LDFLAGS_WINDOW)
	@VC_MANIFEST_EMBED_EXE@

${TEST_DLL_FILE}: ${TKTEST_OBJS} ${TK_STUB_LIB_FILE}
	@MAKE_DLL@ ${TKTEST_OBJS} $(TK_STUB_LIB_FILE) $(SHLIB_LD_LIBS)

# Msys make requires this next rule for some reason.
$(TCL_SRC_DIR)/win/cat.c:

cat32.${OBJEXT}: $(TCL_SRC_DIR)/win/cat.c
	$(CC) -c $(CC_SWITCHES) "$(TCL_SRC_DIR)/win/cat.c" $(CC_OBJNAME)

$(CAT32): cat32.${OBJEXT}
	$(CC) $(CFLAGS) cat32.$(OBJEXT) $(CC_EXENAME) $(LIBS) $(LDFLAGS_CONSOLE)

# The following targets are configured by autoconf to generate either
# a shared library or static library

${TK_STUB_LIB_FILE}: ${STUB_OBJS}
	@$(RM) ${TK_STUB_LIB_FILE}
	@MAKE_STUB_LIB@ ${STUB_OBJS}
	@POST_MAKE_LIB@

${TK_DLL_FILE}: ${TK_OBJS} $(TK_RES)
	@$(RM) ${TK_DLL_FILE}
	@MAKE_DLL@ ${TK_OBJS} $(TK_RES) $(SHLIB_LD_LIBS)
	@VC_MANIFEST_EMBED_DLL@

${TK_LIB_FILE}: ${TK_OBJS}
	@$(RM) ${TK_LIB_FILE}
	@MAKE_LIB@ ${TK_OBJS}
	@POST_MAKE_LIB@

# Special case object file targets

winMain.$(OBJEXT): winMain.c
	$(CC) -c $(CC_SWITCHES) @DEPARG@ $(CC_OBJNAME)

testMain.$(OBJEXT): winMain.c
	$(CC) -c $(CC_SWITCHES) @DEPARG@ -DTK_TEST $(CC_OBJNAME)

tkTest.$(OBJEXT): tkTest.c
	$(CC) -c $(CC_SWITCHES) @DEPARG@ $(CC_OBJNAME)

tkOldTest.$(OBJEXT): tkOldTest.c
	$(CC) -c $(CC_SWITCHES) @DEPARG@ $(CC_OBJNAME)

tkWinTest.$(OBJEXT): tkWinTest.c
	$(CC) -c $(CC_SWITCHES) @DEPARG@ $(CC_OBJNAME)

tkSquare.$(OBJEXT): tkSquare.c
	$(CC) -c $(CC_SWITCHES) @DEPARG@ $(CC_OBJNAME)

tkMain2.$(OBJEXT): tkMain.c
	$(CC) -c $(CC_SWITCHES) -DBUILD_tk -DTK_ASCII_MAIN @DEPARG@ $(CC_OBJNAME)

# Extra dependency info
tkConsole.$(OBJEXT): configure Makefile
tkMain.$(OBJEXT): configure Makefile
tkWindow.$(OBJEXT): configure Makefile

# Add the object extension to the implicit rules.  By default .obj is not
# automatically added.

.SUFFIXES: .${OBJEXT}
.SUFFIXES: .$(RES)
.SUFFIXES: .rc

# Implicit rule for all object files that will end up in the Tk library

%.$(OBJEXT): %.c
	$(CC) -c $(CC_SWITCHES) -DBUILD_tk -DBUILD_ttk @DEPARG@ $(CC_OBJNAME)

.rc.$(RES):
	$(RC) @RC_OUT@ $@ @RC_TYPE@ @RC_DEFINES@ @RC_INCLUDE@ "$(GENERIC_DIR_NATIVE)" @RC_INCLUDE@ "$(TCL_GENERIC_NATIVE)" @RC_INCLUDE@ "$(RC_DIR_NATIVE)" @DEPARG@

depend:

cleanhelp:
	$(RM) *.hlp *.cnt *.hpj *.GID *.rtf man2tcl${EXEEXT}

clean: cleanhelp
	$(RM) *.lib *.a *.exp *.dll *.res *.${OBJEXT} *~ \#* TAGS a.out
	$(RM) $(WISH) $(TKTEST) $(CAT32)
	$(RM) *.pch *.ilk *.pdb

distclean: clean
	$(RM) Makefile config.status config.cache config.log tkConfig.sh \
		wish.exe.manifest

Makefile: $(SRC_DIR)/Makefile.in
	./config.status

#
# Regenerate the stubs files.
#

$(GENERIC_DIR)/tkStubInit.c: $(GENERIC_DIR)/tk.decls \
		$(GENERIC_DIR)/tkInt.decls
	@echo "Warning: tkStubInit.c may be out of date."
	@echo "Developers may want to run \"make genstubs\" to regenerate."
	@echo "This warning can be safely ignored, do not report as a bug!"

genstubs:
	$(TCL_EXE) "$(TCL_TOOL_DIR)/genStubs.tcl" \
	    "$(GENERIC_DIR_NATIVE)" \
	    "$(GENERIC_DIR_NATIVE)/tk.decls" \
	    "$(GENERIC_DIR_NATIVE)/tkInt.decls"
	$(TCL_EXE) "$(TCL_TOOL_DIR)/genStubs.tcl" \
	    "$(TTK_DIR)" \
	    "$(TTK_DIR)/ttk.decls"

#
# The list of all the targets that do not correspond to real files. This stops
# 'make' from getting confused when someone makes an error in a rule.
#

.PHONY: all binaries libraries doc tkLibObjs objs tktest-real test test-classic
.PHONY: test-ttk testlang runtest shell demo gdb install install-strip
.PHONY: install-binaries install-libraries install-demos install-doc
.PHONY: install-private-headers clean distclean depend genstubs checkstubs
.PHONY: checkuchar checkexports rpm dist alldist allpatch html html-tcl html-tk

# DO NOT DELETE THIS LINE -- make depend depends on it.<|MERGE_RESOLUTION|>--- conflicted
+++ resolved
@@ -487,11 +487,7 @@
 	@echo "Creating package index $(PKG_INDEX)";
 	@$(RM) $(PKG_INDEX);
 	@(\
-<<<<<<< HEAD
-	echo "if {[catch {package present Tcl 8.6.0-}]} return";\
-=======
 	echo "if {[catch {package present Tcl 8.6-}]} return";\
->>>>>>> 6e3ba214
 	echo "if {(\$$::tcl_platform(platform) eq \"unix\") && ([info exists ::env(DISPLAY)]";\
 	echo "	|| ([info exists ::argv] && (\"-display\" in \$$::argv)))} {";\
 	echo "    package ifneeded Tk $(VERSION)$(PATCH_LEVEL) [list load [file normalize [file join \$$dir .. .. bin libtk$(VERSION).dll]] Tk]";\
