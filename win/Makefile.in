# This file is a Makefile for Tk.  If it has the name "Makefile.in"
# then it is a template for a Makefile;  to generate the actual Makefile,
# run "./configure", which is a configuration script generated by the
# "autoconf" program (constructs like "@foo@" will get replaced in the
# actual Makefile.

TCLVERSION		= @TCL_VERSION@
TCLPATCHL		= @TCL_PATCH_LEVEL@
VERSION			= @TK_VERSION@
PATCH_LEVEL		= @TK_PATCH_LEVEL@

#----------------------------------------------------------------
# Things you can change to personalize the Makefile for your own
# site (you can make these changes in either Makefile.in or
# Makefile, but changes to Makefile will get lost if you re-run
# the configuration script).
#----------------------------------------------------------------

# Default top-level directories in which to install architecture-
# specific files (exec_prefix) and machine-independent files such
# as scripts (prefix).  The values specified here may be overridden
# at configure-time with the --exec-prefix and --prefix options
# to the "configure" script.

prefix			= @prefix@
exec_prefix		= @exec_prefix@
bindir			= @bindir@
libdir			= @libdir@
includedir		= @includedir@
mandir			= @mandir@

# The following definition can be set to non-null for special systems
# like AFS with replication.  It allows the pathnames used for installation
# to be different than those used for actually reference files at
# run-time.  INSTALL_ROOT is prepended to $prefix and $exec_prefix
# when installing files.
INSTALL_ROOT		=

# Directory from which applications will reference the library of Tk
# scripts (note: you can set the TK_LIBRARY environment variable at
# run-time to override this value):
TK_LIBRARY		= $(prefix)/lib/tk$(VERSION)

# Path to use at runtime to refer to LIB_INSTALL_DIR:
LIB_RUNTIME_DIR		= $(libdir)

# Directory in which to install the program wish:
BIN_INSTALL_DIR		= $(INSTALL_ROOT)$(bindir)

# Directory in which to install the .a or .so binary for the Tk library:
LIB_INSTALL_DIR		= $(INSTALL_ROOT)$(libdir)

# Path name to use when installing library scripts:
SCRIPT_INSTALL_DIR	= $(INSTALL_ROOT)$(TK_LIBRARY)

# Directory in which to install the include file tk.h:
INCLUDE_INSTALL_DIR	= $(INSTALL_ROOT)$(includedir)

# Directory in which to (optionally) install the private tk headers:
PRIVATE_INCLUDE_INSTALL_DIR = $(INSTALL_ROOT)$(includedir)

# Top-level directory for manual entries:
MAN_INSTALL_DIR		= $(INSTALL_ROOT)$(mandir)

# Directory in which to install manual entry for wish:
MAN1_INSTALL_DIR	= $(MAN_INSTALL_DIR)/man1

# Directory in which to install manual entries for Tk's C library
# procedures:
MAN3_INSTALL_DIR	= $(MAN_INSTALL_DIR)/man3

# Directory in which to install manual entries for the built-in
# Tk commands:
MANN_INSTALL_DIR	= $(MAN_INSTALL_DIR)/mann

# Libraries built with optimization switches have this additional extension
TK_DBGX			= @TK_DBGX@

# Directory in which to install the pkgIndex.tcl file for loadable Tk
PKG_INSTALL_DIR		= $(LIB_INSTALL_DIR)/tk$(VERSION)$(TK_DBGX)

# Package index file for loadable Tk
PKG_INDEX		= $(PKG_INSTALL_DIR)/pkgIndex.tcl

# The directory containing the Tcl source and header files.
TCL_SRC_DIR		= @TCL_SRC_DIR@

# The directory containing the Tcl library archive file appropriate
# for this version of Tk:
TCL_BIN_DIR		= @TCL_BIN_DIR@

# The directory containing the Tcl sources and headers appropriate
# for this version of Tk ("srcdir" will be replaced or has already
# been replaced by the configure script):
TCL_GENERIC_DIR		= @TCL_SRC_DIR@/generic

# The directory containing the platform specific Tcl sources and headers
# appropriate for this version of Tk:
TCL_PLATFORM_DIR	= @TCL_SRC_DIR@/win

TCL_TOOL_DIR		= @TCL_SRC_DIR@/tools

# Converts a POSIX path to a Windows native path.
CYGPATH			= @CYGPATH@

# The name of the Tcl library.
TCL_LIB_FILE	  = "$(shell $(CYGPATH) '@TCL_BIN_DIR@/@TCL_LIB_FILE@')"
TCL_STUB_LIB_FILE = "$(shell $(CYGPATH) '@TCL_BIN_DIR@/@TCL_STUB_LIB_FILE@')"

SRC_DIR			= @srcdir@
ROOT_DIR		= $(SRC_DIR)/..
WIN_DIR			= $(SRC_DIR)
UNIX_DIR		= $(SRC_DIR)/../unix
GENERIC_DIR		= $(SRC_DIR)/../generic
TTK_DIR			= $(GENERIC_DIR)/ttk
BITMAP_DIR		= $(ROOT_DIR)/bitmaps
XLIB_DIR		= $(ROOT_DIR)/xlib
RC_DIR			= $(WIN_DIR)/rc

ROOT_DIR_NATIVE	   	= $(shell $(CYGPATH) '$(ROOT_DIR)' | sed 's!\\!/!g')
WIN_DIR_NATIVE	   	= $(shell $(CYGPATH) '$(WIN_DIR)' | sed 's!\\!/!g')
GENERIC_DIR_NATIVE 	= $(shell $(CYGPATH) '$(GENERIC_DIR)' | sed 's!\\!/!g')
BITMAP_DIR_NATIVE	= $(ROOT_DIR_NATIVE)/bitmaps
XLIB_DIR_NATIVE		= $(ROOT_DIR_NATIVE)/xlib
RC_DIR_NATIVE      	= $(WIN_DIR_NATIVE)/rc
TCL_GENERIC_NATIVE	= $(shell $(CYGPATH) '$(TCL_GENERIC_DIR)' | sed 's!\\!/!g')
TCL_PLATFORM_NATIVE	= $(shell $(CYGPATH) '$(TCL_PLATFORM_DIR)' | sed 's!\\!/!g')
TCL_SRC_DIR_NATIVE      = $(shell $(CYGPATH) '$(TCL_SRC_DIR)' | sed 's!\\!/!g')

DLLSUFFIX		= @DLLSUFFIX@
LIBSUFFIX		= @LIBSUFFIX@
EXESUFFIX		= @EXESUFFIX@

TK_STUB_LIB_FILE	= @TK_STUB_LIB_FILE@
TK_LIB_FILE		= @TK_LIB_FILE@
TK_DLL_FILE		= @TK_DLL_FILE@

SHARED_LIBRARIES 	= $(TK_DLL_FILE) $(TK_STUB_LIB_FILE)
STATIC_LIBRARIES	= $(TK_LIB_FILE)

WISH			= wish$(VER)${EXESUFFIX}
TKTEST			= tktest${EXEEXT}
CAT32			= cat32$(EXEEXT)
MAN2TCL			= man2tcl$(EXEEXT)

@SET_MAKE@

# Setting the VPATH variable to a list of paths will cause the 
# makefile to look into these paths when resolving .c to .obj
# dependencies.

VPATH = $(GENERIC_DIR):$(TTK_DIR):$(WIN_DIR):$(UNIX_DIR):$(XLIB_DIR):$(RC_DIR)

# warning flags
CFLAGS_WARNING	= @CFLAGS_WARNING@

# The default switches for optimization or debugging
CFLAGS_DEBUG    = @CFLAGS_DEBUG@
CFLAGS_OPTIMIZE	= @CFLAGS_OPTIMIZE@

# The default switches for optimization or debugging
LDFLAGS_DEBUG    = @LDFLAGS_DEBUG@
LDFLAGS_OPTIMIZE = @LDFLAGS_OPTIMIZE@

# To change the compiler switches, for example to change from optimization to
# debugging symbols, change the following line:
#CFLAGS		= $(CFLAGS_DEBUG)
#CFLAGS		= $(CFLAGS_OPTIMIZE)
#CFLAGS		= $(CFLAGS_DEBUG) $(CFLAGS_OPTIMIZE)
CFLAGS		= @CFLAGS@ @CFLAGS_DEFAULT@

# Special compiler flags to use when building man2tcl on Windows.
MAN2TCLFLAGS	= @MAN2TCLFLAGS@

AR		= @AR@
RANLIB		= @RANLIB@
CC		= @CC@
RC		= @RC@
RES		= @RES@
TK_RES		= @TK_RES@
AC_FLAGS	= @EXTRA_CFLAGS@ @DEFS@ @TCL_DEFS@
CPPFLAGS	= @CPPFLAGS@
LDFLAGS		= @LDFLAGS@ @LDFLAGS_DEFAULT@
LDFLAGS_CONSOLE	= @LDFLAGS_CONSOLE@
LDFLAGS_WINDOW	= @LDFLAGS_WINDOW@
EXEEXT		= @EXEEXT@
OBJEXT		= @OBJEXT@
STLIB_LD	= @STLIB_LD@
SHLIB_LD	= @SHLIB_LD@
SHLIB_LD_LIBS	= @SHLIB_LD_LIBS@ $(TCL_STUB_LIB_FILE) $(LIBS)
SHLIB_CFLAGS	= @SHLIB_CFLAGS@
SHLIB_SUFFIX	= @SHLIB_SUFFIX@
VER		= @TK_MAJOR_VERSION@@TK_MINOR_VERSION@
DOTVER		= @TK_MAJOR_VERSION@.@TK_MINOR_VERSION@
LIBS		= @LIBS@ @LIBS_GUI@
RMDIR		= rm -rf
MKDIR		= mkdir -p
SHELL		= @SHELL@
RM		= rm -f
COPY		= cp

BUILD_TCLSH	= @BUILD_TCLSH@

# TCL_EXE is the name of a tclsh executable that is available *BEFORE*
# running make for the first time. Certain build targets (make genstubs)
# need it to be available on the PATH. This executable should *NOT* be
# required just to do a normal build although it can be required to run
# make dist.
TCL_EXE			= @TCLSH_PROG@

CC_SWITCHES = ${CFLAGS} ${CFLAGS_WARNING} ${SHLIB_CFLAGS} \
-I"${GENERIC_DIR_NATIVE}" -I"${WIN_DIR_NATIVE}" \
-I"${XLIB_DIR_NATIVE}" -I"${BITMAP_DIR_NATIVE}" \
-I"${TCL_GENERIC_NATIVE}" -I"${TCL_PLATFORM_NATIVE}" ${AC_FLAGS}

CC_OBJNAME = @CC_OBJNAME@
CC_EXENAME = @CC_EXENAME@

STUB_CC_SWITCHES	= ${CC_SWITCHES} -DUSE_TCL_STUBS
CON_CC_SWITCHES		= ${CC_SWITCHES} -DCONSOLE

# Tk used to let the configure script choose which program to use
# for installing, but there are just too many different versions of
# "install" around;  better to use the install-sh script that comes
# with the distribution, which is slower but guaranteed to work.

INSTALL		= cp
INSTALL_PROGRAM = ${INSTALL}
INSTALL_DATA	= ${INSTALL}

WISH_OBJS = \
	winMain.$(OBJEXT)

TKTEST_OBJS = \
	testMain.$(OBJEXT) \
	tkSquare.$(OBJEXT) \
	tkTest.$(OBJEXT) \
	tkOldTest.$(OBJEXT) \
	tkWinTest.$(OBJEXT)

XLIB_OBJS = \
	xcolors.$(OBJEXT) \
	xdraw.$(OBJEXT) \
	xgc.$(OBJEXT) \
	ximage.$(OBJEXT) \
	xutil.$(OBJEXT)

TK_OBJS = \
	tkConsole.$(OBJEXT) \
	tkUnixMenubu.$(OBJEXT) \
	tkUnixScale.$(OBJEXT) \
	$(XLIB_OBJS) \
	tkWin3d.$(OBJEXT) \
	tkWin32Dll.$(OBJEXT) \
	tkWinButton.$(OBJEXT) \
	tkWinClipboard.$(OBJEXT) \
	tkWinColor.$(OBJEXT) \
	tkWinConfig.$(OBJEXT) \
	tkWinCursor.$(OBJEXT) \
	tkWinDialog.$(OBJEXT) \
	tkWinDraw.$(OBJEXT) \
	tkWinEmbed.$(OBJEXT) \
	tkWinFont.$(OBJEXT) \
	tkWinImage.$(OBJEXT) \
	tkWinInit.$(OBJEXT) \
	tkWinKey.$(OBJEXT) \
	tkWinMenu.$(OBJEXT) \
	tkWinPixmap.$(OBJEXT) \
	tkWinPointer.$(OBJEXT) \
	tkWinRegion.$(OBJEXT) \
	tkWinScrlbr.$(OBJEXT) \
	tkWinSend.$(OBJEXT) \
	tkWinSendCom.$(OBJEXT) \
	tkWinWindow.$(OBJEXT) \
	tkWinWm.$(OBJEXT) \
	tkWinX.$(OBJEXT) \
	stubs.$(OBJEXT) \
	tk3d.$(OBJEXT) \
	tkArgv.$(OBJEXT) \
	tkAtom.$(OBJEXT) \
	tkBind.$(OBJEXT) \
	tkBitmap.$(OBJEXT) \
	tkButton.$(OBJEXT) \
	tkCanvArc.$(OBJEXT) \
	tkCanvBmap.$(OBJEXT) \
	tkCanvImg.$(OBJEXT) \
	tkCanvLine.$(OBJEXT) \
	tkCanvPoly.$(OBJEXT) \
	tkCanvPs.$(OBJEXT) \
	tkCanvText.$(OBJEXT) \
	tkCanvUtil.$(OBJEXT) \
	tkCanvWind.$(OBJEXT) \
	tkCanvas.$(OBJEXT) \
	tkClipboard.$(OBJEXT) \
	tkCmds.$(OBJEXT) \
	tkColor.$(OBJEXT) \
	tkConfig.$(OBJEXT) \
	tkCursor.$(OBJEXT) \
	tkEntry.$(OBJEXT) \
	tkError.$(OBJEXT) \
	tkEvent.$(OBJEXT) \
	tkFileFilter.$(OBJEXT) \
	tkFocus.$(OBJEXT) \
	tkFont.$(OBJEXT) \
	tkFrame.$(OBJEXT) \
	tkGC.$(OBJEXT) \
	tkGeometry.$(OBJEXT) \
	tkGet.$(OBJEXT) \
	tkGrab.$(OBJEXT) \
	tkGrid.$(OBJEXT) \
	tkImage.$(OBJEXT) \
	tkImgBmap.$(OBJEXT) \
	tkImgGIF.$(OBJEXT) \
	tkImgPPM.$(OBJEXT) \
	tkImgPhoto.$(OBJEXT) \
	tkImgUtil.$(OBJEXT) \
	tkListbox.$(OBJEXT) \
	tkMacWinMenu.$(OBJEXT) \
	tkMain.$(OBJEXT) \
	tkMenu.$(OBJEXT) \
	tkMenubutton.$(OBJEXT) \
	tkMenuDraw.$(OBJEXT) \
	tkMessage.$(OBJEXT) \
	tkPanedWindow.$(OBJEXT) \
	tkObj.$(OBJEXT) \
	tkOldConfig.$(OBJEXT) \
	tkOption.$(OBJEXT) \
	tkPack.$(OBJEXT) \
	tkPlace.$(OBJEXT) \
	tkPointer.$(OBJEXT) \
	tkRectOval.$(OBJEXT) \
	tkScale.$(OBJEXT) \
	tkScrollbar.$(OBJEXT) \
	tkSelect.$(OBJEXT) \
	tkStyle.$(OBJEXT) \
	tkText.$(OBJEXT) \
	tkTextBTree.$(OBJEXT) \
	tkTextDisp.$(OBJEXT) \
	tkTextImage.$(OBJEXT) \
	tkTextIndex.$(OBJEXT) \
	tkTextMark.$(OBJEXT) \
	tkTextTag.$(OBJEXT) \
	tkTextWind.$(OBJEXT) \
	tkTrig.$(OBJEXT) \
	tkUndo.$(OBJEXT) \
	tkUtil.$(OBJEXT) \
	tkVisual.$(OBJEXT) \
	tkStubInit.$(OBJEXT) \
	tkStubLib.$(OBJEXT) \
	tkWindow.$(OBJEXT) \
	$(TTK_OBJS)

TTK_OBJS = \
	ttkWinMonitor.$(OBJEXT) \
	ttkWinTheme.$(OBJEXT) \
	ttkWinXPTheme.$(OBJEXT) \
	ttkBlink.$(OBJEXT) \
	ttkButton.$(OBJEXT) \
	ttkCache.$(OBJEXT) \
	ttkClamTheme.$(OBJEXT) \
	ttkClassicTheme.$(OBJEXT) \
	ttkDefaultTheme.$(OBJEXT) \
	ttkElements.$(OBJEXT) \
	ttkEntry.$(OBJEXT) \
	ttkFrame.$(OBJEXT) \
	ttkImage.$(OBJEXT) \
	ttkInit.$(OBJEXT) \
	ttkLabel.$(OBJEXT) \
	ttkLayout.$(OBJEXT) \
	ttkManager.$(OBJEXT) \
	ttkNotebook.$(OBJEXT) \
	ttkPanedwindow.$(OBJEXT) \
	ttkProgress.$(OBJEXT) \
	ttkScale.$(OBJEXT) \
	ttkScrollbar.$(OBJEXT) \
	ttkScroll.$(OBJEXT) \
	ttkSeparator.$(OBJEXT) \
	ttkSquare.$(OBJEXT) \
	ttkState.$(OBJEXT) \
	ttkTagSet.$(OBJEXT) \
	ttkTheme.$(OBJEXT) \
	ttkTrace.$(OBJEXT) \
	ttkTrack.$(OBJEXT) \
	ttkTreeview.$(OBJEXT) \
	ttkWidget.$(OBJEXT) \
	ttkStubInit.$(OBJEXT)

STUB_OBJS = \
	tkStubLib.$(OBJEXT) ttkStubLib.$(OBJEXT)

TCL_DOCS = "$(TCL_SRC_DIR_NATIVE)/doc/*.[13n]"
TK_DOCS = "$(ROOT_DIR_NATIVE)/doc/*.[13n]"
CORE_DOCS = $(TCL_DOCS) $(TK_DOCS)

DEMOPROGS = browse hello ixset rmt rolodex square tcolor timer widget

SHELL_ENV = \
	@TCL_LIBRARY="$(TCL_SRC_DIR_NATIVE)/library"; export TCL_LIBRARY; \
	TK_LIBRARY="$(ROOT_DIR_NATIVE)/library"; export TK_LIBRARY; \
	PATH="$(TCL_BIN_DIR):$(PATH)"; export PATH;

# Main targets.  The default target -- all -- builds the binaries, 
# performs any post processing on libraries or documents.

all: binaries libraries doc

binaries: @LIBRARIES@ $(WISH)

libraries:

$(ROOT_DIR)/doc/man.macros:
	$(INSTALL_DATA) "$(TCL_SRC_DIR)/doc/man.macros" "$(ROOT_DIR)/doc/man.macros"

doc: $(ROOT_DIR)/doc/man.macros

winhelp: $(TCL_SRC_DIR)/tools/man2help.tcl $(MAN2TCL)
	$(TCL_EXE) "$(TCL_SRC_DIR_NATIVE)/tools/man2help.tcl" tcl "$(VER)" $(CORE_DOCS)
	$(COPY) "$(TCL_BIN_DIR)/tcl.hpj" ./
	hcw /c /e tcl.hpj
	$(COPY) ./tcl$(VER).cnt ./TCL$(VER).HLP "$(TCL_SRC_DIR_NATIVE)/tools/"

$(MAN2TCL): $(TCL_SRC_DIR)/tools/man2tcl.c
	$(CC) $(CFLAGS_OPTIMIZE) $(MAN2TCLFLAGS) -o $(MAN2TCL) "$(TCL_SRC_DIR_NATIVE)/tools/man2tcl.c"

# Specifying TESTFLAGS on the command line is the standard way to pass
# args to tcltest, ie:
#	% make test TESTFLAGS="-verbose bps -file fileName.test"

test: test-classic test-ttk

test-classic: binaries $(TKTEST)
	$(SHELL_ENV) ./$(TKTEST) "$(ROOT_DIR_NATIVE)/tests/all.tcl" \
	$(TESTFLAGS) | ./$(CAT32)

test-ttk: binaries $(TKTEST)
	$(SHELL_ENV) ./$(TKTEST) "$(ROOT_DIR_NATIVE)/tests/ttk/all.tcl" \
	$(TESTFLAGS) | ./$(CAT32)

runtest: binaries $(TKTEST)
	$(SHELL_ENV) ./$(TKTEST) $(TESTFLAGS) $(SCRIPT)

# This target can be used to run wish from the build directory
# via `make shell` or `make shell SCRIPT=foo.tcl`
shell: binaries
	$(SHELL_ENV) ./$(WISH) $(SCRIPT)

demo: $(WISH)
	$(SHELL_ENV) ./$(WISH) $(ROOT_DIR)/library/demos/widget

# This target can be used to run wish inside either gdb or insight
gdb: binaries
	@echo "set env TCL_LIBRARY=$(TCL_SRC_DIR_NATIVE)/library" > gdb.run
	@echo "set env TK_LIBRARY=$(ROOT_DIR_NATIVE)/library" >> gdb.run
	PATH="$(TCL_BIN_DIR):$(PATH)"; export PATH; \
	gdb ./$(WISH) --command=gdb.run
	@$(RM) gdb.run

install: all install-binaries install-libraries install-doc install-demos

install-binaries: binaries
	@for i in $(LIB_INSTALL_DIR) $(BIN_INSTALL_DIR) $(PKG_INSTALL_DIR); \
	    do \
	    if [ ! -d $$i ] ; then \
		echo "Making directory $$i"; \
		$(MKDIR) $$i; \
		chmod 755 $$i; \
		else true; \
		fi; \
	    done;
	@for i in $(TK_DLL_FILE) $(WISH); \
	    do \
	    if [ -f $$i ]; then \
		echo "Installing $$i to $(BIN_INSTALL_DIR)/"; \
		$(COPY) $$i "$(BIN_INSTALL_DIR)"; \
	    fi; \
	    done
	@echo "Creating package index $(PKG_INDEX)"; 
	@$(RM) $(PKG_INDEX);
	@(\
<<<<<<< HEAD
	echo "if {[catch {package present Tcl 8.5.0}]} { return }";\
	echo "if {(\$$::tcl_platform(platform) eq \"unix\")";\
	echo "	&& ([info exists ::env(DISPLAY)] || [lsearch -exact \$$::argv -display] > -1)} {";\
	echo "    package ifneeded Tk $(VERSION)$(PATCH_LEVEL) [list load [file join \$$dir .. .. bin libtk$(VERSION).dll] Tk]";\
=======
	echo "if {[package vcompare [package provide Tcl] $(TCLVERSION)] != 0} { return }";\
	echo "if {(\$$::tcl_platform(platform) eq \"unix\") && ([info exists ::env(DISPLAY)]";\
	echo "	|| ([info exists ::argv] && [lsearch -exact \$$::argv -display] > -1))} {";\
	echo "    package ifneeded Tk $(VERSION) [list load [file join \$$dir .. .. bin libtk$(VERSION).dll] Tk]";\
>>>>>>> 5a3f1a30
	echo "} else {";\
	echo "    package ifneeded Tk $(VERSION)$(PATCH_LEVEL) [list load [file join \$$dir .. .. bin $(TK_DLL_FILE)] Tk]";\
	echo "}";\
	) > $(PKG_INDEX);
	@for i in tkConfig.sh $(TK_LIB_FILE) $(TK_STUB_LIB_FILE); \
	    do \
	    if [ -f $$i ]; then \
		echo "Installing $$i to $(LIB_INSTALL_DIR)/"; \
		$(COPY) $$i "$(LIB_INSTALL_DIR)"; \
	    fi; \
	    done

install-libraries: libraries
	@for i in $(INSTALL_ROOT)$(prefix)/lib \
		$(INCLUDE_INSTALL_DIR) $(INCLUDE_INSTALL_DIR)/X11 \
		$(SCRIPT_INSTALL_DIR) $(SCRIPT_INSTALL_DIR)/images \
		$(SCRIPT_INSTALL_DIR)/msgs $(SCRIPT_INSTALL_DIR)/ttk; \
	    do \
	    if [ ! -d $$i ] ; then \
		echo "Making directory $$i"; \
		$(MKDIR) $$i; \
		chmod 755 $$i; \
		else true; \
		fi; \
	    done;
	@echo "Installing header files to $(INCLUDE_INSTALL_DIR)/";
	@for i in $(GENERIC_DIR)/tk.h $(GENERIC_DIR)/tkPlatDecls.h \
		$(GENERIC_DIR)/tkIntXlibDecls.h $(GENERIC_DIR)/tkDecls.h ; \
	    do \
	    $(INSTALL_DATA) $$i $(INCLUDE_INSTALL_DIR); \
	    done;
	@for i in $(XLIB_DIR)/X11/*.h; \
	    do \
	    $(INSTALL_DATA) $$i $(INCLUDE_INSTALL_DIR)/X11; \
	    done;
	@echo "Installing library files to $(SCRIPT_INSTALL_DIR)";
	@for i in $(ROOT_DIR)/library/*.tcl \
	        $(ROOT_DIR)/library/tclIndex $(UNIX_DIR)/tkAppInit.c; \
	    do \
	    $(INSTALL_DATA) $$i $(SCRIPT_INSTALL_DIR); \
	    done;
	@echo "Installing library ttk directory";
	@for i in $(ROOT_DIR)/library/ttk/*.tcl; \
	    do \
	    if [ -f $$i ] ; then \
		$(INSTALL_DATA) $$i $(SCRIPT_INSTALL_DIR)/ttk; \
	    fi; \
	    done;
	@echo "Installing library images directory";
	@for i in $(ROOT_DIR)/library/images/*; \
	    do \
	    if [ -f $$i ] ; then \
		$(INSTALL_DATA) $$i $(SCRIPT_INSTALL_DIR)/images; \
	    fi; \
	    done;
	@echo "Installing translation directory";
	@for i in $(ROOT_DIR)/library/msgs/*.msg; \
	    do \
	    if [ -f $$i ] ; then \
		$(INSTALL_DATA) $$i $(SCRIPT_INSTALL_DIR)/msgs; \
	    fi; \
	    done;

install-demos:
	@for i in $(INSTALL_ROOT)$(prefix)/lib $(SCRIPT_INSTALL_DIR) \
		$(SCRIPT_INSTALL_DIR)/demos \
		$(SCRIPT_INSTALL_DIR)/demos/images ; \
	    do \
	    if [ ! -d $$i ] ; then \
		echo "Making directory $$i"; \
		$(MKDIR) $$i; \
		chmod 755 $$i; \
		else true; \
		fi; \
	    done;
	@echo "Installing demos to $(SCRIPT_INSTALL_DIR)/demos/";
	@for i in $(ROOT_DIR)/library/demos/*; \
	    do \
	    if [ -f $$i ] ; then \
		sed -e '3 s|exec wish|exec wish$(VER)|' \
			$$i > $(SCRIPT_INSTALL_DIR)/demos/`basename $$i`; \
	    fi; \
	    done;
	@for i in $(DEMOPROGS); \
	    do \
	    if test $$i = "square"; then \
	    rm -f  $(SCRIPT_INSTALL_DIR)/demos/$$i; \
	    else \
	    chmod 755 $(SCRIPT_INSTALL_DIR)/demos/$$i; \
	    fi; \
	    done;
	@echo "Installing demo images";
	@for i in $(ROOT_DIR)/library/demos/images/*; \
	    do \
	    if [ -f $$i ] ; then \
		$(INSTALL_DATA) $$i $(SCRIPT_INSTALL_DIR)/demos/images; \
		fi; \
	    done;

install-doc: doc

# Optional target to install private headers
install-private-headers: libraries
	@for i in $(PRIVATE_INCLUDE_INSTALL_DIR); \
	    do \
	    if [ ! -d $$i ] ; then \
		echo "Making directory $$i"; \
		$(MKDIR) $$i; \
		chmod 755 $$i; \
		else true; \
		fi; \
	    done;
	@echo "Installing private header files to $(PRIVATE_INCLUDE_INSTALL_DIR)/";
	@for i in $(GENERIC_DIR)/tkInt.h $(GENERIC_DIR)/tkIntDecls.h \
		$(GENERIC_DIR)/tkIntPlatDecls.h $(GENERIC_DIR)/tkPort.h \
		$(WIN_DIR)/tkWinPort.h $(WIN_DIR)/tkWinInt.h $(WIN_DIR)/tkWin.h; \
	    do \
	    $(INSTALL_DATA) $$i $(PRIVATE_INCLUDE_INSTALL_DIR); \
	    done;

$(WISH): $(TK_LIB_FILE) $(TK_STUB_LIB_FILE) $(WISH_OBJS) wish.$(RES)
	$(CC) $(CFLAGS) $(WISH_OBJS) $(TCL_LIB_FILE) $(TK_LIB_FILE) $(LIBS) \
	wish.$(RES) $(CC_EXENAME) $(LDFLAGS_WINDOW)
	@VC_MANIFEST_EMBED_EXE@

tktest: $(TKTEST)

$(TKTEST): $(TK_LIB_FILE) $(TKTEST_OBJS) wish.$(RES) $(CAT32)
	$(CC) $(CFLAGS) $(TKTEST_OBJS) $(TCL_LIB_FILE) \
	$(TK_LIB_FILE) $(LIBS) \
	wish.$(RES) $(CC_EXENAME) $(LDFLAGS_WINDOW)
	@VC_MANIFEST_EMBED_EXE@

# Msys make requires this next rule for some reason.
$(TCL_SRC_DIR)/win/cat.c:

cat32.${OBJEXT}: $(TCL_SRC_DIR)/win/cat.c
	$(CC) -c $(CC_SWITCHES) "$(TCL_SRC_DIR)/win/cat.c" $(CC_OBJNAME)

$(CAT32): cat32.${OBJEXT}
	$(CC) $(CFLAGS) cat32.$(OBJEXT) $(CC_EXENAME) $(LIBS) $(LDFLAGS_CONSOLE)

# The following targets are configured by autoconf to generate either
# a shared library or static library

${TK_STUB_LIB_FILE}: ${STUB_OBJS}
	@$(RM) ${TK_STUB_LIB_FILE}
	@MAKE_LIB@ ${STUB_OBJS}
	@POST_MAKE_LIB@

${TK_DLL_FILE}: ${TK_OBJS} $(TK_RES)
	@$(RM) ${TK_DLL_FILE}
	@MAKE_DLL@ ${TK_OBJS} $(TK_RES) $(SHLIB_LD_LIBS)
	@VC_MANIFEST_EMBED_DLL@

${TK_LIB_FILE}: ${TK_OBJS}
	@$(RM) ${TK_LIB_FILE}
	@MAKE_LIB@ ${TK_OBJS}
	@POST_MAKE_LIB@

# Special case object file targets

winMain.$(OBJEXT): winMain.c
	$(CC) -c $(CC_SWITCHES) @DEPARG@ $(CC_OBJNAME)

testMain.$(OBJEXT): winMain.c
	$(CC) -c $(CC_SWITCHES) @DEPARG@ -DTK_TEST $(CC_OBJNAME)

tkTest.$(OBJEXT): tkTest.c
	$(CC) -c $(CC_SWITCHES) @DEPARG@ $(CC_OBJNAME)

tkOldTest.$(OBJEXT): tkOldTest.c
	$(CC) -c $(CC_SWITCHES) @DEPARG@ $(CC_OBJNAME)

tkWinTest.$(OBJEXT): tkWinTest.c
	$(CC) -c $(CC_SWITCHES) @DEPARG@ $(CC_OBJNAME)

tkSquare.$(OBJEXT): tkSquare.c
	$(CC) -c $(CC_SWITCHES) @DEPARG@ $(CC_OBJNAME)

# Extra dependency info
tkConsole.$(OBJEXT): configure Makefile
tkMain.$(OBJEXT): configure Makefile
tkWindow.$(OBJEXT): configure Makefile

# Add the object extension to the implicit rules.  By default .obj is not
# automatically added.

.SUFFIXES: .${OBJEXT}
.SUFFIXES: .$(RES)
.SUFFIXES: .rc

# Implicit rule for all object files that will end up in the Tk library

%.$(OBJEXT): %.c
	$(CC) -c $(STUB_CC_SWITCHES) -DBUILD_tk -DBUILD_ttk @DEPARG@ $(CC_OBJNAME)

.rc.$(RES):
	$(RC) @RC_OUT@ $@ @RC_TYPE@ @RC_DEFINES@ @RC_INCLUDE@ "$(GENERIC_DIR_NATIVE)" @RC_INCLUDE@ "$(TCL_GENERIC_NATIVE)" @RC_INCLUDE@ "$(TCL_PLATFORM_NATIVE)" @RC_INCLUDE@ "$(RC_DIR_NATIVE)" @DEPARG@

depend:

cleanhelp:
	$(RM) *.hlp *.cnt *.hpj *.GID *.rtf man2tcl${EXEEXT}

clean: cleanhelp
	$(RM) *.lib *.a *.exp *.dll *.res *.${OBJEXT} *~ \#* TAGS a.out
	$(RM) $(WISH) $(TKTEST) $(CAT32)
	$(RM) *.pch *.ilk *.pdb

distclean: clean
	$(RM) Makefile config.status config.cache config.log tkConfig.sh \
		wish.exe.manifest

Makefile: $(SRC_DIR)/Makefile.in
	./config.status

#
# Regenerate the stubs files.
#

$(GENERIC_DIR)/tkStubInit.c: $(GENERIC_DIR)/tk.decls \
		$(GENERIC_DIR)/tkInt.decls
	@echo "Warning: tkStubInit.c may be out of date."
	@echo "Developers may want to run \"make genstubs\" to regenerate."
	@echo "This warning can be safely ignored, do not report as a bug!"

genstubs:
	$(TCL_EXE) "$(TCL_TOOL_DIR)/genStubs.tcl" \
	    "$(GENERIC_DIR_NATIVE)" \
	    "$(GENERIC_DIR_NATIVE)/tk.decls" \
	    "$(GENERIC_DIR_NATIVE)/tkInt.decls"
#
# The list of all the targets that do not correspond to real files. This stops
# 'make' from getting confused when someone makes an error in a rule.
#

.PHONY: all binaries libraries doc tkLibObjs objs tktest-real test test-classic
.PHONY: test-ttk testlang runtest shell demo gdb install install-strip
.PHONY: install-binaries install-libraries install-demos install-doc
.PHONY: install-private-headers clean distclean depend genstubs checkstubs
.PHONY: checkuchar checkexports rpm dist alldist allpatch html html-tcl html-tk

# DO NOT DELETE THIS LINE -- make depend depends on it.<|MERGE_RESOLUTION|>--- conflicted
+++ resolved
@@ -477,17 +477,10 @@
 	@echo "Creating package index $(PKG_INDEX)"; 
 	@$(RM) $(PKG_INDEX);
 	@(\
-<<<<<<< HEAD
 	echo "if {[catch {package present Tcl 8.5.0}]} { return }";\
-	echo "if {(\$$::tcl_platform(platform) eq \"unix\")";\
-	echo "	&& ([info exists ::env(DISPLAY)] || [lsearch -exact \$$::argv -display] > -1)} {";\
-	echo "    package ifneeded Tk $(VERSION)$(PATCH_LEVEL) [list load [file join \$$dir .. .. bin libtk$(VERSION).dll] Tk]";\
-=======
-	echo "if {[package vcompare [package provide Tcl] $(TCLVERSION)] != 0} { return }";\
 	echo "if {(\$$::tcl_platform(platform) eq \"unix\") && ([info exists ::env(DISPLAY)]";\
 	echo "	|| ([info exists ::argv] && [lsearch -exact \$$::argv -display] > -1))} {";\
-	echo "    package ifneeded Tk $(VERSION) [list load [file join \$$dir .. .. bin libtk$(VERSION).dll] Tk]";\
->>>>>>> 5a3f1a30
+	echo "    package ifneeded Tk $(VERSION)$(PATCH_LEVEL) [list load [file join \$$dir .. .. bin libtk$(VERSION).dll] Tk]";\
 	echo "} else {";\
 	echo "    package ifneeded Tk $(VERSION)$(PATCH_LEVEL) [list load [file join \$$dir .. .. bin $(TK_DLL_FILE)] Tk]";\
 	echo "}";\
