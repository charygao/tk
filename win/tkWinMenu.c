/*
 * tkWinMenu.c --
 *
 *	This module implements the Windows platform-specific features of
 *	menus.
 *
 * Copyright (c) 1996-1998 by Sun Microsystems, Inc.
 * Copyright (c) 1998-1999 by Scriptics Corporation.
 *
 * See the file "license.terms" for information on usage and redistribution of
 * this file, and for a DISCLAIMER OF ALL WARRANTIES.
 *
 * RCS: @(#) $Id: tkWinMenu.c,v 1.79 2010/11/19 14:48:00 nijtmans Exp $
 */

#define OEMRESOURCE
#include "tkWinInt.h"
#include "tkMenu.h"

/*
 * The class of the window for popup menus.
 */

#define MENU_CLASS_NAME			TEXT("MenuWindowClass")
#define EMBEDDED_MENU_CLASS_NAME	TEXT("EmbeddedMenuWindowClass")

/*
 * Used to align a windows bitmap inside a rectangle
 */

#define ALIGN_BITMAP_LEFT	0x00000001
#define ALIGN_BITMAP_RIGHT	0x00000002
#define ALIGN_BITMAP_TOP	0x00000004
#define ALIGN_BITMAP_BOTTOM	0x00000008


/*
 * Platform-specific menu flags:
 *
 * MENU_SYSTEM_MENU	Non-zero means that the Windows menu handle was
 *			retrieved with GetSystemMenu and needs to be disposed
 *			of specially.
 * MENU_RECONFIGURE_PENDING
 *			Non-zero means that an idle handler has been set up to
 *			reconfigure the Windows menu handle for this menu.
 */

#define MENU_SYSTEM_MENU		MENU_PLATFORM_FLAG1
#define MENU_RECONFIGURE_PENDING	MENU_PLATFORM_FLAG2

/*
 * ODS_NOACCEL flag forbids drawing accelerator cues (i.e. underlining labels)
 * on Windows 2000 and above.  The ODS_NOACCEL define is missing from mingw32
 * headers and undefined for _WIN32_WINNT < 0x0500 in Microsoft SDK.  We might
 * check for _WIN32_WINNT here, but I think it's not needed, as checking for
 * this flag does no harm on even on NT: reserved bits should be zero, and in
 * fact they are.
 */

#ifndef ODS_NOACCEL
#define ODS_NOACCEL 0x100
#endif
#ifndef SPI_GETKEYBOARDCUES
#define SPI_GETKEYBOARDCUES             0x100A
#endif
#ifndef WM_UPDATEUISTATE
#define WM_UPDATEUISTATE                0x0128
#endif
#ifndef UIS_SET
#define UIS_SET                         1
#endif
#ifndef UIS_CLEAR
#define UIS_CLEAR                       2
#endif
#ifndef UISF_HIDEACCEL
#define UISF_HIDEACCEL                  2
#endif

#ifndef WM_UNINITMENUPOPUP
#define WM_UNINITMENUPOPUP              0x0125
#endif

static int indicatorDimensions[2];
				/* The dimensions of the indicator space in a
				 * menu entry. Calculated at init time to save
				 * time. */

static BOOL showMenuAccelerators;

typedef struct ThreadSpecificData {
    int inPostMenu;		/* We cannot be re-entrant like X Windows. */
    WORD lastCommandID;		/* The last command ID we allocated. */
    HWND menuHWND;		/* A window to service popup-menu messages
				 * in. */
    HWND embeddedMenuHWND;	/* A window to service embedded menu
				 * messages */
    int oldServiceMode;		/* Used while processing a menu; we need to
				 * set the event mode specially when we enter
				 * the menu processing modal loop and reset it
				 * when menus go away. */
    TkMenu *modalMenuPtr;	/* The menu we are processing inside the modal
				 * loop. We need this to reset all of the
				 * active items when menus go away since
				 * Windows does not see fit to give this to us
				 * when it sends its WM_MENUSELECT. */
    Tcl_HashTable commandTable;	/* A map of command ids to menu entries */
    Tcl_HashTable winMenuTable;	/* Need this to map HMENUs back to menuPtrs */
} ThreadSpecificData;
static Tcl_ThreadDataKey dataKey;

/*
 * The following are default menu value strings.
 */

static int defaultBorderWidth;	/* The windows default border width. */
static Tcl_DString menuFontDString;
				/* A buffer to store the default menu font
				 * string. */
/*
 * Forward declarations for functions defined later in this file:
 */

static void		DrawMenuEntryAccelerator(TkMenu *menuPtr,
			    TkMenuEntry *mePtr, Drawable d, GC gc,
			    Tk_Font tkfont, const Tk_FontMetrics *fmPtr,
			    Tk_3DBorder activeBorder, int x, int y,
			    int width, int height);
static void		DrawMenuEntryArrow(TkMenu *menuPtr, TkMenuEntry *mePtr,
			    Drawable d, GC gc, Tk_3DBorder activeBorder,
			    int x,int y, int width, int height, int drawArrow);
static void		DrawMenuEntryBackground(TkMenu *menuPtr,
			    TkMenuEntry *mePtr, Drawable d,
			    Tk_3DBorder activeBorder, Tk_3DBorder bgBorder,
			    int x, int y, int width, int heigth);
static void		DrawMenuEntryIndicator(TkMenu *menuPtr,
			    TkMenuEntry *mePtr, Drawable d, GC gc,
			    GC indicatorGC, Tk_Font tkfont,
			    const Tk_FontMetrics *fmPtr, int x, int y,
			    int width, int height);
static void		DrawMenuEntryLabel(TkMenu *menuPtr, TkMenuEntry *mePtr,
			    Drawable d, GC gc, Tk_Font tkfont,
			    const Tk_FontMetrics *fmPtr, int x, int y,
			    int width, int height, int underline);
static void		DrawMenuSeparator(TkMenu *menuPtr, TkMenuEntry *mePtr,
			    Drawable d, GC gc, Tk_Font tkfont,
			    const Tk_FontMetrics *fmPtr,
			    int x, int y, int width, int height);
static void		DrawTearoffEntry(TkMenu *menuPtr, TkMenuEntry *mePtr,
			    Drawable d, GC gc, Tk_Font tkfont,
			    const Tk_FontMetrics *fmPtr, int x, int y,
			    int width, int height);
static void		DrawMenuUnderline(TkMenu *menuPtr, TkMenuEntry *mePtr,
			    Drawable d, GC gc, Tk_Font tkfont,
			    const Tk_FontMetrics *fmPtr, int x, int y,
			    int width, int height);
static void		DrawWindowsSystemBitmap(Display *display,
			    Drawable drawable, GC gc, const RECT *rectPtr,
			    int bitmapID, int alignFlags);
static void		FreeID(WORD commandID);
static char *	GetEntryText(TkMenuEntry *mePtr);
static void		GetMenuAccelGeometry(TkMenu *menuPtr,
			    TkMenuEntry *mePtr, Tk_Font tkfont,
			    const Tk_FontMetrics *fmPtr, int *widthPtr,
			    int *heightPtr);
static void		GetMenuLabelGeometry(TkMenuEntry *mePtr,
			    Tk_Font tkfont, const Tk_FontMetrics *fmPtr,
			    int *widthPtr, int *heightPtr);
static void		GetMenuIndicatorGeometry(TkMenu *menuPtr,
			    TkMenuEntry *mePtr, Tk_Font tkfont,
			    const Tk_FontMetrics *fmPtr,
			    int *widthPtr, int *heightPtr);
static void		GetMenuSeparatorGeometry(TkMenu *menuPtr,
			    TkMenuEntry *mePtr, Tk_Font tkfont,
			    const Tk_FontMetrics *fmPtr,
			    int *widthPtr, int *heightPtr);
static void		GetTearoffEntryGeometry(TkMenu *menuPtr,
			    TkMenuEntry *mePtr, Tk_Font tkfont,
			    const Tk_FontMetrics *fmPtr, int *widthPtr,
			    int *heightPtr);
static int		GetNewID(TkMenuEntry *mePtr, WORD *menuIDPtr);
static int		TkWinMenuKeyObjCmd(ClientData clientData,
			    Tcl_Interp *interp, int objc,
			    Tcl_Obj *const objv[]);
static void		MenuSelectEvent(TkMenu *menuPtr);
static void		ReconfigureWindowsMenu(ClientData clientData);
static void		RecursivelyClearActiveMenu(TkMenu *menuPtr);
static void		SetDefaults(int firstTime);
static LRESULT CALLBACK	TkWinMenuProc(HWND hwnd, UINT message, WPARAM wParam,
			    LPARAM lParam);
static LRESULT CALLBACK	TkWinEmbeddedMenuProc(HWND hwnd, UINT message,
			    WPARAM wParam, LPARAM lParam);

/*
 *----------------------------------------------------------------------
 *
 * GetNewID --
 *
 *	Allocates a new menu id and marks it in use.
 *
 * Results:
 *	Returns TCL_OK if succesful; TCL_ERROR if there are no more ids of the
 *	appropriate type to allocate. menuIDPtr contains the new id if
 *	succesful.
 *
 * Side effects:
 *	An entry is created for the menu in the command hash table, and the
 *	hash entry is stored in the appropriate field in the menu data
 *	structure.
 *
 *----------------------------------------------------------------------
 */

static int
GetNewID(
    TkMenuEntry *mePtr,		/* The menu we are working with. */
    WORD *menuIDPtr)		/* The resulting id. */
{
    ThreadSpecificData *tsdPtr = (ThreadSpecificData *)
	    Tcl_GetThreadData(&dataKey, sizeof(ThreadSpecificData));
    WORD curID = tsdPtr->lastCommandID + 1;

    /*
     * The following code relies on WORD wrapping when the highest value is
     * incremented.
     */

    while (curID != tsdPtr->lastCommandID) {
	Tcl_HashEntry *commandEntryPtr;
	int newEntry;

    	commandEntryPtr = Tcl_CreateHashEntry(&tsdPtr->commandTable,
		((char *) NULL) + curID, &newEntry);
    	if (newEntry == 1) {
	    Tcl_SetHashValue(commandEntryPtr, mePtr);
	    *menuIDPtr = curID;
	    tsdPtr->lastCommandID = curID;
	    return TCL_OK;
    	}
    	curID++;
    }
    return TCL_ERROR;
}

/*
 *----------------------------------------------------------------------
 *
 * FreeID --
 *
 *	Marks the itemID as free.
 *
 * Results:
 *	None.
 *
 * Side effects:
 *	The hash table entry for the ID is cleared.
 *
 *----------------------------------------------------------------------
 */

static void
FreeID(
    WORD commandID)
{
    ThreadSpecificData *tsdPtr = (ThreadSpecificData *)
	    Tcl_GetThreadData(&dataKey, sizeof(ThreadSpecificData));

    /*
     * If the menuHWND is NULL, this table has been finalized already.
     */

    if (tsdPtr->menuHWND != NULL) {
	Tcl_HashEntry *entryPtr = Tcl_FindHashEntry(&tsdPtr->commandTable,
		((char *) NULL) + commandID);
	if (entryPtr != NULL) {
	    Tcl_DeleteHashEntry(entryPtr);
	}
    }
}

/*
 *----------------------------------------------------------------------
 *
 * TkpNewMenu --
 *
 *	Gets a new blank menu. Only the platform specific options are filled
 *	in.
 *
 * Results:
 *	Standard TCL error.
 *
 * Side effects:
 *	Allocates a Windows menu handle and places it in the platformData
 *	field of the menuPtr.
 *
 *----------------------------------------------------------------------
 */

int
TkpNewMenu(
    TkMenu *menuPtr)		/* The common structure we are making the
				 * platform structure for. */
{
    HMENU winMenuHdl;
    Tcl_HashEntry *hashEntryPtr;
    int newEntry;
    ThreadSpecificData *tsdPtr = (ThreadSpecificData *)
	    Tcl_GetThreadData(&dataKey, sizeof(ThreadSpecificData));

    winMenuHdl = CreatePopupMenu();

    if (winMenuHdl == NULL) {
    	Tcl_AppendResult(menuPtr->interp, "No more menus can be allocated.",
    		(char *) NULL);
    	return TCL_ERROR;
    }

    /*
     * We hash all of the HMENU's so that we can get their menu ptrs back when
     * dispatch messages.
     */

    hashEntryPtr = Tcl_CreateHashEntry(&tsdPtr->winMenuTable,
	    (char *) winMenuHdl, &newEntry);
    Tcl_SetHashValue(hashEntryPtr, menuPtr);

    menuPtr->platformData = (TkMenuPlatformData) winMenuHdl;
    return TCL_OK;
}

/*
 *----------------------------------------------------------------------
 *
 * TkpDestroyMenu --
 *
 *	Destroys platform-specific menu structures.
 *
 * Results:
 *	None.
 *
 * Side effects:
 *	All platform-specific allocations are freed up.
 *
 *----------------------------------------------------------------------
 */

void
TkpDestroyMenu(
    TkMenu *menuPtr)		/* The common menu structure */
{
    HMENU winMenuHdl = (HMENU) menuPtr->platformData;
    const char *searchName;
    ThreadSpecificData *tsdPtr = (ThreadSpecificData *)
	    Tcl_GetThreadData(&dataKey, sizeof(ThreadSpecificData));

    if (menuPtr->menuFlags & MENU_RECONFIGURE_PENDING) {
	Tcl_CancelIdleCall(ReconfigureWindowsMenu, (ClientData) menuPtr);
    }

    if (winMenuHdl == NULL) {
	return;
    }

    if (menuPtr->menuFlags & MENU_SYSTEM_MENU) {
	TkMenuEntry *searchEntryPtr;
	Tcl_HashTable *tablePtr = TkGetMenuHashTable(menuPtr->interp);
	char *menuName = Tcl_GetHashKey(tablePtr,
		menuPtr->menuRefPtr->hashEntryPtr);

	/*
	 * Search for the menu in the menubar, if it is present, get the
	 * wrapper window associated with the toplevel and reset its
	 * system menu to the default menu.
	 */

	for (searchEntryPtr = menuPtr->menuRefPtr->parentEntryPtr;
		searchEntryPtr != NULL;
		searchEntryPtr = searchEntryPtr->nextCascadePtr) {
	    searchName = Tcl_GetString(searchEntryPtr->namePtr);
	    if (strcmp(searchName, menuName) == 0) {
		Tk_Window parentTopLevelPtr = searchEntryPtr
			->menuPtr->parentTopLevelPtr;

		if (parentTopLevelPtr != NULL) {
		    GetSystemMenu(
			    TkWinGetWrapperWindow(parentTopLevelPtr), TRUE);
		}
		break;
	    }
	}
    } else {
	/*
	 * Remove the menu from the menu hash table, then destroy the handle.
	 * If the menuHWND is NULL, this table has been finalized already.
	 */

	if (tsdPtr->menuHWND != NULL) {
	    Tcl_HashEntry *hashEntryPtr =
		Tcl_FindHashEntry(&tsdPtr->winMenuTable, (char *) winMenuHdl);
	    if (hashEntryPtr != NULL) {
		Tcl_DeleteHashEntry(hashEntryPtr);
	    }
	}
 	DestroyMenu(winMenuHdl);
    }
    menuPtr->platformData = NULL;

    if (menuPtr == tsdPtr->modalMenuPtr) {
	tsdPtr->modalMenuPtr = NULL;
    }
}

/*
 *----------------------------------------------------------------------
 *
 * TkpDestroyMenuEntry --
 *
 *	Cleans up platform-specific menu entry items.
 *
 * Results:
 *	None
 *
 * Side effects:
 *	All platform-specific allocations are freed up.
 *
 *----------------------------------------------------------------------
 */

void
TkpDestroyMenuEntry(
    TkMenuEntry *mePtr)		/* The entry to destroy */
{
    TkMenu *menuPtr = mePtr->menuPtr;
    HMENU winMenuHdl = (HMENU) menuPtr->platformData;

    if (NULL != winMenuHdl) {
	if (!(menuPtr->menuFlags & MENU_RECONFIGURE_PENDING)) {
	    menuPtr->menuFlags |= MENU_RECONFIGURE_PENDING;
	    Tcl_DoWhenIdle(ReconfigureWindowsMenu, (ClientData) menuPtr);
	}
    }
    FreeID((WORD) (UINT) mePtr->platformEntryData);
    mePtr->platformEntryData = NULL;
}

/*
 *----------------------------------------------------------------------
 *
 * GetEntryText --
 *
 *	Given a menu entry, gives back the text that should go in it.
 *	Separators should be done by the caller, as they have to be handled
 *	specially. Allocates the memory with alloc. The caller should free the
 *	memory.
 *
 * Results:
 *	itemText points to the new text for the item.
 *
 * Side effects:
 *	None.
 *
 *----------------------------------------------------------------------
 */

static char *
GetEntryText(
    TkMenuEntry *mePtr)		/* A pointer to the menu entry. */
{
    char *itemText;

    if (mePtr->type == TEAROFF_ENTRY) {
	itemText = ckalloc(sizeof("(Tear-off)"));
	strcpy(itemText, "(Tear-off)");
    } else if (mePtr->imagePtr != NULL) {
	itemText = ckalloc(sizeof("(Image)"));
	strcpy(itemText, "(Image)");
    } else if (mePtr->bitmapPtr != NULL) {
	itemText = ckalloc(sizeof("(Pixmap)"));
	strcpy(itemText, "(Pixmap)");
    } else if (mePtr->labelPtr == NULL || mePtr->labelLength == 0) {
	itemText = ckalloc(sizeof("( )"));
	strcpy(itemText, "( )");
    } else {
	int i;
	const char *label = (mePtr->labelPtr == NULL) ? ""
		: Tcl_GetString(mePtr->labelPtr);
	const char *accel = (mePtr->accelPtr == NULL) ? ""
		: Tcl_GetString(mePtr->accelPtr);
	const char *p, *next;
	Tcl_DString itemString;

	/*
	 * We have to construct the string with an ampersand preceeding the
	 * underline character, and a tab seperating the text and the accel
	 * text. We have to be careful with ampersands in the string.
	 */

	Tcl_DStringInit(&itemString);

	for (p = label, i = 0; *p != '\0'; i++, p = next) {
	    if (i == mePtr->underline) {
		Tcl_DStringAppend(&itemString, "&", 1);
	    }
	    if (*p == '&') {
		Tcl_DStringAppend(&itemString, "&", 1);
	    }
	    next = Tcl_UtfNext(p);
	    Tcl_DStringAppend(&itemString, p, (int) (next - p));
	}
	if (mePtr->accelLength > 0) {
	    Tcl_DStringAppend(&itemString, "\t", 1);
	    for (p = accel, i = 0; *p != '\0'; i++, p = next) {
		if (*p == '&') {
		    Tcl_DStringAppend(&itemString, "&", 1);
		}
		next = Tcl_UtfNext(p);
		Tcl_DStringAppend(&itemString, p, (int) (next - p));
	    }
	}

	itemText = ckalloc(Tcl_DStringLength(&itemString) + 1);
	strcpy(itemText, Tcl_DStringValue(&itemString));
	Tcl_DStringFree(&itemString);
    }
    return itemText;
}

/*
 *----------------------------------------------------------------------
 *
 * ReconfigureWindowsMenu --
 *
 *	Tears down and rebuilds the platform-specific part of this menu.
 *
 * Results:
 *	None.
 *
 * Side effects:
 *	Configuration information get set for mePtr; old resources get freed,
 *	if any need it.
 *
 *----------------------------------------------------------------------
 */

static void
ReconfigureWindowsMenu(
    ClientData clientData)	/* The menu we are rebuilding */
{
    TkMenu *menuPtr = (TkMenu *) clientData;
    TkMenuEntry *mePtr;
    HMENU winMenuHdl = (HMENU) menuPtr->platformData;
    char *itemText = NULL;
    const TCHAR *lpNewItem;
    UINT flags;
    UINT itemID;
    int i, count, systemMenu = 0, base;
    Tcl_DString translatedText;

    if (NULL == winMenuHdl) {
    	return;
    }

    /*
     * Reconstruct the entire menu. Takes care of nasty system menu and index
     * problem.
     */

    base = (menuPtr->menuFlags & MENU_SYSTEM_MENU) ? 7 : 0;
    count = GetMenuItemCount(winMenuHdl);
    for (i = base; i < count; i++) {
	RemoveMenu(winMenuHdl, base, MF_BYPOSITION);
    }

    count = menuPtr->numEntries;
    for (i = 0; i < count; i++) {
	mePtr = menuPtr->entries[i];
	lpNewItem = NULL;
	flags = MF_BYPOSITION;
	itemID = 0;
	Tcl_DStringInit(&translatedText);

	if ((menuPtr->menuType == MENUBAR) && (mePtr->type == TEAROFF_ENTRY)) {
	    continue;
	}

	itemText = GetEntryText(mePtr);
	if ((menuPtr->menuType == MENUBAR)
		|| (menuPtr->menuFlags & MENU_SYSTEM_MENU)) {
	    Tcl_WinUtfToTChar(itemText, -1, &translatedText);
	    lpNewItem = (const TCHAR *) Tcl_DStringValue(&translatedText);
	    flags |= MF_STRING;
	} else {
	    lpNewItem = (LPCTSTR) mePtr;
	    flags |= MF_OWNERDRAW;
	}

	/*
	 * Set enabling and disabling correctly.
	 */

	if (mePtr->state == ENTRY_DISABLED) {
	    flags |= MF_DISABLED | MF_GRAYED;
	}

	/*
	 * Set the check mark for check entries and radio entries.
	 */

	if (((mePtr->type == CHECK_BUTTON_ENTRY)
		|| (mePtr->type == RADIO_BUTTON_ENTRY))
		&& (mePtr->entryFlags & ENTRY_SELECTED)) {
	    flags |= MF_CHECKED;
	}

	/*
	 * Set the SEPARATOR bit for separator entries. This bit is not used
	 * by our internal drawing functions, but it is used by the system
	 * when drawing the system menu (we do not draw the system menu
	 * ourselves). If this bit is not set, separator entries on the system
	 * menu will not be drawn correctly.
	 */

	if (mePtr->type == SEPARATOR_ENTRY) {
	    flags |= MF_SEPARATOR;
	}

	if (mePtr->columnBreak) {
	    flags |= MF_MENUBREAK;
	}

	itemID = (UINT) mePtr->platformEntryData;
	if ((mePtr->type == CASCADE_ENTRY)
		&& (mePtr->childMenuRefPtr != NULL)
		&& (mePtr->childMenuRefPtr->menuPtr != NULL)) {
	    HMENU childMenuHdl = (HMENU) mePtr->childMenuRefPtr->menuPtr
		->platformData;
	    if (childMenuHdl != NULL) {
		/*
		 * Win32 draws the popup arrow in the wrong color for a
		 * disabled cascade menu, so do it by hand. Given it is
		 * disabled, there's no need for it to be connected to its
		 * child.
		 */

		if (mePtr->state != ENTRY_DISABLED) {
		    flags |= MF_POPUP;
		    /*
		     * If the MF_POPUP flag is set, then the id is interpreted
		     * as the handle of a submenu.
		     */
		    itemID = (UINT) childMenuHdl;
		}
	    }
	    if ((menuPtr->menuType == MENUBAR)
		    && !(mePtr->childMenuRefPtr->menuPtr->menuFlags
			    & MENU_SYSTEM_MENU)) {
		Tcl_DString ds;
		TkMenuReferences *menuRefPtr;
		TkMenu *systemMenuPtr = mePtr->childMenuRefPtr->menuPtr;

		Tcl_DStringInit(&ds);
		Tcl_DStringAppend(&ds,
			Tk_PathName(menuPtr->masterMenuPtr->tkwin), -1);
		Tcl_DStringAppend(&ds, ".system", 7);

		menuRefPtr = TkFindMenuReferences(menuPtr->interp,
			Tcl_DStringValue(&ds));

		Tcl_DStringFree(&ds);

		if ((menuRefPtr != NULL)
			&& (menuRefPtr->menuPtr != NULL)
			&& (menuPtr->parentTopLevelPtr != NULL)
			&& (systemMenuPtr->masterMenuPtr
				== menuRefPtr->menuPtr)) {
		    HMENU systemMenuHdl =
			(HMENU) systemMenuPtr->platformData;
		    HWND wrapper = TkWinGetWrapperWindow(menuPtr
			    ->parentTopLevelPtr);
		    if (wrapper != NULL) {
			DestroyMenu(systemMenuHdl);
			systemMenuHdl = GetSystemMenu(wrapper, FALSE);
			systemMenuPtr->menuFlags |= MENU_SYSTEM_MENU;
			systemMenuPtr->platformData =
				(TkMenuPlatformData) systemMenuHdl;
			if (!(systemMenuPtr->menuFlags
				& MENU_RECONFIGURE_PENDING)) {
			    systemMenuPtr->menuFlags
				    |= MENU_RECONFIGURE_PENDING;
			    Tcl_DoWhenIdle(ReconfigureWindowsMenu,
				    (ClientData) systemMenuPtr);
			}
		    }
		}
	    }
	    if (mePtr->childMenuRefPtr->menuPtr->menuFlags
		    & MENU_SYSTEM_MENU) {
		systemMenu++;
	    }
	}
	if (!systemMenu) {
	    InsertMenu(winMenuHdl, 0xFFFFFFFF, flags, itemID, lpNewItem);
	}
	Tcl_DStringFree(&translatedText);
	if (itemText != NULL) {
	    ckfree(itemText);
	    itemText = NULL;
	}
    }


    if ((menuPtr->menuType == MENUBAR)
	    && (menuPtr->parentTopLevelPtr != NULL)) {
	HANDLE bar = TkWinGetWrapperWindow(menuPtr->parentTopLevelPtr);

	if (bar) {
	    DrawMenuBar(bar);
	}
    }

    menuPtr->menuFlags &= ~(MENU_RECONFIGURE_PENDING);
}

/*
 *----------------------------------------------------------------------
 *
 * TkpPostMenu --
 *
 *	Posts a menu on the screen
 *
 * Results:
 *	None.
 *
 * Side effects:
 *	The menu is posted and handled.
 *
 *----------------------------------------------------------------------
 */

int
TkpPostMenu(
    Tcl_Interp *interp,
    TkMenu *menuPtr,
    int x, int y)
{
    HMENU winMenuHdl = (HMENU) menuPtr->platformData;
    int result, flags;
    RECT noGoawayRect;
    POINT point;
    Tk_Window parentWindow = Tk_Parent(menuPtr->tkwin);
    int oldServiceMode = Tcl_GetServiceMode();
    ThreadSpecificData *tsdPtr = (ThreadSpecificData *)
	    Tcl_GetThreadData(&dataKey, sizeof(ThreadSpecificData));

    tsdPtr->inPostMenu++;

    if (menuPtr->menuFlags & MENU_RECONFIGURE_PENDING) {
	Tcl_CancelIdleCall(ReconfigureWindowsMenu, (ClientData) menuPtr);
	ReconfigureWindowsMenu((ClientData) menuPtr);
    }

    result = TkPreprocessMenu(menuPtr);
    if (result != TCL_OK) {
	tsdPtr->inPostMenu--;
	return result;
    }

    /*
     * The post commands could have deleted the menu, which means
     * we are dead and should go away.
     */

    if (menuPtr->tkwin == NULL) {
	tsdPtr->inPostMenu--;
    	return TCL_OK;
    }

    if (NULL == parentWindow) {
	noGoawayRect.top = y - 50;
	noGoawayRect.bottom = y + 50;
	noGoawayRect.left = x - 50;
	noGoawayRect.right = x + 50;
    } else {
	int left, top;
	Tk_GetRootCoords(parentWindow, &left, &top);
	noGoawayRect.left = left;
	noGoawayRect.top = top;
	noGoawayRect.bottom = noGoawayRect.top + Tk_Height(parentWindow);
	noGoawayRect.right = noGoawayRect.left + Tk_Width(parentWindow);
    }

    Tcl_SetServiceMode(TCL_SERVICE_NONE);

    /*
     * Make an assumption here. If the right button is down,
     * then we want to track it. Otherwise, track the left mouse button.
     */

    flags = TPM_LEFTALIGN;
    if (GetSystemMetrics(SM_SWAPBUTTON)) {
	if (GetAsyncKeyState(VK_LBUTTON) < 0) {
	    flags |= TPM_RIGHTBUTTON;
	} else {
	    flags |= TPM_LEFTBUTTON;
	}
    } else {
	if (GetAsyncKeyState(VK_RBUTTON) < 0) {
	    flags |= TPM_RIGHTBUTTON;
	} else {
	    flags |= TPM_LEFTBUTTON;
	}
    }

    TrackPopupMenu(winMenuHdl, flags, x, y, 0,
	    tsdPtr->menuHWND, &noGoawayRect);
    Tcl_SetServiceMode(oldServiceMode);

    GetCursorPos(&point);
    Tk_PointerEvent(NULL, point.x, point.y);

    if (tsdPtr->inPostMenu) {
	tsdPtr->inPostMenu = 0;
    }
    return TCL_OK;
}

/*
 *----------------------------------------------------------------------
 *
 * TkpMenuNewEntry --
 *
 *	Adds a pointer to a new menu entry structure with the platform-
 *	specific fields filled in.
 *
 * Results:
 *	Standard TCL error.
 *
 * Side effects:
 *	A new command ID is allocated and stored in the platformEntryData
 *	field of mePtr.
 *
 *----------------------------------------------------------------------
 */

int
TkpMenuNewEntry(
    TkMenuEntry *mePtr)
{
    WORD commandID;
    TkMenu *menuPtr = mePtr->menuPtr;

    if (GetNewID(mePtr, &commandID) != TCL_OK) {
    	return TCL_ERROR;
    }

    if (!(menuPtr->menuFlags & MENU_RECONFIGURE_PENDING)) {
    	menuPtr->menuFlags |= MENU_RECONFIGURE_PENDING;
    	Tcl_DoWhenIdle(ReconfigureWindowsMenu, (ClientData) menuPtr);
    }

    mePtr->platformEntryData = (TkMenuPlatformEntryData) (UINT) commandID;

    return TCL_OK;
}

/*
 *----------------------------------------------------------------------
 *
 * TkWinMenuProc --
 *
 *	The window proc for the dummy window we put popups in. This allows
 *	is to post a popup whether or not we know what the parent window
 *	is.
 *
 * Results:
 *	Returns whatever is appropriate for the message in question.
 *
 * Side effects:
 *	Normal side-effect for windows messages.
 *
 *----------------------------------------------------------------------
 */

static LRESULT CALLBACK
TkWinMenuProc(
    HWND hwnd,
    UINT message,
    WPARAM wParam,
    LPARAM lParam)
{
    LRESULT lResult;

    if (!TkWinHandleMenuEvent(&hwnd, &message, &wParam, &lParam, &lResult)) {
	lResult = DefWindowProcA(hwnd, message, wParam, lParam);
    }
    return lResult;
}

/*
 *----------------------------------------------------------------------
 *
 * UpdateEmbeddedMenu --
 *
 *	This function is used as work-around for updating the pull-down window
 *	of an embedded menu which may show as a blank popup window.
 *
 * Results:
 *	Invalidate the client area of the embedded pull-down menu and
 *	redraw it.
 *
 * Side effects:
 *	Redraw the embedded menu window.
 *
 *----------------------------------------------------------------------
 */

static void
UpdateEmbeddedMenu(
    ClientData clientData)
{
    RECT rc;
    HWND hMenuWnd = (HWND)clientData;
    GetClientRect(hMenuWnd, &rc);
    InvalidateRect(hMenuWnd, &rc, FALSE);
    UpdateWindow(hMenuWnd);
}

/*
 *----------------------------------------------------------------------
 *
 * TkWinEmbeddedMenuProc --
 *
 *	This window proc is for the embedded menu windows. It provides
 *	message services to an embedded menu in a different process.
 *
 * Results:
 *	Returns 1 if the message has been handled or 0 otherwise.
 *
 * Side effects:
 *	None.
 *
 *----------------------------------------------------------------------
 */

static LRESULT CALLBACK
TkWinEmbeddedMenuProc(
    HWND hwnd,
    UINT message,
    WPARAM wParam,
    LPARAM lParam)
{
    static int nIdles = 0;
    LRESULT lResult = 1;
    ThreadSpecificData *tsdPtr = (ThreadSpecificData *)
	    Tcl_GetThreadData(&dataKey, sizeof(ThreadSpecificData));

    switch(message) {
    case WM_ENTERIDLE:
	if ((wParam == MSGF_MENU) && (nIdles < 1)
		&& (hwnd == tsdPtr->embeddedMenuHWND)) {
	    Tcl_CreateTimerHandler(200, UpdateEmbeddedMenu,
		    (ClientData) lParam);
	    nIdles++;
	}
	break;

    case WM_INITMENUPOPUP:
	nIdles = 0;
	break;

    case WM_SETTINGCHANGE:
	if (wParam == SPI_SETNONCLIENTMETRICS
		|| wParam == SPI_SETKEYBOARDCUES) {
	    SetDefaults(0);
	}
	break;

    case WM_INITMENU:
    case WM_SYSCOMMAND:
    case WM_COMMAND:
    case WM_MENUCHAR:
    case WM_MEASUREITEM:
    case WM_DRAWITEM:
    case WM_MENUSELECT:
	lResult = TkWinHandleMenuEvent(&hwnd, &message, &wParam, &lParam,
		&lResult);
	if (lResult || (GetCapture() != hwnd)) {
	    break;
	}

    default:
	lResult = DefWindowProcA(hwnd, message, wParam, lParam);
	break;
    }
    return lResult;
}

/*
 *----------------------------------------------------------------------
 *
 * TkWinHandleMenuEvent --
 *
 *	Filters out menu messages from messages passed to a top-level. Will
 *	respond appropriately to WM_COMMAND, WM_MENUSELECT, WM_MEASUREITEM,
 *	WM_DRAWITEM
 *
 * Result:
 *	Returns 1 if this handled the message; 0 if it did not.
 *
 * Side effects:
 *	All of the parameters may be modified so that the caller can think it
 *	is getting a different message. plResult points to the result that
 *	should be returned to windows from this message.
 *
 *----------------------------------------------------------------------
 */

int
TkWinHandleMenuEvent(
    HWND *phwnd,
    UINT *pMessage,
    WPARAM *pwParam,
    LPARAM *plParam,
    LRESULT *plResult)
{
    Tcl_HashEntry *hashEntryPtr;
    int returnResult = 0;
    TkMenu *menuPtr;
    TkMenuEntry *mePtr;
    ThreadSpecificData *tsdPtr = (ThreadSpecificData *)
	    Tcl_GetThreadData(&dataKey, sizeof(ThreadSpecificData));

    switch (*pMessage) {
    case WM_UNINITMENUPOPUP:
	hashEntryPtr = Tcl_FindHashEntry(&tsdPtr->winMenuTable,
		(char *) *pwParam);
	if (hashEntryPtr != NULL) {
	    menuPtr = (TkMenu *) Tcl_GetHashValue(hashEntryPtr);
	    if ((menuPtr->menuRefPtr != NULL)
		    && (menuPtr->menuRefPtr->parentEntryPtr != NULL)) {
		TkPostSubmenu(menuPtr->interp,
			menuPtr->menuRefPtr->parentEntryPtr->menuPtr, NULL);
	    }
	}
	break;

    case WM_INITMENU:
	TkMenuInit();
	hashEntryPtr = Tcl_FindHashEntry(&tsdPtr->winMenuTable,
		(char *) *pwParam);
	if (hashEntryPtr != NULL) {
	    tsdPtr->oldServiceMode = Tcl_SetServiceMode(TCL_SERVICE_ALL);
	    menuPtr = (TkMenu *) Tcl_GetHashValue(hashEntryPtr);
	    tsdPtr->modalMenuPtr = menuPtr;
	    if (menuPtr->menuFlags & MENU_RECONFIGURE_PENDING) {
		Tcl_CancelIdleCall(ReconfigureWindowsMenu,
			(ClientData) menuPtr);
		ReconfigureWindowsMenu((ClientData) menuPtr);
	    }
	    RecursivelyClearActiveMenu(menuPtr);
	    if (!tsdPtr->inPostMenu) {
		Tcl_Interp *interp;
		int code;

		interp = menuPtr->interp;
		Tcl_Preserve((ClientData)interp);
		code = TkPreprocessMenu(menuPtr);
		if ((code != TCL_OK) && (code != TCL_CONTINUE)
			&& (code != TCL_BREAK)) {
		    Tcl_AddErrorInfo(interp, "\n    (menu preprocess)");
		    Tcl_BackgroundException(interp, code);
		}
		Tcl_Release((ClientData)interp);
	    }
	    TkActivateMenuEntry(menuPtr, -1);
	    *plResult = 0;
	    returnResult = 1;
	} else {
	    tsdPtr->modalMenuPtr = NULL;
	}
	break;

    case WM_SYSCOMMAND:
    case WM_COMMAND:
	TkMenuInit();
	if (HIWORD(*pwParam) != 0) {
	    break;
	}
	hashEntryPtr = Tcl_FindHashEntry(&tsdPtr->commandTable,
		((char *) NULL) + LOWORD(*pwParam));
	if (hashEntryPtr == NULL) {
	    break;
	}
	mePtr = (TkMenuEntry *) Tcl_GetHashValue(hashEntryPtr);
	if (mePtr != NULL) {
	    TkMenuReferences *menuRefPtr;
	    TkMenuEntry *parentEntryPtr;
	    Tcl_Interp *interp;
	    int code;

	    /*
	     * We have to set the parent of this menu to be active if this is
	     * a submenu so that tearoffs will get the correct title.
	     */

	    menuPtr = mePtr->menuPtr;
	    menuRefPtr = TkFindMenuReferences(menuPtr->interp,
		    Tk_PathName(menuPtr->tkwin));
	    if ((menuRefPtr != NULL) && (menuRefPtr->parentEntryPtr != NULL)) {
		for (parentEntryPtr = menuRefPtr->parentEntryPtr ; ;
			parentEntryPtr = parentEntryPtr->nextCascadePtr) {
		    const char *name = Tcl_GetString(parentEntryPtr->namePtr);

		    if (strcmp(name, Tk_PathName(menuPtr->tkwin)) == 0) {
			break;
		    }
		}
		if (parentEntryPtr->menuPtr->entries[parentEntryPtr->index]
			->state != ENTRY_DISABLED) {
		    TkActivateMenuEntry(parentEntryPtr->menuPtr,
			    parentEntryPtr->index);
		}
	    }

	    interp = menuPtr->interp;
	    Tcl_Preserve((ClientData)interp);
	    code = TkInvokeMenu(interp, menuPtr, mePtr->index);
	    if (code != TCL_OK && code != TCL_CONTINUE && code != TCL_BREAK) {
		Tcl_AddErrorInfo(interp, "\n    (menu invoke)");
		Tcl_BackgroundException(interp, code);
	    }
	    Tcl_Release((ClientData)interp);
	    *plResult = 0;
	    returnResult = 1;
	}
	break;

    case WM_MENUCHAR: {
	hashEntryPtr = Tcl_FindHashEntry(&tsdPtr->winMenuTable,
		(char *) *plParam);
	if (hashEntryPtr != NULL) {
	    int i, len, underline;
	    Tcl_Obj *labelPtr;
	    Tcl_UniChar *wlabel, menuChar;

	    *plResult = 0;
	    menuPtr = (TkMenu *) Tcl_GetHashValue(hashEntryPtr);
	    /*
	     * Assume we have something directly convertable to Tcl_UniChar.
	     * True at least for wide systems.
	     */
	    menuChar = Tcl_UniCharToUpper((Tcl_UniChar) LOWORD(*pwParam));

	    for (i = 0; i < menuPtr->numEntries; i++) {
		underline = menuPtr->entries[i]->underline;
		labelPtr = menuPtr->entries[i]->labelPtr;
		if ((underline >= 0) && (labelPtr != NULL)) {
		    /*
		     * Ensure we don't exceed the label length, then check
		     */
		    wlabel = Tcl_GetUnicodeFromObj(labelPtr, &len);
		    if ((underline < len) && (menuChar ==
				Tcl_UniCharToUpper(wlabel[underline]))) {
			*plResult = (2 << 16) | i;
			returnResult = 1;
			break;
		    }
		}
	    }
	}
	break;
    }

    case WM_MEASUREITEM: {
	LPMEASUREITEMSTRUCT itemPtr = (LPMEASUREITEMSTRUCT) *plParam;

	if (itemPtr != NULL && tsdPtr->modalMenuPtr != NULL) {
	    mePtr = (TkMenuEntry *) itemPtr->itemData;
	    menuPtr = mePtr->menuPtr;

	    TkRecomputeMenu(menuPtr);
	    itemPtr->itemHeight = mePtr->height;
	    itemPtr->itemWidth = mePtr->width;
	    if (mePtr->hideMargin) {
		itemPtr->itemWidth += 2 - indicatorDimensions[1];
	    } else {
		int activeBorderWidth;

		Tk_GetPixelsFromObj(menuPtr->interp, menuPtr->tkwin,
			menuPtr->activeBorderWidthPtr, &activeBorderWidth);
		itemPtr->itemWidth += 2 * activeBorderWidth;
	    }
	    *plResult = 1;
	    returnResult = 1;
	}
	break;
    }

    case WM_DRAWITEM: {
	TkWinDrawable *twdPtr;
	LPDRAWITEMSTRUCT itemPtr = (LPDRAWITEMSTRUCT) *plParam;
	Tk_FontMetrics fontMetrics;
	int drawingParameters = 0;

	if (itemPtr != NULL && tsdPtr->modalMenuPtr != NULL) {
	    Tk_Font tkfont;

	    if (itemPtr->itemState & ODS_NOACCEL && !showMenuAccelerators) {
		drawingParameters |= DRAW_MENU_ENTRY_NOUNDERLINE;
	    }
	    mePtr = (TkMenuEntry *) itemPtr->itemData;
	    menuPtr = mePtr->menuPtr;
	    twdPtr = ckalloc(sizeof(TkWinDrawable));
	    twdPtr->type = TWD_WINDC;
	    twdPtr->winDC.hdc = itemPtr->hDC;

	    if (mePtr->state != ENTRY_DISABLED) {
		if (itemPtr->itemState & ODS_SELECTED) {
		    TkActivateMenuEntry(menuPtr, mePtr->index);
		} else {
		    TkActivateMenuEntry(menuPtr, -1);
		}
	    } else {
		/*
		 * On windows, menu entries should highlight even if they are
		 * disabled. (I know this seems dumb, but it is the way native
		 * windows menus works so we ought to mimic it.) The
		 * ENTRY_PLATFORM_FLAG1 flag will indicate that the entry
		 * should be highlighted even though it is disabled.
		 */

		if (itemPtr->itemState & ODS_SELECTED) {
		    mePtr->entryFlags |= ENTRY_PLATFORM_FLAG1;
		} else {
		    mePtr->entryFlags &= ~ENTRY_PLATFORM_FLAG1;
		}

		/*
		 * Also, set the DRAW_MENU_ENTRY_ARROW flag for a disabled
		 * cascade menu since we need to draw the arrow ourselves.
		 */

		if (mePtr->type == CASCADE_ENTRY) {
		    drawingParameters |= DRAW_MENU_ENTRY_ARROW;
		}
	    }

	    tkfont = Tk_GetFontFromObj(menuPtr->tkwin, menuPtr->fontPtr);
	    Tk_GetFontMetrics(tkfont, &fontMetrics);
	    TkpDrawMenuEntry(mePtr, (Drawable) twdPtr, tkfont, &fontMetrics,
		    itemPtr->rcItem.left, itemPtr->rcItem.top,
		    itemPtr->rcItem.right - itemPtr->rcItem.left,
		    itemPtr->rcItem.bottom - itemPtr->rcItem.top,
		    0, drawingParameters);

	    ckfree(twdPtr);
	}
	*plResult = 1;
	returnResult = 1;
	break;
    }

    case WM_MENUSELECT: {
	UINT flags = HIWORD(*pwParam);

	TkMenuInit();

	if ((flags == 0xFFFF) && (*plParam == 0)) {
	    if (tsdPtr->modalMenuPtr != NULL) {
		Tcl_SetServiceMode(tsdPtr->oldServiceMode);
		RecursivelyClearActiveMenu(tsdPtr->modalMenuPtr);
	    }
	} else {
	    menuPtr = NULL;
	    if (*plParam != 0) {
		hashEntryPtr = Tcl_FindHashEntry(&tsdPtr->winMenuTable,
			(char *) *plParam);
		if (hashEntryPtr != NULL) {
		    menuPtr = (TkMenu *) Tcl_GetHashValue(hashEntryPtr);
		}
	    }

	    if (menuPtr != NULL) {
		long entryIndex = LOWORD(*pwParam);

		mePtr = NULL;
		if (flags != 0xFFFF) {
		    if ((flags&MF_POPUP) && (entryIndex<menuPtr->numEntries)) {
			mePtr = menuPtr->entries[entryIndex];
		    } else {
			hashEntryPtr = Tcl_FindHashEntry(&tsdPtr->commandTable,
				((char *) NULL) + entryIndex);
			if (hashEntryPtr != NULL) {
			    mePtr = (TkMenuEntry *)
				    Tcl_GetHashValue(hashEntryPtr);
			}
		    }
		}

		if ((mePtr == NULL) || (mePtr->state == ENTRY_DISABLED)) {
		    TkActivateMenuEntry(menuPtr, -1);
		} else {
		    if (mePtr->index >= menuPtr->numEntries) {
			Tcl_Panic("Trying to activate an entry which doesn't exist");
		    }
		    TkActivateMenuEntry(menuPtr, mePtr->index);
		}
		MenuSelectEvent(menuPtr);
		Tcl_ServiceAll();
		*plResult = 0;
		returnResult = 1;
	    }
	}
	break;
    }
    }
    return returnResult;
}

/*
 *----------------------------------------------------------------------
 *
 * RecursivelyClearActiveMenu --
 *
 *	Recursively clears the active entry in the menu's cascade hierarchy.
 *
 * Results:
 *	None.
 *
 * Side effects:
 *	Generates <<MenuSelect>> virtual events.
 *
 *----------------------------------------------------------------------
 */

void
RecursivelyClearActiveMenu(
    TkMenu *menuPtr)		/* The menu to reset. */
{
    int i;
    TkMenuEntry *mePtr;

    TkActivateMenuEntry(menuPtr, -1);
    MenuSelectEvent(menuPtr);
    for (i = 0; i < menuPtr->numEntries; i++) {
    	mePtr = menuPtr->entries[i];
	if (mePtr->state == ENTRY_ACTIVE) {
	    mePtr->state = ENTRY_NORMAL;
	}
	mePtr->entryFlags &= ~ENTRY_PLATFORM_FLAG1;
    	if (mePtr->type == CASCADE_ENTRY) {
    	    if ((mePtr->childMenuRefPtr != NULL)
    	    	    && (mePtr->childMenuRefPtr->menuPtr != NULL)) {
    	    	RecursivelyClearActiveMenu(mePtr->childMenuRefPtr->menuPtr);
    	    }
    	}
    }
}

/*
 *----------------------------------------------------------------------
 *
 * TkpSetWindowMenuBar --
 *
 *	Associates a given menu with a window.
 *
 * Results:
 *	None.
 *
 * Side effects:
 *	On Windows and UNIX, associates the platform menu with the
 *	platform window.
 *
 *----------------------------------------------------------------------
 */

void
TkpSetWindowMenuBar(
    Tk_Window tkwin,		/* The window we are putting the menubar
				 * into.*/
    TkMenu *menuPtr)		/* The menu we are inserting */
{
    HMENU winMenuHdl;
    ThreadSpecificData *tsdPtr = (ThreadSpecificData *)
	    Tcl_GetThreadData(&dataKey, sizeof(ThreadSpecificData));

    if (menuPtr != NULL) {
	Tcl_HashEntry *hashEntryPtr;
	int newEntry;

	winMenuHdl = (HMENU) menuPtr->platformData;
	hashEntryPtr = Tcl_FindHashEntry(&tsdPtr->winMenuTable,
		(char *) winMenuHdl);
	Tcl_DeleteHashEntry(hashEntryPtr);
	DestroyMenu(winMenuHdl);
	winMenuHdl = CreateMenu();
	hashEntryPtr = Tcl_CreateHashEntry(&tsdPtr->winMenuTable,
		(char *) winMenuHdl, &newEntry);
	Tcl_SetHashValue(hashEntryPtr, menuPtr);
	menuPtr->platformData = (TkMenuPlatformData) winMenuHdl;
	TkWinSetMenu(tkwin, winMenuHdl);
	if (!(menuPtr->menuFlags & MENU_RECONFIGURE_PENDING)) {
	    menuPtr->menuFlags |= MENU_RECONFIGURE_PENDING;
	    Tcl_DoWhenIdle(ReconfigureWindowsMenu, (ClientData) menuPtr);
	}
    } else {
	TkWinSetMenu(tkwin, NULL);
    }
}

/*
 *----------------------------------------------------------------------
 *
 * TkpSetMainMenubar --
 *
 *	Puts the menu associated with a window into the menubar. Should only
 *	be called when the window is in front.
 *
 * Results:
 *	None.
 *
 * Side effects:
 *	The menubar is changed.
 *
 *----------------------------------------------------------------------
 */

void
TkpSetMainMenubar(
    Tcl_Interp *interp,		/* The interpreter of the application */
    Tk_Window tkwin,		/* The frame we are setting up */
    const char *menuName)	/* The name of the menu to put in front. If
    				 * NULL, use the default menu bar. */
{
    /*
     * Nothing to do.
     */
}

/*
 *----------------------------------------------------------------------
 *
 * GetMenuIndicatorGeometry --
 *
 *	Gets the width and height of the indicator area of a menu.
 *
 * Results:
 *	widthPtr and heightPtr are set.
 *
 * Side effects:
 *	None.
 *
 *----------------------------------------------------------------------
 */

void
GetMenuIndicatorGeometry(
    TkMenu *menuPtr,		/* The menu we are measuring */
    TkMenuEntry *mePtr,		/* The entry we are measuring */
    Tk_Font tkfont,		/* Precalculated font */
    const Tk_FontMetrics *fmPtr,/* Precalculated font metrics */
    int *widthPtr,		/* The resulting width */
    int *heightPtr)		/* The resulting height */
{
    *heightPtr = indicatorDimensions[0];
    if (mePtr->hideMargin) {
	*widthPtr = 0;
    } else {
	int borderWidth;

	Tk_GetPixelsFromObj(menuPtr->interp, menuPtr->tkwin,
		menuPtr->borderWidthPtr, &borderWidth);
	*widthPtr = indicatorDimensions[1] - borderWidth;
    }
}

/*
 *----------------------------------------------------------------------
 *
 * GetMenuAccelGeometry --
 *
 *	Gets the width and height of the indicator area of a menu.
 *
 * Results:
 *	widthPtr and heightPtr are set.
 *
 * Side effects:
 *	None.
 *
 *----------------------------------------------------------------------
 */

void
GetMenuAccelGeometry(
    TkMenu *menuPtr,		/* The menu we are measuring */
    TkMenuEntry *mePtr,		/* The entry we are measuring */
    Tk_Font tkfont,		/* The precalculated font */
    const Tk_FontMetrics *fmPtr,/* The precalculated font metrics */
    int *widthPtr,		/* The resulting width */
    int *heightPtr)		/* The resulting height */
{
    *heightPtr = fmPtr->linespace;
    if (mePtr->type == CASCADE_ENTRY) {
	*widthPtr = 0;
    } else if (mePtr->accelPtr == NULL) {
	*widthPtr = 0;
    } else {
	const char *accel = Tcl_GetString(mePtr->accelPtr);

	*widthPtr = Tk_TextWidth(tkfont, accel, mePtr->accelLength);
    }
}

/*
 *----------------------------------------------------------------------
 *
 * GetTearoffEntryGeometry --
 *
 *	Gets the width and height of the indicator area of a menu.
 *
 * Results:
 *	widthPtr and heightPtr are set.
 *
 * Side effects:
 *	None.
 *
 *----------------------------------------------------------------------
 */

void
GetTearoffEntryGeometry(
    TkMenu *menuPtr,		/* The menu we are measuring */
    TkMenuEntry *mePtr,		/* The entry we are measuring */
    Tk_Font tkfont,		/* The precalculated font */
    const Tk_FontMetrics *fmPtr,/* The precalculated font metrics */
    int *widthPtr,		/* The resulting width */
    int *heightPtr)		/* The resulting height */
{
    if (menuPtr->menuType != MASTER_MENU) {
	*heightPtr = 0;
    } else {
	*heightPtr = fmPtr->linespace;
    }
    *widthPtr = 0;
}

/*
 *----------------------------------------------------------------------
 *
 * GetMenuSeparatorGeometry --
 *
 *	Gets the width and height of the indicator area of a menu.
 *
 * Results:
 *	widthPtr and heightPtr are set.
 *
 * Side effects:
 *	None.
 *
 *----------------------------------------------------------------------
 */

void
GetMenuSeparatorGeometry(
    TkMenu *menuPtr,		/* The menu we are measuring */
    TkMenuEntry *mePtr,		/* The entry we are measuring */
    Tk_Font tkfont,		/* The precalculated font */
    const Tk_FontMetrics *fmPtr,/* The precalcualted font metrics */
    int *widthPtr,		/* The resulting width */
    int *heightPtr)		/* The resulting height */
{
    *widthPtr = 0;
    *heightPtr = fmPtr->linespace - (2 * fmPtr->descent);
}

/*
 *----------------------------------------------------------------------
 *
 * DrawWindowsSystemBitmap --
 *
 *	Draws the windows system bitmap given by bitmapID into the rect given
 *	by rectPtr in the drawable. The bitmap is centered in the rectangle.
 *	It is not clipped, so if the bitmap is bigger than the rect it will
 *	bleed.
 *
 * Results:
 *	None.
 *
 * Side effects:
 *	Drawing occurs. Some storage is allocated and released.
 *
 *----------------------------------------------------------------------
 */

static void
DrawWindowsSystemBitmap(
    Display *display,		/* The display we are drawing into */
    Drawable drawable,		/* The drawable we are working with */
    GC gc,			/* The GC to draw with */
    const RECT *rectPtr,	/* The rectangle to draw into */
    int bitmapID,		/* The windows id of the system bitmap to
				 * draw. */
    int alignFlags)		/* How to align the bitmap inside the
				 * rectangle. */
{
    TkWinDCState state;
    HDC hdc = TkWinGetDrawableDC(display, drawable, &state);
    HDC scratchDC;
    HBITMAP bitmap;
    BITMAP bm;
    POINT ptSize;
    POINT ptOrg;
    int topOffset, leftOffset;

    SetBkColor(hdc, gc->background);
    SetTextColor(hdc, gc->foreground);

    scratchDC = CreateCompatibleDC(hdc);
    bitmap = LoadBitmap(NULL, MAKEINTRESOURCE(bitmapID));

    SelectObject(scratchDC, bitmap);
    SetMapMode(scratchDC, GetMapMode(hdc));
    GetObjectA(bitmap, sizeof(BITMAP), &bm);
    ptSize.x = bm.bmWidth;
    ptSize.y = bm.bmHeight;
    DPtoLP(scratchDC, &ptSize, 1);

    ptOrg.y = ptOrg.x = 0;
    DPtoLP(scratchDC, &ptOrg, 1);

    if (alignFlags & ALIGN_BITMAP_TOP) {
	topOffset = 0;
    } else if (alignFlags & ALIGN_BITMAP_BOTTOM) {
	topOffset = (rectPtr->bottom - rectPtr->top) - ptSize.y;
    } else {
	topOffset = (rectPtr->bottom - rectPtr->top) / 2 - (ptSize.y / 2);
    }

    if (alignFlags & ALIGN_BITMAP_LEFT) {
	leftOffset = 0;
    } else if (alignFlags & ALIGN_BITMAP_RIGHT) {
	leftOffset = (rectPtr->right - rectPtr->left) - ptSize.x;
    } else {
	leftOffset = (rectPtr->right - rectPtr->left) / 2 - (ptSize.x / 2);
    }

    BitBlt(hdc, rectPtr->left + leftOffset, rectPtr->top + topOffset, ptSize.x,
	    ptSize.y, scratchDC, ptOrg.x, ptOrg.y, SRCCOPY);
    DeleteDC(scratchDC);
    DeleteObject(bitmap);

    TkWinReleaseDrawableDC(drawable, hdc, &state);
}

/*
 *----------------------------------------------------------------------
 *
 * DrawMenuEntryIndicator --
 *
 *	This function draws the indicator part of a menu.
 *
 * Results:
 *	None.
 *
 * Side effects:
 *	Commands are output to X to display the menu in its current mode.
 *
 *----------------------------------------------------------------------
 */

void
DrawMenuEntryIndicator(
    TkMenu *menuPtr,		/* The menu we are drawing */
    TkMenuEntry *mePtr,		/* The entry we are drawing */
    Drawable d,			/* What we are drawing into */
    GC gc,			/* The gc we are drawing with */
    GC indicatorGC,		/* The gc for indicator objects */
    Tk_Font tkfont,		/* The precalculated font */
    const Tk_FontMetrics *fmPtr,/* The precalculated font metrics */
    int x,			/* Left edge */
    int y,			/* Top edge */
    int width,
    int height)
{
    if ((mePtr->type == CHECK_BUTTON_ENTRY)
	    || (mePtr->type == RADIO_BUTTON_ENTRY)) {
    	if (mePtr->indicatorOn && (mePtr->entryFlags & ENTRY_SELECTED)) {
	    RECT rect;
	    GC whichGC;
	    int borderWidth, activeBorderWidth;

	    if (mePtr->state != ENTRY_NORMAL) {
		whichGC = gc;
	    } else {
		whichGC = indicatorGC;
	    }

	    rect.top = y;
	    rect.bottom = y + mePtr->height;
	    Tk_GetPixelsFromObj(menuPtr->interp, menuPtr->tkwin,
		    menuPtr->borderWidthPtr, &borderWidth);
	    Tk_GetPixelsFromObj(menuPtr->interp, menuPtr->tkwin,
		    menuPtr->activeBorderWidthPtr, &activeBorderWidth);
	    rect.left = borderWidth + activeBorderWidth + x;
	    rect.right = mePtr->indicatorSpace + x;

	    if ((mePtr->state == ENTRY_DISABLED)
		    && (menuPtr->disabledFgPtr != NULL)) {
		RECT hilightRect;
		COLORREF oldFgColor = whichGC->foreground;

		whichGC->foreground = GetSysColor(COLOR_3DHILIGHT);
		hilightRect.top = rect.top + 1;
		hilightRect.bottom = rect.bottom + 1;
		hilightRect.left = rect.left + 1;
		hilightRect.right = rect.right + 1;
		DrawWindowsSystemBitmap(menuPtr->display, d, whichGC,
			&hilightRect, OBM_CHECK, 0);
		whichGC->foreground = oldFgColor;
	    }

	    DrawWindowsSystemBitmap(menuPtr->display, d, whichGC, &rect,
		    OBM_CHECK, 0);
	}
    }
}

/*
 *----------------------------------------------------------------------
 *
 * DrawMenuEntryAccelerator --
 *
 *	This function draws the accelerator part of a menu. For example, the
 *	string "CTRL-Z" could be drawn to to the right of the label text for
 *	an Undo menu entry. Need to decide what to draw here. Should we
 *	replace strings like "Control", "Command", etc?
 *
 * Results:
 *	None.
 *
 * Side effects:
 *	Commands are output to display the menu in its
 *	current mode.
 *
 *----------------------------------------------------------------------
 */

void
DrawMenuEntryAccelerator(
    TkMenu *menuPtr,		/* The menu we are drawing */
    TkMenuEntry *mePtr,		/* The entry we are drawing */
    Drawable d,			/* What we are drawing into */
    GC gc,			/* The gc we are drawing with */
    Tk_Font tkfont,		/* The precalculated font */
    const Tk_FontMetrics *fmPtr,/* The precalculated font metrics */
    Tk_3DBorder activeBorder,	/* The border when an item is active */
    int x,			/* left edge */
    int y,			/* top edge */
    int width,			/* Width of menu entry */
    int height)			/* Height of menu entry */
{
    int baseline;
    int leftEdge = x + mePtr->indicatorSpace + mePtr->labelWidth;
    const char *accel;

    if (mePtr->accelPtr != NULL) {
	accel = Tcl_GetString(mePtr->accelPtr);
    } else {
	accel = NULL;
    }

    baseline = y + (height + fmPtr->ascent - fmPtr->descent) / 2;

    /*
     * Draw disabled 3D text highlight only with the Win95/98 look.
     */

    if (TkWinGetPlatformTheme() == TK_THEME_WIN_CLASSIC) {
	if ((mePtr->state == ENTRY_DISABLED)
		&& (menuPtr->disabledFgPtr != NULL) && (accel != NULL)) {
	    COLORREF oldFgColor = gc->foreground;

	    gc->foreground = GetSysColor(COLOR_3DHILIGHT);
	    if ((mePtr->entryFlags & ENTRY_PLATFORM_FLAG1) == 0) {
		Tk_DrawChars(menuPtr->display, d, gc, tkfont, accel,
			mePtr->accelLength, leftEdge + 1, baseline + 1);
	    }
	    gc->foreground = oldFgColor;
	}
    }

    if (accel != NULL) {
	Tk_DrawChars(menuPtr->display, d, gc, tkfont, accel,
		mePtr->accelLength, leftEdge, baseline);
    }
}

/*
 *----------------------------------------------------------------------
 *
 * DrawMenuEntryArrow --
 *
 *	This function draws the arrow bitmap on the right side of a menu
 *	entry. This function is only used when drawing the arrow for a
 *	disabled cascade menu.
 *
 * Results:
 *	None.
 *
 * Side effects:
 *	None.
 *
 *----------------------------------------------------------------------
 */

void
DrawMenuEntryArrow(
    TkMenu *menuPtr,		/* The menu we are drawing */
    TkMenuEntry *mePtr,		/* The entry we are drawing */
    Drawable d,			/* What we are drawing into */
    GC gc,			/* The gc we are drawing with */
    Tk_3DBorder activeBorder,	/* The border when an item is active */
    int x,			/* left edge */
    int y,			/* top edge */
    int width,			/* Width of menu entry */
    int height,			/* Height of menu entry */
    int drawArrow)		/* For cascade menus, whether of not to draw
				 * the arraw. I cannot figure out Windows'
				 * algorithm for where to draw this. */
{
    COLORREF oldFgColor;
    COLORREF oldBgColor;
    RECT rect;

    if (!drawArrow || (mePtr->type != CASCADE_ENTRY)) {
	return;
    }

    oldFgColor = gc->foreground;
    oldBgColor = gc->background;

    /*
     * Set bitmap bg to highlight color if the menu is highlighted.
     */

    if (mePtr->entryFlags & ENTRY_PLATFORM_FLAG1) {
	XColor *activeBgColor = Tk_3DBorderColor(Tk_Get3DBorderFromObj(
		mePtr->menuPtr->tkwin, (mePtr->activeBorderPtr == NULL)
		? mePtr->menuPtr->activeBorderPtr
		: mePtr->activeBorderPtr));
	gc->background = activeBgColor->pixel;
    }

    gc->foreground = GetSysColor((mePtr->state == ENTRY_DISABLED)
	? COLOR_GRAYTEXT
		: ((mePtr->state == ENTRY_ACTIVE)
		? COLOR_HIGHLIGHTTEXT : COLOR_MENUTEXT));

    rect.top = y + GetSystemMetrics(SM_CYBORDER);
    rect.bottom = y + height - GetSystemMetrics(SM_CYBORDER);
    rect.left = x + mePtr->indicatorSpace + mePtr->labelWidth;
    rect.right = x + width;

    DrawWindowsSystemBitmap(menuPtr->display, d, gc, &rect, OBM_MNARROW,
	    ALIGN_BITMAP_RIGHT);

    gc->foreground = oldFgColor;
    gc->background = oldBgColor;
    return;
}

/*
 *----------------------------------------------------------------------
 *
 * DrawMenuSeparator --
 *
 *	The menu separator is drawn.
 *
 * Results:
 *	None.
 *
 * Side effects:
 *	Commands are output to X to display the menu in its current mode.
 *
 *----------------------------------------------------------------------
 */

void
DrawMenuSeparator(
    TkMenu *menuPtr,		/* The menu we are drawing */
    TkMenuEntry *mePtr,		/* The entry we are drawing */
    Drawable d,			/* What we are drawing into */
    GC gc,			/* The gc we are drawing with */
    Tk_Font tkfont,		/* The precalculated font */
    const Tk_FontMetrics *fmPtr,/* The precalculated font metrics */
    int x,			/* left edge */
    int y,			/* top edge */
    int width,			/* width of item */
    int height)			/* height of item */
{
    XPoint points[2];
    Tk_3DBorder border;

    points[0].x = x;
    points[0].y = y + height / 2;
    points[1].x = x + width - 1;
    points[1].y = points[0].y;
    border = Tk_Get3DBorderFromObj(menuPtr->tkwin, menuPtr->borderPtr);
    Tk_Draw3DPolygon(menuPtr->tkwin, d, border, points, 2, 1,
	    TK_RELIEF_RAISED);
}

/*
 *----------------------------------------------------------------------
 *
 * DrawMenuUnderline --
 *
 *	On appropriate platforms, draw the underline character for the menu.
 *
 * Results:
 *	None.
 *
 * Side effects:
 *	Commands are output to X to display the menu in its current mode.
 *
 *----------------------------------------------------------------------
 */

static void
DrawMenuUnderline(
    TkMenu *menuPtr,		/* The menu to draw into */
    TkMenuEntry *mePtr,		/* The entry we are drawing */
    Drawable d,			/* What we are drawing into */
    GC gc,			/* The gc to draw into */
    Tk_Font tkfont,		/* The precalculated font */
    const Tk_FontMetrics *fmPtr,/* The precalculated font metrics */
    int x,			/* Left Edge */
    int y,			/* Top Edge */
    int width,			/* Width of entry */
    int height)			/* Height of entry */
{
    if ((mePtr->underline >= 0) && (mePtr->labelPtr != NULL)) {
	int len;

	/* do the unicode call just to prevent overruns */
	Tcl_GetUnicodeFromObj(mePtr->labelPtr, &len);
	if (mePtr->underline < len) {
	    const char *label, *start, *end;

	    label = Tcl_GetStringFromObj(mePtr->labelPtr, NULL);
	    start = Tcl_UtfAtIndex(label, mePtr->underline);
	    end = Tcl_UtfNext(start);
	    Tk_UnderlineChars(menuPtr->display, d,
		    gc, tkfont, label, x + mePtr->indicatorSpace,
		    y + (height + fmPtr->ascent - fmPtr->descent) / 2,
		    (int) (start - label), (int) (end - label));
	}
    }
}

/*
 *--------------------------------------------------------------
 *
 * TkWinMenuKeyObjCmd --
 *
 *	This function is invoked when keys related to pulling down menus is
 *	pressed. The corresponding Windows events are generated and passed to
 *	DefWindowProc if appropriate. This cmd is registered as tk::WinMenuKey
 *	in the interp.
 *
 * Results:
 *	Always returns TCL_OK.
 *
 * Side effects:
 *	The menu system may take over and process user events for menu input.
 *
 *--------------------------------------------------------------
 */

static int
TkWinMenuKeyObjCmd(
    ClientData clientData,	/* Unused. */
    Tcl_Interp *interp,		/* Current interpreter. */
    int objc,			/* Number of arguments. */
    Tcl_Obj *const objv[])	/* Argument objects. */
{
    UINT scanCode;
    UINT virtualKey;
    XEvent *eventPtr;
    Tk_Window tkwin;
    TkWindow *winPtr;
    KeySym keySym;
    int i;

    if (objc != 3) {
	Tcl_WrongNumArgs(interp, 1, objv, "window keySym");
	return TCL_ERROR;
    }

    tkwin = Tk_NameToWindow(interp, Tcl_GetString(objv[1]),
	    Tk_MainWindow(interp));

    if (tkwin == NULL) {
	/*
	 * If we don't find the key, just return, as the window may have
	 * been destroyed in the binding. [Bug 1236306]
	 */
	return TCL_OK;
    }

    eventPtr = TkpGetBindingXEvent(interp);

    winPtr = (TkWindow *)tkwin;

    if (Tcl_GetIntFromObj(interp, objv[2], &i) != TCL_OK) {
	return TCL_ERROR;
    }
    keySym = i;

    if (eventPtr->type == KeyPress) {
	switch (keySym) {
	case XK_Alt_L:
	    scanCode = MapVirtualKeyA(VK_LMENU, 0);
	    CallWindowProcA(DefWindowProcA, Tk_GetHWND(Tk_WindowId(tkwin)),
		    WM_SYSKEYDOWN, VK_MENU,
		    (int) (scanCode << 16) | (1 << 29));
	    break;
	case XK_Alt_R:
	    scanCode = MapVirtualKeyA(VK_RMENU, 0);
	    CallWindowProcA(DefWindowProcA, Tk_GetHWND(Tk_WindowId(tkwin)),
		    WM_SYSKEYDOWN, VK_MENU,
		    (int) (scanCode << 16) | (1 << 29) | (1 << 24));
	    break;
	case XK_F10:
	    scanCode = MapVirtualKeyA(VK_F10, 0);
	    CallWindowProcA(DefWindowProcA, Tk_GetHWND(Tk_WindowId(tkwin)),
		    WM_SYSKEYDOWN, VK_F10, (int) (scanCode << 16));
	    break;
	default:
	    virtualKey = XKeysymToKeycode(winPtr->display, keySym);
	    scanCode = MapVirtualKeyA(virtualKey, 0);
	    if (0 != scanCode) {
		XKeyEvent xkey = eventPtr->xkey;
		CallWindowProcA(DefWindowProcA, Tk_GetHWND(Tk_WindowId(tkwin)),
			WM_SYSKEYDOWN, virtualKey,
			(int) ((scanCode << 16) | (1 << 29)));
		if (xkey.nbytes > 0) {
		    for (i = 0; i < xkey.nbytes; i++) {
			CallWindowProcA(DefWindowProcA,
				Tk_GetHWND(Tk_WindowId(tkwin)), WM_SYSCHAR,
				xkey.trans_chars[i],
				(int) ((scanCode << 16) | (1 << 29)));
		    }
		}
	    }
	}
    } else if (eventPtr->type == KeyRelease) {
	switch (keySym) {
	case XK_Alt_L:
	    scanCode = MapVirtualKeyA(VK_LMENU, 0);
	    CallWindowProcA(DefWindowProcA, Tk_GetHWND(Tk_WindowId(tkwin)),
		    WM_SYSKEYUP, VK_MENU, (int) (scanCode << 16)
		    | (1 << 29) | (1 << 30) | (1 << 31));
	    break;
	case XK_Alt_R:
	    scanCode = MapVirtualKeyA(VK_RMENU, 0);
	    CallWindowProcA(DefWindowProcA, Tk_GetHWND(Tk_WindowId(tkwin)),
		    WM_SYSKEYUP, VK_MENU, (int) (scanCode << 16) | (1 << 24)
		    | (0x111 << 29) | (1 << 30) | (1 << 31));
	    break;
	case XK_F10:
	    scanCode = MapVirtualKeyA(VK_F10, 0);
	    CallWindowProcA(DefWindowProcA, Tk_GetHWND(Tk_WindowId(tkwin)),
		    WM_SYSKEYUP, VK_F10,
		    (int) (scanCode << 16) | (1 << 30) | (1 << 31));
	    break;
	default:
	    virtualKey = XKeysymToKeycode(winPtr->display, keySym);
	    scanCode = MapVirtualKeyA(virtualKey, 0);
	    if (0 != scanCode) {
		CallWindowProcA(DefWindowProcA, Tk_GetHWND(Tk_WindowId(tkwin)),
			WM_SYSKEYUP, virtualKey, (int) ((scanCode << 16)
			| (1 << 29) | (1 << 30) | (1 << 31)));
	    }
	}
    }
    return TCL_OK;
}

/*
 *--------------------------------------------------------------
 *
 * TkpInitializeMenuBindings --
 *
 *	For every interp, initializes the bindings for Windows menus. Does
 *	nothing on Mac or XWindows.
 *
 * Results:
 *	None.
 *
 * Side effects:
 *	bindings are setup for the interp which will handle Alt-key sequences
 *	for menus without beeping or interfering with user-defined Alt-key
 *	bindings.
 *
 *--------------------------------------------------------------
 */

void
TkpInitializeMenuBindings(
    Tcl_Interp *interp,		/* The interpreter to set. */
    Tk_BindingTable bindingTable)
				/* The table to add to. */
{
    Tk_Uid uid = Tk_GetUid("all");

    /*
     * We need to set up the bindings for menubars. These have to recreate
     * windows events, so we need to invoke C code to generate the
     * WM_SYSKEYDOWNS and WM_SYSKEYUPs appropriately. Trick is, we can't
     * create a C level binding directly since we may want to modify the
     * binding in Tcl code.
     */

    (void) Tcl_CreateObjCommand(interp, "tk::WinMenuKey",
	    TkWinMenuKeyObjCmd,
	    (ClientData) Tk_MainWindow(interp), (Tcl_CmdDeleteProc *) NULL);

    (void) Tk_CreateBinding(interp, bindingTable, (ClientData) uid,
	    "<Alt_L>", "tk::WinMenuKey %W %N", 0);

    (void) Tk_CreateBinding(interp, bindingTable, (ClientData) uid,
	    "<KeyRelease-Alt_L>", "tk::WinMenuKey %W %N", 0);

    (void) Tk_CreateBinding(interp, bindingTable, (ClientData) uid,
	    "<Alt_R>", "tk::WinMenuKey %W %N", 0);

    (void) Tk_CreateBinding(interp, bindingTable, (ClientData) uid,
	    "<KeyRelease-Alt_R>", "tk::WinMenuKey %W %N", 0);

    (void) Tk_CreateBinding(interp, bindingTable, (ClientData) uid,
	    "<Alt-KeyPress>", "tk::WinMenuKey %W %N", 0);

    (void) Tk_CreateBinding(interp, bindingTable, (ClientData) uid,
	    "<Alt-KeyRelease>", "tk::WinMenuKey %W %N", 0);

    (void) Tk_CreateBinding(interp, bindingTable, (ClientData) uid,
	    "<KeyPress-F10>", "tk::WinMenuKey %W %N", 0);

    (void) Tk_CreateBinding(interp, bindingTable, (ClientData) uid,
	    "<KeyRelease-F10>", "tk::WinMenuKey %W %N", 0);
}

/*
 *----------------------------------------------------------------------
 *
 * DrawMenuEntryLabel --
 *
 *	This function draws the label part of a menu.
 *
 * Results:
 *	None.
 *
 * Side effects:
 *	Commands are output to X to display the menu in its
 *	current mode.
 *
 *----------------------------------------------------------------------
 */

static void
DrawMenuEntryLabel(
    TkMenu *menuPtr,		/* The menu we are drawing */
    TkMenuEntry *mePtr,		/* The entry we are drawing */
    Drawable d,			/* What we are drawing into */
    GC gc,			/* The gc we are drawing into */
    Tk_Font tkfont,		/* The precalculated font */
    const Tk_FontMetrics *fmPtr,/* The precalculated font metrics */
    int x,			/* left edge */
    int y,			/* right edge */
    int width,			/* width of entry */
    int height,			/* height of entry */
    int underline)		/* accelerator cue should be drawn */
{
    int indicatorSpace = mePtr->indicatorSpace;
    int activeBorderWidth;
    int leftEdge;
    int imageHeight, imageWidth;
    int textHeight = 0, textWidth = 0;
    int haveImage = 0, haveText = 0;
    int imageXOffset = 0, imageYOffset = 0;
    int textXOffset = 0, textYOffset = 0;

    Tk_GetPixelsFromObj(menuPtr->interp, menuPtr->tkwin,
	    menuPtr->activeBorderWidthPtr, &activeBorderWidth);
    leftEdge = x + indicatorSpace + activeBorderWidth;

    /*
     * Work out what we will need to draw first.
     */

    if (mePtr->image != NULL) {
    	Tk_SizeOfImage(mePtr->image, &imageWidth, &imageHeight);
	haveImage = 1;
    } else if (mePtr->bitmapPtr != NULL) {
	Pixmap bitmap = Tk_GetBitmapFromObj(menuPtr->tkwin, mePtr->bitmapPtr);
	Tk_SizeOfBitmap(menuPtr->display, bitmap, &imageWidth, &imageHeight);
	haveImage = 1;
    }
    if (!haveImage || (mePtr->compound != COMPOUND_NONE)) {
	if (mePtr->labelLength > 0) {
	    const char *label = Tcl_GetString(mePtr->labelPtr);

	    textWidth = Tk_TextWidth(tkfont, label, mePtr->labelLength);
	    textHeight = fmPtr->linespace;
	    haveText = 1;
	}
    }

    /*
     * Now work out what the relative positions are.
     */

    if (haveImage && haveText) {
	int fullWidth = (imageWidth > textWidth ? imageWidth : textWidth);
	switch ((enum compound) mePtr->compound) {
	case COMPOUND_TOP:
	    textXOffset = (fullWidth - textWidth)/2;
	    textYOffset = imageHeight/2 + 2;
	    imageXOffset = (fullWidth - imageWidth)/2;
	    imageYOffset = -textHeight/2;
	    break;
	case COMPOUND_BOTTOM:
	    textXOffset = (fullWidth - textWidth)/2;
	    textYOffset = -imageHeight/2;
	    imageXOffset = (fullWidth - imageWidth)/2;
	    imageYOffset = textHeight/2 + 2;
	    break;
	case COMPOUND_LEFT:
	    /*
	     * The standard image position on Windows is in the indicator
	     * space to the left of the entries, unless this entry is a
	     * radio|check button because then the indicator space will be
	     * used.
	     */

	    textXOffset = imageWidth + 2;
	    textYOffset = 0;
	    imageXOffset = 0;
	    imageYOffset = 0;
	    if ((mePtr->type != CHECK_BUTTON_ENTRY)
		    && (mePtr->type != RADIO_BUTTON_ENTRY)) {
		textXOffset -= indicatorSpace;
		if (textXOffset < 0) {
		    textXOffset = 0;
		}
		imageXOffset = -indicatorSpace;
	    }
	    break;
	case COMPOUND_RIGHT:
	    textXOffset = 0;
	    textYOffset = 0;
	    imageXOffset = textWidth + 2;
	    imageYOffset = 0;
	    break;
	case COMPOUND_CENTER:
	    textXOffset = (fullWidth - textWidth)/2;
	    textYOffset = 0;
	    imageXOffset = (fullWidth - imageWidth)/2;
	    imageYOffset = 0;
	    break;
	case COMPOUND_NONE:
	    break;
	}
    } else {
	textXOffset = 0;
	textYOffset = 0;
	imageXOffset = 0;
	imageYOffset = 0;
    }

    /*
     * Draw label and/or bitmap or image for entry.
     */

    if (mePtr->image != NULL) {
    	if ((mePtr->selectImage != NULL)
	    	&& (mePtr->entryFlags & ENTRY_SELECTED)) {
	    Tk_RedrawImage(mePtr->selectImage, 0, 0,
		    imageWidth, imageHeight, d, leftEdge + imageXOffset,
		    (int) (y + (mePtr->height-imageHeight)/2 + imageYOffset));
    	} else {
	    Tk_RedrawImage(mePtr->image, 0, 0, imageWidth,
		    imageHeight, d, leftEdge + imageXOffset,
		    (int) (y + (mePtr->height-imageHeight)/2 + imageYOffset));
    	}
    } else if (mePtr->bitmapPtr != NULL) {
	Pixmap bitmap = Tk_GetBitmapFromObj(menuPtr->tkwin, mePtr->bitmapPtr);
    	XCopyPlane(menuPtr->display, bitmap, d,	gc, 0, 0,
		(unsigned) imageWidth, (unsigned) imageHeight,
		leftEdge + imageXOffset,
		(int) (y + (mePtr->height - imageHeight)/2 + imageYOffset), 1);
    }
    if ((mePtr->compound != COMPOUND_NONE) || !haveImage) {
    	if (mePtr->labelLength > 0) {
	    int baseline = y + (height + fmPtr->ascent - fmPtr->descent) / 2;
	    const char *label = Tcl_GetString(mePtr->labelPtr);

	    if (TkWinGetPlatformTheme() == TK_THEME_WIN_CLASSIC) {
		/*
		 * Win 95/98 systems draw disabled menu text with a 3D
		 * highlight, unless the menu item is highlighted,
		 */

		if ((mePtr->state == ENTRY_DISABLED) &&
			((mePtr->entryFlags & ENTRY_PLATFORM_FLAG1) == 0)) {
		    COLORREF oldFgColor = gc->foreground;
		    gc->foreground = GetSysColor(COLOR_3DHILIGHT);
		    Tk_DrawChars(menuPtr->display, d, gc, tkfont, label,
			    mePtr->labelLength, leftEdge + textXOffset + 1,
			    baseline + textYOffset + 1);
		    gc->foreground = oldFgColor;
		}
	    }
	    Tk_DrawChars(menuPtr->display, d, gc, tkfont, label,
		    mePtr->labelLength, leftEdge + textXOffset,
		    baseline + textYOffset);
	    if (underline) {
		DrawMenuUnderline(menuPtr, mePtr, d, gc, tkfont, fmPtr,
			x + textXOffset, y + textYOffset, width, height);
	    }
	}
    }

    if (mePtr->state == ENTRY_DISABLED) {
	if (menuPtr->disabledFgPtr == NULL) {
	    XFillRectangle(menuPtr->display, d, menuPtr->disabledGC, x, y,
		    (unsigned) width, (unsigned) height);
	} else if ((mePtr->image != NULL)
		&& (menuPtr->disabledImageGC != None)) {
	    XFillRectangle(menuPtr->display, d, menuPtr->disabledImageGC,
		    leftEdge + imageXOffset,
		    (int) (y + (mePtr->height - imageHeight)/2 + imageYOffset),
		    (unsigned) imageWidth, (unsigned) imageHeight);
	}
    }
}

/*
 *--------------------------------------------------------------
 *
 * TkpComputeMenubarGeometry --
 *
 *	This function is invoked to recompute the size and layout of a menu
 *	that is a menubar clone.
 *
 * Results:
 *	None.
 *
 * Side effects:
 *	Fields of menu entries are changed to reflect their current positions,
 *	and the size of the menu window itself may be changed.
 *
 *--------------------------------------------------------------
 */

void
TkpComputeMenubarGeometry(
    TkMenu *menuPtr)		/* Structure describing menu. */
{
    TkpComputeStandardMenuGeometry(menuPtr);
}

/*
 *----------------------------------------------------------------------
 *
 * DrawTearoffEntry --
 *
 *	This function draws the background part of a menu.
 *
 * Results:
 *	None.
 *
 * Side effects:
 *	Commands are output to X to display the menu in its current mode.
 *
 *----------------------------------------------------------------------
 */

void
DrawTearoffEntry(
    TkMenu *menuPtr,		/* The menu we are drawing */
    TkMenuEntry *mePtr,		/* The entry we are drawing */
    Drawable d,			/* The drawable we are drawing into */
    GC gc,			/* The gc we are drawing with */
    Tk_Font tkfont,		/* The font we are drawing with */
    const Tk_FontMetrics *fmPtr,/* The metrics we are drawing with */
    int x, int y,
    int width, int height)
{
    XPoint points[2];
    int segmentWidth, maxX;
    Tk_3DBorder border;

    if (menuPtr->menuType != MASTER_MENU) {
	return;
    }

    points[0].x = x;
    points[0].y = y + height/2;
    points[1].y = points[0].y;
    segmentWidth = 6;
    maxX = width - 1;
    border = Tk_Get3DBorderFromObj(menuPtr->tkwin, menuPtr->borderPtr);

    while (points[0].x < maxX) {
	points[1].x = points[0].x + segmentWidth;
	if (points[1].x > maxX) {
	    points[1].x = maxX;
	}
	Tk_Draw3DPolygon(menuPtr->tkwin, d, border, points, 2, 1,
		TK_RELIEF_RAISED);
	points[0].x += 2*segmentWidth;
    }
}

/*
 *----------------------------------------------------------------------
 *
 * TkpConfigureMenuEntry --
 *
 *	Processes configurations for menu entries.
 *
 * Results:
 *	Returns standard TCL result. If TCL_ERROR is returned, then the
 *	interp's result contains an error message.
 *
 * Side effects:
 *	Configuration information get set for mePtr; old resources get freed,
 *	if any need it.
 *
 *----------------------------------------------------------------------
 */

int
TkpConfigureMenuEntry(
    register TkMenuEntry *mePtr)/* Information about menu entry; may or may
				 * not already have values for some fields. */
{
    TkMenu *menuPtr = mePtr->menuPtr;

    if (!(menuPtr->menuFlags & MENU_RECONFIGURE_PENDING)) {
	menuPtr->menuFlags |= MENU_RECONFIGURE_PENDING;
	Tcl_DoWhenIdle(ReconfigureWindowsMenu, (ClientData) menuPtr);
    }
    return TCL_OK;
}

/*
 *----------------------------------------------------------------------
 *
 * TkpDrawMenuEntry --
 *
 *	Draws the given menu entry at the given coordinates with the given
 *	attributes.
 *
 * Results:
 *	None.
 *
 * Side effects:
 *	X Server commands are executed to display the menu entry.
 *
 *----------------------------------------------------------------------
 */

void
TkpDrawMenuEntry(
    TkMenuEntry *mePtr,		/* The entry to draw */
    Drawable menuDrawable,	/* Menu to draw into */
    Tk_Font tkfont,		/* Precalculated font for menu */
    const Tk_FontMetrics *menuMetricsPtr,
				/* Precalculated metrics for menu */
    int x,			/* X-coordinate of topleft of entry */
    int y,			/* Y-coordinate of topleft of entry */
    int width,			/* Width of the entry rectangle */
    int height,			/* Height of the current rectangle */
    int strictMotif,		/* Boolean flag */
    int drawingParameters)	/* Whether or not to draw the cascade arrow
				 * for cascade items and accelerator
				 * cues. Only applies to Windows. */
{
    GC gc, indicatorGC;
    TkMenu *menuPtr = mePtr->menuPtr;
    Tk_3DBorder bgBorder, activeBorder;
    const Tk_FontMetrics *fmPtr;
    Tk_FontMetrics entryMetrics;
    int padY = (menuPtr->menuType == MENUBAR) ? 3 : 0;
    int adjustedX, adjustedY;
    int adjustedHeight = height - 2 * padY;
    TkWinDrawable memWinDraw;
    TkWinDCState dcState;
    HBITMAP oldBitmap = NULL;
    Drawable d;
    HDC memDc = NULL, menuDc = NULL;

    /*
     * If the menu entry includes an image then draw the entry into a
     * compatible bitmap first.  This avoids problems with clipping on
     * animated menus.  [Bug 1329198]
     */

    if (mePtr->image != NULL) {
	menuDc = TkWinGetDrawableDC(menuPtr->display, menuDrawable, &dcState);

	memDc = CreateCompatibleDC(menuDc);
	oldBitmap = SelectObject(memDc,
    			CreateCompatibleBitmap(menuDc, width, height) );

	memWinDraw.type = TWD_WINDC;
	memWinDraw.winDC.hdc = memDc;
	d = (Drawable)&memWinDraw;
	adjustedX = 0;
	adjustedY = padY;

    } else {
	d = menuDrawable;
	adjustedX = x;
	adjustedY = y + padY;
    }

    /*
     * Choose the gc for drawing the foreground part of the entry.
     */

    if ((mePtr->state == ENTRY_ACTIVE) && !strictMotif) {
	gc = mePtr->activeGC;
	if (gc == NULL) {
	    gc = menuPtr->activeGC;
	}
    } else {
    	TkMenuEntry *cascadeEntryPtr;
    	int parentDisabled = 0;
    	const char *name;

    	for (cascadeEntryPtr = menuPtr->menuRefPtr->parentEntryPtr;
    		cascadeEntryPtr != NULL;
    		cascadeEntryPtr = cascadeEntryPtr->nextCascadePtr) {
	    name = Tcl_GetString(cascadeEntryPtr->namePtr);
    	    if (strcmp(name, Tk_PathName(menuPtr->tkwin)) == 0) {
    	    	if (mePtr->state == ENTRY_DISABLED) {
    	    	    parentDisabled = 1;
    	    	}
    	    	break;
    	    }
    	}

	if (((parentDisabled || (mePtr->state == ENTRY_DISABLED)))
		&& (menuPtr->disabledFgPtr != NULL)) {
	    gc = mePtr->disabledGC;
	    if (gc == NULL) {
		gc = menuPtr->disabledGC;
	    }
	} else {
	    gc = mePtr->textGC;
	    if (gc == NULL) {
		gc = menuPtr->textGC;
	    }
	}
    }
    indicatorGC = mePtr->indicatorGC;
    if (indicatorGC == NULL) {
	indicatorGC = menuPtr->indicatorGC;
    }

    bgBorder = Tk_Get3DBorderFromObj(menuPtr->tkwin,
	    (mePtr->borderPtr == NULL) ? menuPtr->borderPtr
	    : mePtr->borderPtr);
    if (strictMotif) {
	activeBorder = bgBorder;
    } else {
	activeBorder = Tk_Get3DBorderFromObj(menuPtr->tkwin,
	    (mePtr->activeBorderPtr == NULL) ? menuPtr->activeBorderPtr
	    : mePtr->activeBorderPtr);
    }

    if (mePtr->fontPtr == NULL) {
	fmPtr = menuMetricsPtr;
    } else {
	tkfont = Tk_GetFontFromObj(menuPtr->tkwin, mePtr->fontPtr);
	Tk_GetFontMetrics(tkfont, &entryMetrics);
	fmPtr = &entryMetrics;
    }

    /*
     * Need to draw the entire background, including padding. On Unix, for
     * menubars, we have to draw the rest of the entry taking into account the
     * padding.
     */

    DrawMenuEntryBackground(menuPtr, mePtr, d, activeBorder,
	    bgBorder, adjustedX, adjustedY-padY, width, height);

    if (mePtr->type == SEPARATOR_ENTRY) {
	DrawMenuSeparator(menuPtr, mePtr, d, gc, tkfont,
		fmPtr, adjustedX, adjustedY, width, adjustedHeight);
    } else if (mePtr->type == TEAROFF_ENTRY) {
	DrawTearoffEntry(menuPtr, mePtr, d, gc, tkfont, fmPtr,
		adjustedX, adjustedY, width, adjustedHeight);
    } else {
	DrawMenuEntryLabel(menuPtr, mePtr, d, gc, tkfont, fmPtr,
		adjustedX, adjustedY, width, adjustedHeight,
		(drawingParameters & DRAW_MENU_ENTRY_NOUNDERLINE)?0:1);
	DrawMenuEntryAccelerator(menuPtr, mePtr, d, gc, tkfont, fmPtr,
		activeBorder, adjustedX, adjustedY, width, adjustedHeight);
	DrawMenuEntryArrow(menuPtr, mePtr, d, gc,
		activeBorder, adjustedX, adjustedY, width, adjustedHeight,
		(drawingParameters & DRAW_MENU_ENTRY_ARROW)?1:0);
	if (!mePtr->hideMargin) {
	    DrawMenuEntryIndicator(menuPtr, mePtr, d, gc, indicatorGC, tkfont,
		    fmPtr, adjustedX, adjustedY, width, adjustedHeight);
	}
    }

    /*
     * Copy the entry contents from the temporary bitmap to the menu.
     */

    if (mePtr->image != NULL) {
	BitBlt(menuDc, x, y, width, height, memDc, 0, 0, SRCCOPY);
	DeleteObject(SelectObject(memDc, oldBitmap));
	DeleteDC(memDc);

	TkWinReleaseDrawableDC(menuDrawable, menuDc, &dcState);
    }
}

/*
 *----------------------------------------------------------------------
 *
 * GetMenuLabelGeometry --
 *
 *	Figures out the size of the label portion of a menu item.
 *
 * Results:
 *	widthPtr and heightPtr are filled in with the correct geometry
 *	information.
 *
 * Side effects:
 *	None.
 *
 *----------------------------------------------------------------------
 */

static void
GetMenuLabelGeometry(
    TkMenuEntry *mePtr,		/* The entry we are computing */
    Tk_Font tkfont,		/* The precalculated font */
    const Tk_FontMetrics *fmPtr,/* The precalculated metrics */
    int *widthPtr,		/* The resulting width of the label portion */
    int *heightPtr)		/* The resulting height of the label
				 * portion */
{
    TkMenu *menuPtr = mePtr->menuPtr;
    int haveImage = 0;

    if (mePtr->image != NULL) {
    	Tk_SizeOfImage(mePtr->image, widthPtr, heightPtr);
	haveImage = 1;
    } else if (mePtr->bitmapPtr != NULL) {
	Pixmap bitmap = Tk_GetBitmapFromObj(menuPtr->tkwin, mePtr->bitmapPtr);
    	Tk_SizeOfBitmap(menuPtr->display, bitmap, widthPtr, heightPtr);
	haveImage = 1;
    } else {
	*heightPtr = 0;
	*widthPtr = 0;
    }

    if (haveImage && (mePtr->compound == COMPOUND_NONE)) {
	/*
	 * We don't care about the text in this case.
	 */
    } else {
	/*
	 * Either it is compound or we don't have an image,
	 */

    	if (mePtr->labelPtr != NULL) {
	    int textWidth;
	    const char *label = Tcl_GetString(mePtr->labelPtr);

	    textWidth = Tk_TextWidth(tkfont, label, mePtr->labelLength);

	    if ((mePtr->compound != COMPOUND_NONE) && haveImage) {
		switch ((enum compound) mePtr->compound) {
		case COMPOUND_TOP:
		case COMPOUND_BOTTOM:
		    if (textWidth > *widthPtr) {
			*widthPtr = textWidth;
		    }

		    /*
		     * Add text and padding.
		     */

		    *heightPtr += fmPtr->linespace + 2;
		    break;
		case COMPOUND_LEFT:
		case COMPOUND_RIGHT:
		    if (fmPtr->linespace > *heightPtr) {
			*heightPtr = fmPtr->linespace;
		    }

		    /*
		     * Add text and padding.
		     */

		    *widthPtr += textWidth + 2;
		    break;
		case COMPOUND_CENTER:
		    if (fmPtr->linespace > *heightPtr) {
			*heightPtr = fmPtr->linespace;
		    }
		    if (textWidth > *widthPtr) {
			*widthPtr = textWidth;
		    }
		    break;
		case COMPOUND_NONE:
		    break;
		}
	    } else {
		/*
		 * We don't have an image or we're not compound.
		 */

		*heightPtr = fmPtr->linespace;
		*widthPtr = textWidth;
	    }
	} else {
	    /*
	     * An empty entry still has this height.
	     */

	    *heightPtr = fmPtr->linespace;
    	}
    }
    *heightPtr += 1;
}

/*
 *----------------------------------------------------------------------
 *
 * DrawMenuEntryBackground --
 *
 *	This function draws the background part of a menu.
 *
 * Results:
 *	None.
 *
 * Side effects:
 *	Commands are output to X to display the menu in its current mode.
 *
 *----------------------------------------------------------------------
 */

static void
DrawMenuEntryBackground(
    TkMenu *menuPtr,		/* The menu we are drawing. */
    TkMenuEntry *mePtr,		/* The entry we are drawing. */
    Drawable d,			/* What we are drawing into */
    Tk_3DBorder activeBorder,	/* Border for active items */
    Tk_3DBorder bgBorder,	/* Border for the background */
    int x,			/* left edge */
    int y,			/* top edge */
    int width,			/* width of rectangle to draw */
    int height)			/* height of rectangle to draw */
{
    if (mePtr->state == ENTRY_ACTIVE
		|| (mePtr->entryFlags & ENTRY_PLATFORM_FLAG1)!=0 ) {
	bgBorder = activeBorder;
    }
    Tk_Fill3DRectangle(menuPtr->tkwin, d, bgBorder, x, y, width, height, 0,
	    TK_RELIEF_FLAT);
}

/*
 *--------------------------------------------------------------
 *
 * TkpComputeStandardMenuGeometry --
 *
 *	This function is invoked to recompute the size and layout of a menu
 *	that is not a menubar clone.
 *
 * Results:
 *	None.
 *
 * Side effects:
 *	Fields of menu entries are changed to reflect their current positions,
 *	and the size of the menu window itself may be changed.
 *
 *--------------------------------------------------------------
 */

void
TkpComputeStandardMenuGeometry(
    TkMenu *menuPtr)		/* Structure describing menu. */
{
    Tk_Font menuFont, tkfont;
    Tk_FontMetrics menuMetrics, entryMetrics, *fmPtr;
    int x, y, height, width, indicatorSpace, labelWidth, accelWidth;
    int windowWidth, windowHeight, accelSpace;
    int i, j, lastColumnBreak = 0;
    int activeBorderWidth, borderWidth;

    if (menuPtr->tkwin == NULL) {
	return;
    }

    Tk_GetPixelsFromObj(menuPtr->interp, menuPtr->tkwin,
	    menuPtr->borderWidthPtr, &borderWidth);
    x = y = borderWidth;
    indicatorSpace = labelWidth = accelWidth = 0;
    windowHeight = 0;

    /*
     * On the Mac especially, getting font metrics can be quite slow, so we
     * want to do it intelligently. We are going to precalculate them and pass
     * them down to all of the measuring and drawing routines. We will measure
     * the font metrics of the menu once. If an entry does not have its own
     * font set, then we give the geometry/drawing routines the menu's font
     * and metrics. If an entry has its own font, we will measure that font
     * and give all of the geometry/drawing the entry's font and metrics.
     */

    menuFont = Tk_GetFontFromObj(menuPtr->tkwin, menuPtr->fontPtr);
    Tk_GetFontMetrics(menuFont, &menuMetrics);
    accelSpace = Tk_TextWidth(menuFont, "M", 1);
    Tk_GetPixelsFromObj(menuPtr->interp, menuPtr->tkwin,
	    menuPtr->activeBorderWidthPtr, &activeBorderWidth);

    for (i = 0; i < menuPtr->numEntries; i++) {
	if (menuPtr->entries[i]->fontPtr == NULL) {
	    tkfont = menuFont;
	    fmPtr = &menuMetrics;
	} else {
	    tkfont = Tk_GetFontFromObj(menuPtr->tkwin,
		    menuPtr->entries[i]->fontPtr);
    	    Tk_GetFontMetrics(tkfont, &entryMetrics);
    	    fmPtr = &entryMetrics;
    	}
	if ((i > 0) && menuPtr->entries[i]->columnBreak) {
	    if (accelWidth != 0) {
		labelWidth += accelSpace;
	    }
	    for (j = lastColumnBreak; j < i; j++) {
		menuPtr->entries[j]->indicatorSpace = indicatorSpace;
		menuPtr->entries[j]->labelWidth = labelWidth;
		menuPtr->entries[j]->width = indicatorSpace + labelWidth
			+ accelWidth + 2 * activeBorderWidth;
		menuPtr->entries[j]->x = x;
		menuPtr->entries[j]->entryFlags &= ~ENTRY_LAST_COLUMN;
	    }
	    x += indicatorSpace + labelWidth + accelWidth
		    + 2 * borderWidth;
	    indicatorSpace = labelWidth = accelWidth = 0;
	    lastColumnBreak = i;
	    y = borderWidth;
	}

	if (menuPtr->entries[i]->type == SEPARATOR_ENTRY) {
	    GetMenuSeparatorGeometry(menuPtr, menuPtr->entries[i], tkfont,
	    	    fmPtr, &width, &height);
	    menuPtr->entries[i]->height = height;
	} else if (menuPtr->entries[i]->type == TEAROFF_ENTRY) {
	    GetTearoffEntryGeometry(menuPtr, menuPtr->entries[i], tkfont,
	    	    fmPtr, &width, &height);
	    menuPtr->entries[i]->height = height;

	} else {
	    /*
	     * For each entry, compute the height required by that particular
	     * entry, plus three widths: the width of the label, the width to
	     * allow for an indicator to be displayed to the left of the label
	     * (if any), and the width of the accelerator to be displayed to
	     * the right of the label (if any). These sizes depend, of course,
	     * on the type of the entry.
	     */

	    GetMenuLabelGeometry(menuPtr->entries[i], tkfont, fmPtr, &width,
	    	    &height);
	    menuPtr->entries[i]->height = height;
	    if (width > labelWidth) {
	    	labelWidth = width;
	    }

	    GetMenuAccelGeometry(menuPtr, menuPtr->entries[i], tkfont,
		    fmPtr, &width, &height);
	    if (height > menuPtr->entries[i]->height) {
	    	menuPtr->entries[i]->height = height;
	    }
	    if (width > accelWidth) {
	    	accelWidth = width;
	    }

	    GetMenuIndicatorGeometry(menuPtr, menuPtr->entries[i], tkfont,
	    	    fmPtr, &width, &height);
	    if (height > menuPtr->entries[i]->height) {
	    	menuPtr->entries[i]->height = height;
	    }
	    if (width > indicatorSpace) {
	    	indicatorSpace = width;
	    }

	    menuPtr->entries[i]->height += 2 * activeBorderWidth + 1;
    	}
	menuPtr->entries[i]->y = y;
	y += menuPtr->entries[i]->height;
	if (y > windowHeight) {
	    windowHeight = y;
	}
    }

    if (accelWidth != 0) {
	labelWidth += accelSpace;
    }
    for (j = lastColumnBreak; j < menuPtr->numEntries; j++) {
	menuPtr->entries[j]->indicatorSpace = indicatorSpace;
	menuPtr->entries[j]->labelWidth = labelWidth;
	menuPtr->entries[j]->width = indicatorSpace + labelWidth
		+ accelWidth + 2 * activeBorderWidth;
	menuPtr->entries[j]->x = x;
	menuPtr->entries[j]->entryFlags |= ENTRY_LAST_COLUMN;
    }
    windowWidth = x + indicatorSpace + labelWidth + accelWidth + accelSpace
	    + 2 * activeBorderWidth + 2 * borderWidth;


    windowHeight += borderWidth;

    /*
     * The X server doesn't like zero dimensions, so round up to at least 1 (a
     * zero-sized menu should never really occur, anyway).
     */

    if (windowWidth <= 0) {
	windowWidth = 1;
    }
    if (windowHeight <= 0) {
	windowHeight = 1;
    }
    menuPtr->totalWidth = windowWidth;
    menuPtr->totalHeight = windowHeight;
}

/*
 *----------------------------------------------------------------------
 *
 * MenuSelectEvent --
 *
 *	Generates a "MenuSelect" virtual event. This can be used to do
 *	context-sensitive menu help.
 *
 * Results:
 *	None.
 *
 * Side effects:
 *	Places a virtual event on the event queue.
 *
 *----------------------------------------------------------------------
 */

static void
MenuSelectEvent(
    TkMenu *menuPtr)		/* the menu we have selected. */
{
    XVirtualEvent event;
    union {DWORD msgpos; POINTS point;} root;

    event.type = VirtualEvent;
    event.serial = menuPtr->display->request;
    event.send_event = 0;
    event.display = menuPtr->display;
    Tk_MakeWindowExist(menuPtr->tkwin);
    event.event = Tk_WindowId(menuPtr->tkwin);
    event.root = XRootWindow(menuPtr->display, 0);
    event.subwindow = None;
    event.time = TkpGetMS();

    root.msgpos = GetMessagePos();
    event.x_root = root.point.x;
    event.y_root = root.point.y;
    event.state = TkWinGetModifierState();
    event.same_screen = 1;
    event.name = Tk_GetUid("MenuSelect");
    event.user_data = NULL;
    Tk_QueueWindowEvent((XEvent *) &event, TCL_QUEUE_TAIL);
}

/*
 *----------------------------------------------------------------------
 *
 * TkpMenuNotifyToplevelCreate --
 *
 *	This routine reconfigures the menu and the clones indicated by
 *	menuName becuase a toplevel has been created and any system menus need
 *	to be created.
 *
 * Results:
 *	None.
 *
 * Side effects:
 *	An idle handler is set up to do the reconfiguration.
 *
 *----------------------------------------------------------------------
 */

void
TkpMenuNotifyToplevelCreate(
    Tcl_Interp *interp,		/* The interp the menu lives in. */
    const char *menuName)	/* The name of the menu to reconfigure. */
{
    TkMenuReferences *menuRefPtr;
    TkMenu *menuPtr;

    if ((menuName != NULL) && (menuName[0] != '\0')) {
	menuRefPtr = TkFindMenuReferences(interp, menuName);
	if ((menuRefPtr != NULL) && (menuRefPtr->menuPtr != NULL)) {
	    for (menuPtr = menuRefPtr->menuPtr->masterMenuPtr; menuPtr != NULL;
		    menuPtr = menuPtr->nextInstancePtr) {
		if ((menuPtr->menuType == MENUBAR)
			&& !(menuPtr->menuFlags & MENU_RECONFIGURE_PENDING)) {
		    menuPtr->menuFlags |= MENU_RECONFIGURE_PENDING;
		    Tcl_DoWhenIdle(ReconfigureWindowsMenu,
			    (ClientData) menuPtr);
		}
	    }
	}
    }
}

/*
 *----------------------------------------------------------------------
 *
 * Tk_GetMenuHWND --
 *
 *	This function returns the HWND of a hidden menu Window that processes
 *	messages of a popup menu. This hidden menu window is used to handle
 *	either a dynamic popup menu in the same process or a pull-down menu of
 *	an embedded window in a different process.
 *
 * Results:
 *	Returns the HWND of the hidden menu Window.
 *
 * Side effects:
 *	None.
 *
 *----------------------------------------------------------------------
 */

HWND
Tk_GetMenuHWND(
    Tk_Window tkwin)
{
    ThreadSpecificData *tsdPtr = (ThreadSpecificData *)
	    Tcl_GetThreadData(&dataKey, sizeof(ThreadSpecificData));
    TkMenuInit();
    return tsdPtr->embeddedMenuHWND;
}

/*
 *----------------------------------------------------------------------
 *
 * MenuExitHandler --
 *
 *	Unregisters the class of utility windows.
 *
 * Results:
 *	None.
 *
 * Side effects:
 *	Menus have to be reinitialized next time.
 *
 *----------------------------------------------------------------------
 */

static void
MenuExitHandler(
    ClientData clientData)	    /* Not used */
{
    UnregisterClass(MENU_CLASS_NAME, Tk_GetHINSTANCE());
    UnregisterClass(EMBEDDED_MENU_CLASS_NAME, Tk_GetHINSTANCE());
}

/*
 *----------------------------------------------------------------------
 *
 * MenuExitHandler --
 *
 *	Throws away the utility window needed for menus and delete hash
 *	tables.
 *
 * Results:
 *	None.
 *
 * Side effects:
 *	Menus have to be reinitialized next time.
 *
 *----------------------------------------------------------------------
 */

static void
MenuThreadExitHandler(
    ClientData clientData)	    /* Not used */
{
    ThreadSpecificData *tsdPtr = (ThreadSpecificData *)
	    Tcl_GetThreadData(&dataKey, sizeof(ThreadSpecificData));

    DestroyWindow(tsdPtr->menuHWND);
    DestroyWindow(tsdPtr->embeddedMenuHWND);
    tsdPtr->menuHWND = NULL;
    tsdPtr->embeddedMenuHWND = NULL;

    Tcl_DeleteHashTable(&tsdPtr->winMenuTable);
    Tcl_DeleteHashTable(&tsdPtr->commandTable);
}

/*
 *----------------------------------------------------------------------
 *
 * TkWinGetMenuSystemDefault --
 *
 *	Gets the Windows specific default value for a given X resource
 *	database name.
 *
 * Results:
 *	Returns a Tcl_Obj* with the default value. If there is no
 *	Windows-specific default for this attribute, returns NULL. This object
 *	has a ref count of 0.
 *
 * Side effects:
 *	Storage is allocated.
 *
 *----------------------------------------------------------------------
 */

Tcl_Obj *
TkWinGetMenuSystemDefault(
    Tk_Window tkwin,		/* A window to use. */
    const char *dbName,		/* The option database name. */
    const char *className)	/* The name of the option class. */
{
    Tcl_Obj *valuePtr = NULL;

    if ((strcmp(dbName, "activeBorderWidth") == 0) ||
	    (strcmp(dbName, "borderWidth") == 0)) {
	valuePtr = Tcl_NewIntObj(defaultBorderWidth);
    } else if (strcmp(dbName, "font") == 0) {
	valuePtr = Tcl_NewStringObj(Tcl_DStringValue(&menuFontDString), -1);
    }

    return valuePtr;
}

/*
 *----------------------------------------------------------------------
 *
 * SetDefaults --
 *
 *	Read system menu settings (font, sizes of items, use of accelerators)
 *	This is called if the UI theme or settings are changed.
 *
 * Results:
 *	None.
 *
 * Side effects:
 *	May result in menu items being redrawn with different appearance.
 *
 *----------------------------------------------------------------------
 */

static void
SetDefaults(
    int firstTime)		/* Is this the first time this has been
				 * called? */
{
    char sizeString[TCL_INTEGER_SPACE];
    char faceName[LF_FACESIZE];
    HDC scratchDC;
    int bold = 0;
    int italic = 0;
    TEXTMETRICA tm;
    int pointSize;
    HFONT menuFont;
<<<<<<< HEAD
    NONCLIENTMETRICSA ncMetrics;
=======
    /* See: [Bug #3239768] tk8.4.19 (and later) WIN32 menu font support */
    struct {
        NONCLIENTMETRICS metrics;
#if (WINVER < 0x0600)
        int padding;
#endif
    } nc;
    OSVERSIONINFO os;
>>>>>>> f771c160

    /*
     * Set all of the default options. The loop will terminate when we run out
     * of options via a break statement.
     */

    defaultBorderWidth = GetSystemMetrics(SM_CXBORDER);
    if (GetSystemMetrics(SM_CYBORDER) > defaultBorderWidth) {
	defaultBorderWidth = GetSystemMetrics(SM_CYBORDER);
    }

    scratchDC = CreateDCA("DISPLAY", NULL, NULL, NULL);
    if (!firstTime) {
	Tcl_DStringFree(&menuFontDString);
    }
    Tcl_DStringInit(&menuFontDString);

<<<<<<< HEAD
    ncMetrics.cbSize = sizeof(ncMetrics);
    SystemParametersInfoA(SPI_GETNONCLIENTMETRICS, sizeof(ncMetrics),
	    &ncMetrics, 0);
    menuFont = CreateFontIndirectA(&ncMetrics.lfMenuFont);
=======
    nc.metrics.cbSize = sizeof(nc);

    os.dwOSVersionInfoSize = sizeof(OSVERSIONINFO);
    GetVersionEx(&os);
    if (os.dwMajorVersion < 6) {
	nc.metrics.cbSize -= sizeof(int);
    }

    SystemParametersInfo(SPI_GETNONCLIENTMETRICS, nc.metrics.cbSize,
	    &nc.metrics, 0);
    menuFont = CreateFontIndirect(&nc.metrics.lfMenuFont);
>>>>>>> f771c160
    SelectObject(scratchDC, menuFont);
    GetTextMetricsA(scratchDC, &tm);
    GetTextFaceA(scratchDC, LF_FACESIZE, faceName);
    pointSize = MulDiv(tm.tmHeight - tm.tmInternalLeading,
	    72, GetDeviceCaps(scratchDC, LOGPIXELSY));
    if (tm.tmWeight >= 700) {
	bold = 1;
    }
    if (tm.tmItalic) {
	italic = 1;
    }

    SelectObject(scratchDC, GetStockObject(SYSTEM_FONT));
    DeleteDC(scratchDC);

    DeleteObject(menuFont);

    Tcl_DStringAppendElement(&menuFontDString, faceName);
    sprintf(sizeString, "%d", pointSize);
    Tcl_DStringAppendElement(&menuFontDString, sizeString);

    if (bold || italic) {
	Tcl_DString boldItalicDString;

	Tcl_DStringInit(&boldItalicDString);
	if (bold) {
	    Tcl_DStringAppendElement(&boldItalicDString, "bold");
	}
	if (italic) {
	    Tcl_DStringAppendElement(&boldItalicDString, "italic");
	}
	Tcl_DStringAppendElement(&menuFontDString,
		Tcl_DStringValue(&boldItalicDString));
	Tcl_DStringFree(&boldItalicDString);
    }

    /*
     * Now we go ahead and get the dimensions of the check mark and the
     * appropriate margins. Since this is fairly hairy, we do it here to save
     * time when traversing large sets of menu items.
     *
     * The code below was given to me by Microsoft over the phone. It is the
     * only way to ensure menu items line up, and is not documented.
     */

    indicatorDimensions[0] = GetSystemMetrics(SM_CYMENUCHECK);
    indicatorDimensions[1] = ((GetSystemMetrics(SM_CXFIXEDFRAME) +
	    GetSystemMetrics(SM_CXBORDER)
	    + GetSystemMetrics(SM_CXMENUCHECK) + 7) & 0xFFF8)
	    - GetSystemMetrics(SM_CXFIXEDFRAME);

    /*
     * Accelerators used to be always underlines until Win2K when a system
     * parameter was introduced to hide them unless Alt is pressed.
     */

    showMenuAccelerators = TRUE;
    if (TkWinGetPlatformId() == VER_PLATFORM_WIN32_NT) {
	SystemParametersInfoA(SPI_GETKEYBOARDCUES, 0, &showMenuAccelerators, 0);
    }
}

/*
 *----------------------------------------------------------------------
 *
 * TkpMenuInit --
 *
 *	Sets up the process-wide variables used by the menu package.
 *
 * Results:
 *	None.
 *
 * Side effects:
 *	lastMenuID gets initialized.
 *
 *----------------------------------------------------------------------
 */

void
TkpMenuInit(void)
{
    WNDCLASS wndClass;

    wndClass.style = CS_OWNDC;
    wndClass.lpfnWndProc = TkWinMenuProc;
    wndClass.cbClsExtra = 0;
    wndClass.cbWndExtra = 0;
    wndClass.hInstance = Tk_GetHINSTANCE();
    wndClass.hIcon = NULL;
    wndClass.hCursor = NULL;
    wndClass.hbrBackground = (HBRUSH)(COLOR_WINDOW + 1);
    wndClass.lpszMenuName = NULL;
    wndClass.lpszClassName = MENU_CLASS_NAME;
    if (!RegisterClass(&wndClass)) {
	Tcl_Panic("Failed to register menu window class");
    }

    wndClass.lpfnWndProc = TkWinEmbeddedMenuProc;
    wndClass.lpszClassName = EMBEDDED_MENU_CLASS_NAME;
    if (!RegisterClass(&wndClass)) {
	Tcl_Panic("Failed to register embedded menu window class");
    }

    TkCreateExitHandler(MenuExitHandler, (ClientData) NULL);
    SetDefaults(1);
}

/*
 *----------------------------------------------------------------------
 *
 * TkpMenuThreadInit --
 *
 *	Sets up the thread-local hash tables used by the menu module. Assumes
 *	that TkpMenuInit has been called.
 *
 * Results:
 *	None.
 *
 * Side effects:
 *	Hash tables winMenuTable and commandTable are initialized.
 *
 *----------------------------------------------------------------------
 */

void
TkpMenuThreadInit(void)
{
    ThreadSpecificData *tsdPtr = (ThreadSpecificData *)
	    Tcl_GetThreadData(&dataKey, sizeof(ThreadSpecificData));

    tsdPtr->menuHWND = CreateWindow(MENU_CLASS_NAME, TEXT("MenuWindow"), WS_POPUP,
	    0, 0, 10, 10, NULL, NULL, Tk_GetHINSTANCE(), NULL);

    if (!tsdPtr->menuHWND) {
	Tcl_Panic("Failed to create the menu window");
    }

    tsdPtr->embeddedMenuHWND =
	    CreateWindow(EMBEDDED_MENU_CLASS_NAME, TEXT("EmbeddedMenuWindow"),
	    WS_POPUP, 0, 0, 10, 10, NULL, NULL, Tk_GetHINSTANCE(), NULL);

    if (!tsdPtr->embeddedMenuHWND) {
	Tcl_Panic("Failed to create the embedded menu window");
    }

    Tcl_InitHashTable(&tsdPtr->winMenuTable, TCL_ONE_WORD_KEYS);
    Tcl_InitHashTable(&tsdPtr->commandTable, TCL_ONE_WORD_KEYS);

    TkCreateThreadExitHandler(MenuThreadExitHandler, (ClientData) NULL);
}

/*
 * Local Variables:
 * mode: c
 * c-basic-offset: 4
 * fill-column: 78
 * End:
 */<|MERGE_RESOLUTION|>--- conflicted
+++ resolved
@@ -3230,9 +3230,6 @@
     TEXTMETRICA tm;
     int pointSize;
     HFONT menuFont;
-<<<<<<< HEAD
-    NONCLIENTMETRICSA ncMetrics;
-=======
     /* See: [Bug #3239768] tk8.4.19 (and later) WIN32 menu font support */
     struct {
         NONCLIENTMETRICS metrics;
@@ -3241,7 +3238,6 @@
 #endif
     } nc;
     OSVERSIONINFO os;
->>>>>>> f771c160
 
     /*
      * Set all of the default options. The loop will terminate when we run out
@@ -3259,12 +3255,6 @@
     }
     Tcl_DStringInit(&menuFontDString);
 
-<<<<<<< HEAD
-    ncMetrics.cbSize = sizeof(ncMetrics);
-    SystemParametersInfoA(SPI_GETNONCLIENTMETRICS, sizeof(ncMetrics),
-	    &ncMetrics, 0);
-    menuFont = CreateFontIndirectA(&ncMetrics.lfMenuFont);
-=======
     nc.metrics.cbSize = sizeof(nc);
 
     os.dwOSVersionInfoSize = sizeof(OSVERSIONINFO);
@@ -3276,7 +3266,6 @@
     SystemParametersInfo(SPI_GETNONCLIENTMETRICS, nc.metrics.cbSize,
 	    &nc.metrics, 0);
     menuFont = CreateFontIndirect(&nc.metrics.lfMenuFont);
->>>>>>> f771c160
     SelectObject(scratchDC, menuFont);
     GetTextMetricsA(scratchDC, &tm);
     GetTextFaceA(scratchDC, LF_FACESIZE, faceName);
