/*
 * tkWinMenu.c --
 *
 *	This module implements the Windows platform-specific features of
 *	menus.
 *
 * Copyright (c) 1996-1998 by Sun Microsystems, Inc.
 * Copyright (c) 1998-1999 by Scriptics Corporation.
 *
 * See the file "license.terms" for information on usage and redistribution of
 * this file, and for a DISCLAIMER OF ALL WARRANTIES.
 */

#define OEMRESOURCE
#include "tkWinInt.h"
#include "tkMenu.h"

/*
 * The class of the window for popup menus.
 */

#define MENU_CLASS_NAME			L"MenuWindowClass"
#define EMBEDDED_MENU_CLASS_NAME	L"EmbeddedMenuWindowClass"

/*
 * Used to align a windows bitmap inside a rectangle
 */

#define ALIGN_BITMAP_LEFT	0x00000001
#define ALIGN_BITMAP_RIGHT	0x00000002
#define ALIGN_BITMAP_TOP	0x00000004
#define ALIGN_BITMAP_BOTTOM	0x00000008


/*
 * Platform-specific menu flags:
 *
 * MENU_SYSTEM_MENU	Non-zero means that the Windows menu handle was
 *			retrieved with GetSystemMenu and needs to be disposed
 *			of specially.
 * MENU_RECONFIGURE_PENDING
 *			Non-zero means that an idle handler has been set up to
 *			reconfigure the Windows menu handle for this menu.
 */

#define MENU_SYSTEM_MENU		MENU_PLATFORM_FLAG1
#define MENU_RECONFIGURE_PENDING	MENU_PLATFORM_FLAG2

/*
 * ODS_NOACCEL flag forbids drawing accelerator cues (i.e. underlining labels)
 * on Windows 2000 and above.  The ODS_NOACCEL define is missing from mingw32
 * headers and undefined for _WIN32_WINNT < 0x0500 in Microsoft SDK.  We might
 * check for _WIN32_WINNT here, but I think it's not needed, as checking for
 * this flag does no harm on even on NT: reserved bits should be zero, and in
 * fact they are.
 */

#ifndef ODS_NOACCEL
#define ODS_NOACCEL 0x100
#endif
#ifndef SPI_GETKEYBOARDCUES
#define SPI_GETKEYBOARDCUES             0x100A
#endif
#ifndef WM_UPDATEUISTATE
#define WM_UPDATEUISTATE                0x0128
#endif
#ifndef UIS_SET
#define UIS_SET                         1
#endif
#ifndef UIS_CLEAR
#define UIS_CLEAR                       2
#endif
#ifndef UISF_HIDEACCEL
#define UISF_HIDEACCEL                  2
#endif

#ifndef WM_UNINITMENUPOPUP
#define WM_UNINITMENUPOPUP              0x0125
#endif

static int indicatorDimensions[2];
				/* The dimensions of the indicator space in a
				 * menu entry. Calculated at init time to save
				 * time. */

static BOOL showMenuAccelerators;

typedef struct {
    int inPostMenu;		/* We cannot be re-entrant like X Windows. */
    WORD lastCommandID;		/* The last command ID we allocated. */
    HWND menuHWND;		/* A window to service popup-menu messages
				 * in. */
    HWND embeddedMenuHWND;	/* A window to service embedded menu
				 * messages */
    int oldServiceMode;		/* Used while processing a menu; we need to
				 * set the event mode specially when we enter
				 * the menu processing modal loop and reset it
				 * when menus go away. */
    TkMenu *modalMenuPtr;	/* The menu we are processing inside the modal
				 * loop. We need this to reset all of the
				 * active items when menus go away since
				 * Windows does not see fit to give this to us
				 * when it sends its WM_MENUSELECT. */
    Tcl_HashTable commandTable;	/* A map of command ids to menu entries */
    Tcl_HashTable winMenuTable;	/* Need this to map HMENUs back to menuPtrs */
} ThreadSpecificData;
static Tcl_ThreadDataKey dataKey;

/*
 * The following are default menu value strings.
 */

static int defaultBorderWidth;	/* The windows default border width. */
static Tcl_DString menuFontDString;
				/* A buffer to store the default menu font
				 * string. */
/*
 * Forward declarations for functions defined later in this file:
 */

static void		DrawMenuEntryAccelerator(TkMenu *menuPtr,
			    TkMenuEntry *mePtr, Drawable d, GC gc,
			    Tk_Font tkfont, const Tk_FontMetrics *fmPtr,
			    Tk_3DBorder activeBorder, int x, int y,
			    int width, int height);
static void		DrawMenuEntryArrow(TkMenu *menuPtr, TkMenuEntry *mePtr,
			    Drawable d, GC gc, Tk_3DBorder activeBorder,
			    int x,int y, int width, int height, int drawArrow);
static void		DrawMenuEntryBackground(TkMenu *menuPtr,
			    TkMenuEntry *mePtr, Drawable d,
			    Tk_3DBorder activeBorder, Tk_3DBorder bgBorder,
			    int x, int y, int width, int heigth);
static void		DrawMenuEntryIndicator(TkMenu *menuPtr,
			    TkMenuEntry *mePtr, Drawable d, GC gc,
			    GC indicatorGC, Tk_Font tkfont,
			    const Tk_FontMetrics *fmPtr, int x, int y,
			    int width, int height);
static void		DrawMenuEntryLabel(TkMenu *menuPtr, TkMenuEntry *mePtr,
			    Drawable d, GC gc, Tk_Font tkfont,
			    const Tk_FontMetrics *fmPtr, int x, int y,
			    int width, int height, int underline);
static void		DrawMenuSeparator(TkMenu *menuPtr, TkMenuEntry *mePtr,
			    Drawable d, GC gc, Tk_Font tkfont,
			    const Tk_FontMetrics *fmPtr,
			    int x, int y, int width, int height);
static void		DrawTearoffEntry(TkMenu *menuPtr, TkMenuEntry *mePtr,
			    Drawable d, GC gc, Tk_Font tkfont,
			    const Tk_FontMetrics *fmPtr, int x, int y,
			    int width, int height);
static void		DrawMenuUnderline(TkMenu *menuPtr, TkMenuEntry *mePtr,
			    Drawable d, GC gc, Tk_Font tkfont,
			    const Tk_FontMetrics *fmPtr, int x, int y,
			    int width, int height);
static void		DrawWindowsSystemBitmap(Display *display,
			    Drawable drawable, GC gc, const RECT *rectPtr,
			    int bitmapID, int alignFlags);
static void		FreeID(WORD commandID);
static char *		GetEntryText(TkMenu *menuPtr, TkMenuEntry *mePtr);
static void		GetMenuAccelGeometry(TkMenu *menuPtr,
			    TkMenuEntry *mePtr, Tk_Font tkfont,
			    const Tk_FontMetrics *fmPtr, int *widthPtr,
			    int *heightPtr);
static void		GetMenuLabelGeometry(TkMenuEntry *mePtr,
			    Tk_Font tkfont, const Tk_FontMetrics *fmPtr,
			    int *widthPtr, int *heightPtr);
static void		GetMenuIndicatorGeometry(TkMenu *menuPtr,
			    TkMenuEntry *mePtr, Tk_Font tkfont,
			    const Tk_FontMetrics *fmPtr,
			    int *widthPtr, int *heightPtr);
static void		GetMenuSeparatorGeometry(TkMenu *menuPtr,
			    TkMenuEntry *mePtr, Tk_Font tkfont,
			    const Tk_FontMetrics *fmPtr,
			    int *widthPtr, int *heightPtr);
static void		GetTearoffEntryGeometry(TkMenu *menuPtr,
			    TkMenuEntry *mePtr, Tk_Font tkfont,
			    const Tk_FontMetrics *fmPtr, int *widthPtr,
			    int *heightPtr);
static int		GetNewID(TkMenuEntry *mePtr, WORD *menuIDPtr);
static int		TkWinMenuKeyObjCmd(ClientData clientData,
			    Tcl_Interp *interp, int objc,
			    Tcl_Obj *const objv[]);
static void		MenuSelectEvent(TkMenu *menuPtr);
static void		ReconfigureWindowsMenu(ClientData clientData);
static void		RecursivelyClearActiveMenu(TkMenu *menuPtr);
static void		SetDefaults(int firstTime);
static LRESULT CALLBACK	TkWinMenuProc(HWND hwnd, UINT message, WPARAM wParam,
			    LPARAM lParam);
static LRESULT CALLBACK	TkWinEmbeddedMenuProc(HWND hwnd, UINT message,
			    WPARAM wParam, LPARAM lParam);

static inline void
ScheduleMenuReconfigure(
    TkMenu *menuPtr)
{
    if (!(menuPtr->menuFlags & MENU_RECONFIGURE_PENDING)) {
	menuPtr->menuFlags |= MENU_RECONFIGURE_PENDING;
	Tcl_DoWhenIdle(ReconfigureWindowsMenu, menuPtr);
    }
}

static inline void
CallPendingReconfigureImmediately(
    TkMenu *menuPtr)
{
    if (menuPtr->menuFlags & MENU_RECONFIGURE_PENDING) {
	Tcl_CancelIdleCall(ReconfigureWindowsMenu, menuPtr);
	ReconfigureWindowsMenu(menuPtr);
    }
}

/*
 *----------------------------------------------------------------------
 *
 * GetNewID --
 *
 *	Allocates a new menu id and marks it in use.
 *
 * Results:
 *	Returns TCL_OK if succesful; TCL_ERROR if there are no more ids of the
 *	appropriate type to allocate. menuIDPtr contains the new id if
 *	succesful.
 *
 * Side effects:
 *	An entry is created for the menu in the command hash table, and the
 *	hash entry is stored in the appropriate field in the menu data
 *	structure.
 *
 *----------------------------------------------------------------------
 */

static int
GetNewID(
    TkMenuEntry *mePtr,		/* The menu we are working with. */
    WORD *menuIDPtr)		/* The resulting id. */
{
    ThreadSpecificData *tsdPtr =
	    Tcl_GetThreadData(&dataKey, sizeof(ThreadSpecificData));
    WORD curID = tsdPtr->lastCommandID;

    while (1) {
	Tcl_HashEntry *commandEntryPtr;
	int new;

	/*
	 * Try the next ID number, taking care to wrap rather than stray
	 * into the system menu IDs.  [Bug 3235256]
	 */
	if (++curID >= 0xF000) {
	    curID = 1;
	}

	/* Return error when we've checked all IDs without success. */
	if (curID == tsdPtr->lastCommandID) {
	    return TCL_ERROR;
	}

	commandEntryPtr = Tcl_CreateHashEntry(&tsdPtr->commandTable,
		INT2PTR(curID), &new);
	if (new) {
	    Tcl_SetHashValue(commandEntryPtr, mePtr);
	    *menuIDPtr = curID;
	    tsdPtr->lastCommandID = curID;
	    return TCL_OK;
	}
    }
}

/*
 *----------------------------------------------------------------------
 *
 * FreeID --
 *
 *	Marks the itemID as free.
 *
 * Results:
 *	None.
 *
 * Side effects:
 *	The hash table entry for the ID is cleared.
 *
 *----------------------------------------------------------------------
 */

static void
FreeID(
    WORD commandID)
{
    ThreadSpecificData *tsdPtr =
	    Tcl_GetThreadData(&dataKey, sizeof(ThreadSpecificData));

    /*
     * If the menuHWND is NULL, this table has been finalized already.
     */

    if (tsdPtr->menuHWND != NULL) {
	Tcl_HashEntry *entryPtr = Tcl_FindHashEntry(&tsdPtr->commandTable,
		INT2PTR(commandID));

	if (entryPtr != NULL) {
	    Tcl_DeleteHashEntry(entryPtr);
	}
    }
}

/*
 *----------------------------------------------------------------------
 *
 * TkpNewMenu --
 *
 *	Gets a new blank menu. Only the platform specific options are filled
 *	in.
 *
 * Results:
 *	Standard TCL error.
 *
 * Side effects:
 *	Allocates a Windows menu handle and places it in the platformData
 *	field of the menuPtr.
 *
 *----------------------------------------------------------------------
 */

int
TkpNewMenu(
    TkMenu *menuPtr)		/* The common structure we are making the
				 * platform structure for. */
{
    HMENU winMenuHdl;
    Tcl_HashEntry *hashEntryPtr;
    int newEntry;
    ThreadSpecificData *tsdPtr =
	    Tcl_GetThreadData(&dataKey, sizeof(ThreadSpecificData));

    winMenuHdl = CreatePopupMenu();
    if (winMenuHdl == NULL) {
    	Tcl_SetObjResult(menuPtr->interp, Tcl_NewStringObj(
		"No more menus can be allocated.", -1));
	Tcl_SetErrorCode(menuPtr->interp, "TK", "MENU", "SYSTEM_RESOURCES", NULL);
    	return TCL_ERROR;
    }

    /*
     * We hash all of the HMENU's so that we can get their menu ptrs back when
     * dispatch messages.
     */

    hashEntryPtr = Tcl_CreateHashEntry(&tsdPtr->winMenuTable,
	    (char *) winMenuHdl, &newEntry);
    Tcl_SetHashValue(hashEntryPtr, menuPtr);

    menuPtr->platformData = (TkMenuPlatformData) winMenuHdl;
    return TCL_OK;
}

/*
 *----------------------------------------------------------------------
 *
 * TkpDestroyMenu --
 *
 *	Destroys platform-specific menu structures.
 *
 * Results:
 *	None.
 *
 * Side effects:
 *	All platform-specific allocations are freed up.
 *
 *----------------------------------------------------------------------
 */

void
TkpDestroyMenu(
    TkMenu *menuPtr)		/* The common menu structure */
{
    HMENU winMenuHdl = (HMENU) menuPtr->platformData;
    const char *searchName;
    ThreadSpecificData *tsdPtr =
	    Tcl_GetThreadData(&dataKey, sizeof(ThreadSpecificData));

    if (menuPtr->menuFlags & MENU_RECONFIGURE_PENDING) {
	Tcl_CancelIdleCall(ReconfigureWindowsMenu, menuPtr);
    }

    if (winMenuHdl == NULL) {
	return;
    }

    if (menuPtr->menuFlags & MENU_SYSTEM_MENU) {
	TkMenuEntry *searchEntryPtr;
	Tcl_HashTable *tablePtr = TkGetMenuHashTable(menuPtr->interp);
	char *menuName = Tcl_GetHashKey(tablePtr,
		menuPtr->menuRefPtr->hashEntryPtr);

	/*
	 * Search for the menu in the menubar, if it is present, get the
	 * wrapper window associated with the toplevel and reset its
	 * system menu to the default menu.
	 */

	for (searchEntryPtr = menuPtr->menuRefPtr->parentEntryPtr;
		searchEntryPtr != NULL;
		searchEntryPtr = searchEntryPtr->nextCascadePtr) {
	    searchName = Tcl_GetString(searchEntryPtr->namePtr);
	    if (strcmp(searchName, menuName) == 0) {
		Tk_Window parentTopLevelPtr = searchEntryPtr
			->menuPtr->parentTopLevelPtr;

		if (parentTopLevelPtr != NULL) {
		    GetSystemMenu(
			    TkWinGetWrapperWindow(parentTopLevelPtr), TRUE);
		}
		break;
	    }
	}
    } else {
	/*
	 * Remove the menu from the menu hash table, then destroy the handle.
	 * If the menuHWND is NULL, this table has been finalized already.
	 */

	if (tsdPtr->menuHWND != NULL) {
	    Tcl_HashEntry *hashEntryPtr =
		Tcl_FindHashEntry(&tsdPtr->winMenuTable, winMenuHdl);

	    if (hashEntryPtr != NULL) {
		Tcl_DeleteHashEntry(hashEntryPtr);
	    }
	}
 	DestroyMenu(winMenuHdl);
    }
    menuPtr->platformData = NULL;

    if (menuPtr == tsdPtr->modalMenuPtr) {
	tsdPtr->modalMenuPtr = NULL;
    }
}

/*
 *----------------------------------------------------------------------
 *
 * TkpDestroyMenuEntry --
 *
 *	Cleans up platform-specific menu entry items.
 *
 * Results:
 *	None
 *
 * Side effects:
 *	All platform-specific allocations are freed up.
 *
 *----------------------------------------------------------------------
 */

void
TkpDestroyMenuEntry(
    TkMenuEntry *mePtr)		/* The entry to destroy */
{
    TkMenu *menuPtr = mePtr->menuPtr;
    HMENU winMenuHdl = (HMENU) menuPtr->platformData;

    if (NULL != winMenuHdl) {
	ScheduleMenuReconfigure(menuPtr);
    }
    FreeID((WORD) PTR2INT(mePtr->platformEntryData));
    mePtr->platformEntryData = NULL;
}

/*
 *----------------------------------------------------------------------
 *
 * GetEntryText --
 *
 *	Given a menu entry, gives back the text that should go in it.
 *	Separators should be done by the caller, as they have to be handled
 *	specially. Allocates the memory with alloc. The caller should free the
 *	memory.
 *
 * Results:
 *	itemText points to the new text for the item.
 *
 * Side effects:
 *	None.
 *
 *----------------------------------------------------------------------
 */

static char *
GetEntryText(
    TkMenu *menuPtr,		/* The menu considered. */
    TkMenuEntry *mePtr)		/* A pointer to the menu entry. */
{
    char *itemText;

    if (mePtr->type == TEAROFF_ENTRY) {
	itemText = ckalloc(sizeof("(Tear-off)"));
	strcpy(itemText, "(Tear-off)");
    } else if (mePtr->imagePtr != NULL) {
	itemText = ckalloc(sizeof("(Image)"));
	strcpy(itemText, "(Image)");
    } else if (mePtr->bitmapPtr != NULL) {
	itemText = ckalloc(sizeof("(Pixmap)"));
	strcpy(itemText, "(Pixmap)");
    } else if (mePtr->labelPtr == NULL || mePtr->labelLength == 0) {
	itemText = ckalloc(sizeof("( )"));
	strcpy(itemText, "( )");
    } else {
	int i;
	const char *label = (mePtr->labelPtr == NULL) ? ""
		: Tcl_GetString(mePtr->labelPtr);
	const char *accel = ((menuPtr->menuType == MENUBAR) || (mePtr->accelPtr == NULL)) ? ""
		: Tcl_GetString(mePtr->accelPtr);
	const char *p, *next;
	Tcl_DString itemString;

	/*
	 * We have to construct the string with an ampersand preceeding the
	 * underline character, and a tab seperating the text and the accel
	 * text. We have to be careful with ampersands in the string.
	 */

	Tcl_DStringInit(&itemString);

	for (p = label, i = 0; *p != '\0'; i++, p = next) {
	    if (i == mePtr->underline) {
		Tcl_DStringAppend(&itemString, "&", 1);
	    }
	    if (*p == '&') {
		Tcl_DStringAppend(&itemString, "&", 1);
	    }
	    next = Tcl_UtfNext(p);
	    Tcl_DStringAppend(&itemString, p, (int) (next - p));
	}
	if (mePtr->accelLength > 0) {
	    Tcl_DStringAppend(&itemString, "\t", 1);
	    for (p = accel, i = 0; *p != '\0'; i++, p = next) {
		if (*p == '&') {
		    Tcl_DStringAppend(&itemString, "&", 1);
		}
		next = Tcl_UtfNext(p);
		Tcl_DStringAppend(&itemString, p, (int) (next - p));
	    }
	}

	itemText = ckalloc(Tcl_DStringLength(&itemString) + 1);
	strcpy(itemText, Tcl_DStringValue(&itemString));
	Tcl_DStringFree(&itemString);
    }
    return itemText;
}

/*
 *----------------------------------------------------------------------
 *
 * ReconfigureWindowsMenu --
 *
 *	Tears down and rebuilds the platform-specific part of this menu.
 *
 * Results:
 *	None.
 *
 * Side effects:
 *	Configuration information get set for mePtr; old resources get freed,
 *	if any need it.
 *
 *----------------------------------------------------------------------
 */

static void
ReconfigureWindowsMenu(
    ClientData clientData)	/* The menu we are rebuilding */
{
    TkMenu *menuPtr = clientData;
    TkMenuEntry *mePtr;
    HMENU winMenuHdl = (HMENU) menuPtr->platformData;
    char *itemText = NULL;
    LPCWSTR lpNewItem;
    UINT flags;
    UINT itemID;
    int i, count, systemMenu = 0, base;
    Tcl_DString translatedText;

    if (NULL == winMenuHdl) {
    	return;
    }

    /*
     * Reconstruct the entire menu. Takes care of nasty system menu and index
     * problem.
     */

    base = (menuPtr->menuFlags & MENU_SYSTEM_MENU) ? 7 : 0;
    count = GetMenuItemCount(winMenuHdl);
    for (i = base; i < count; i++) {
	RemoveMenu(winMenuHdl, base, MF_BYPOSITION);
    }

    count = menuPtr->numEntries;
    for (i = 0; i < count; i++) {
	mePtr = menuPtr->entries[i];
	lpNewItem = NULL;
	flags = MF_BYPOSITION;
	itemID = 0;
	Tcl_DStringInit(&translatedText);

	if ((menuPtr->menuType == MENUBAR) && (mePtr->type == TEAROFF_ENTRY)) {
	    continue;
	}

	itemText = GetEntryText(menuPtr, mePtr);
	if ((menuPtr->menuType == MENUBAR)
		|| (menuPtr->menuFlags & MENU_SYSTEM_MENU)) {
<<<<<<< HEAD
		Tcl_DStringInit(&translatedText);
		Tcl_UtfToWCharDString(itemText, -1, &translatedText);
	    lpNewItem = (const WCHAR *) Tcl_DStringValue(&translatedText);
=======
	    Tcl_WinUtfToTChar(itemText, -1, &translatedText);
	    lpNewItem = (LPCWSTR) Tcl_DStringValue(&translatedText);
>>>>>>> 797299a2
	    flags |= MF_STRING;
	} else {
	    lpNewItem = (LPCWSTR) mePtr;
	    flags |= MF_OWNERDRAW;
	}

	/*
	 * Set enabling and disabling correctly.
	 */

	if (mePtr->state == ENTRY_DISABLED) {
	    flags |= MF_DISABLED | MF_GRAYED;
	}

	/*
	 * Set the check mark for check entries and radio entries.
	 */

	if (((mePtr->type == CHECK_BUTTON_ENTRY)
		|| (mePtr->type == RADIO_BUTTON_ENTRY))
		&& (mePtr->entryFlags & ENTRY_SELECTED)) {
	    flags |= MF_CHECKED;
	}

	/*
	 * Set the SEPARATOR bit for separator entries. This bit is not used
	 * by our internal drawing functions, but it is used by the system
	 * when drawing the system menu (we do not draw the system menu
	 * ourselves). If this bit is not set, separator entries on the system
	 * menu will not be drawn correctly.
	 */

	if (mePtr->type == SEPARATOR_ENTRY) {
	    flags |= MF_SEPARATOR;
	}

	if (mePtr->columnBreak) {
	    flags |= MF_MENUBREAK;
	}

	itemID = PTR2INT(mePtr->platformEntryData);
	if ((mePtr->type == CASCADE_ENTRY)
		&& (mePtr->childMenuRefPtr != NULL)
		&& (mePtr->childMenuRefPtr->menuPtr != NULL)) {
	    HMENU childMenuHdl = (HMENU) mePtr->childMenuRefPtr->menuPtr
		->platformData;
	    if (childMenuHdl != NULL) {
		/*
		 * Win32 draws the popup arrow in the wrong color for a
		 * disabled cascade menu, so do it by hand. Given it is
		 * disabled, there's no need for it to be connected to its
		 * child.
		 */

		if (mePtr->state != ENTRY_DISABLED) {
		    flags |= MF_POPUP;
		    /*
		     * If the MF_POPUP flag is set, then the id is interpreted
		     * as the handle of a submenu.
		     */
		    itemID = PTR2INT(childMenuHdl);
		}
	    }
	    if ((menuPtr->menuType == MENUBAR)
		    && !(mePtr->childMenuRefPtr->menuPtr->menuFlags
			    & MENU_SYSTEM_MENU)) {
		Tcl_DString ds;
		TkMenuReferences *menuRefPtr;
		TkMenu *systemMenuPtr = mePtr->childMenuRefPtr->menuPtr;

		Tcl_DStringInit(&ds);
		Tcl_DStringAppend(&ds,
			Tk_PathName(menuPtr->masterMenuPtr->tkwin), -1);
		Tcl_DStringAppend(&ds, ".system", 7);

		menuRefPtr = TkFindMenuReferences(menuPtr->interp,
			Tcl_DStringValue(&ds));

		Tcl_DStringFree(&ds);

		if ((menuRefPtr != NULL)
			&& (menuRefPtr->menuPtr != NULL)
			&& (menuPtr->parentTopLevelPtr != NULL)
			&& (systemMenuPtr->masterMenuPtr
				== menuRefPtr->menuPtr)) {
		    HMENU systemMenuHdl = (HMENU) systemMenuPtr->platformData;
		    HWND wrapper = TkWinGetWrapperWindow(menuPtr
			    ->parentTopLevelPtr);

		    if (wrapper != NULL) {
			DestroyMenu(systemMenuHdl);
			systemMenuHdl = GetSystemMenu(wrapper, FALSE);
			systemMenuPtr->menuFlags |= MENU_SYSTEM_MENU;
			systemMenuPtr->platformData =
				(TkMenuPlatformData) systemMenuHdl;
			ScheduleMenuReconfigure(systemMenuPtr);
		    }
		}
	    }
	    if (mePtr->childMenuRefPtr->menuPtr->menuFlags
		    & MENU_SYSTEM_MENU) {
		systemMenu++;
	    }
	}
	if (!systemMenu) {
	    InsertMenuW(winMenuHdl, 0xFFFFFFFF, flags, itemID, lpNewItem);
	}
	Tcl_DStringFree(&translatedText);
	if (itemText != NULL) {
	    ckfree(itemText);
	    itemText = NULL;
	}
    }


    if ((menuPtr->menuType == MENUBAR)
	    && (menuPtr->parentTopLevelPtr != NULL)) {
	HANDLE bar = TkWinGetWrapperWindow(menuPtr->parentTopLevelPtr);

	if (bar) {
	    DrawMenuBar(bar);
	}
    }

    menuPtr->menuFlags &= ~(MENU_RECONFIGURE_PENDING);
}

/*
 *----------------------------------------------------------------------
 *
 * TkpPostMenu --
 *
 *	Posts a menu on the screen so that the top left corner of the
 *      specified entry is located at the point (x, y) in screen coordinates.
 *      If the entry parameter is negative, the upper left corner of the
 *      menu itself is placed at the point.
 *
 * Results:
 *	None.
 *
 * Side effects:
 *	The menu is posted and handled.
 *
 *----------------------------------------------------------------------
 */

int
TkpPostMenu(
    Tcl_Interp *interp,
    TkMenu *menuPtr,
    int x, int y, int index)
{
    HMENU winMenuHdl = (HMENU) menuPtr->platformData;
    int result, flags;
    RECT noGoawayRect;
    POINT point;
    Tk_Window parentWindow = Tk_Parent(menuPtr->tkwin);
    int oldServiceMode = Tcl_GetServiceMode();
    ThreadSpecificData *tsdPtr =
	    Tcl_GetThreadData(&dataKey, sizeof(ThreadSpecificData));

    tsdPtr->inPostMenu++;
    CallPendingReconfigureImmediately(menuPtr);

    result = TkPreprocessMenu(menuPtr);
    if (result != TCL_OK) {
	tsdPtr->inPostMenu--;
	return result;
    }

    if (index >= (int)menuPtr->numEntries) {
	index = menuPtr->numEntries - 1;
    }
    if (index >= 0) {
	y -= menuPtr->entries[index]->y;
    }

    /*
     * The post commands could have deleted the menu, which means
     * we are dead and should go away.
     */

    if (menuPtr->tkwin == NULL) {
	tsdPtr->inPostMenu--;
    	return TCL_OK;
    }

    if (NULL == parentWindow) {
	noGoawayRect.top = y - 50;
	noGoawayRect.bottom = y + 50;
	noGoawayRect.left = x - 50;
	noGoawayRect.right = x + 50;
    } else {
	int left, top;
	Tk_GetRootCoords(parentWindow, &left, &top);
	noGoawayRect.left = left;
	noGoawayRect.top = top;
	noGoawayRect.bottom = noGoawayRect.top + Tk_Height(parentWindow);
	noGoawayRect.right = noGoawayRect.left + Tk_Width(parentWindow);
    }

    Tcl_SetServiceMode(TCL_SERVICE_NONE);

    /*
     * Make an assumption here. If the right button is down,
     * then we want to track it. Otherwise, track the left mouse button.
     */

    flags = TPM_LEFTALIGN;
    if (GetSystemMetrics(SM_SWAPBUTTON)) {
	if (GetAsyncKeyState(VK_LBUTTON) < 0) {
	    flags |= TPM_RIGHTBUTTON;
	} else {
	    flags |= TPM_LEFTBUTTON;
	}
    } else {
	if (GetAsyncKeyState(VK_RBUTTON) < 0) {
	    flags |= TPM_RIGHTBUTTON;
	} else {
	    flags |= TPM_LEFTBUTTON;
	}
    }

    TrackPopupMenu(winMenuHdl, flags, x, y, 0,
	    tsdPtr->menuHWND, &noGoawayRect);
    Tcl_SetServiceMode(oldServiceMode);

    GetCursorPos(&point);
    Tk_PointerEvent(NULL, point.x, point.y);

    if (tsdPtr->inPostMenu) {
	tsdPtr->inPostMenu = 0;
    }
    return TCL_OK;
}

/*
 *----------------------------------------------------------------------
 *
 * TkpPostTearoffMenu --
 *
 *	Posts a tearoff menu on the screen so that the top left corner of the
 *      specified entry is located at the point (x, y) in screen coordinates.
 *      If the index parameter is negative, the upper left corner of the menu
 *      itself is placed at the point.  Adjusts the menu's position so that it
 *      fits on the screen, and maps and raises the menu.
 *
 * Results:
 *	Returns a standard Tcl Error.
 *
 * Side effects:
 *	The menu is posted.
 *
 *----------------------------------------------------------------------
 */

int
TkpPostTearoffMenu(
    Tcl_Interp *interp,		/* The interpreter of the menu */
    TkMenu *menuPtr,		/* The menu we are posting */
    int x, int y, int index)	/* The root X,Y coordinates where we are
				 * posting */
{
    int vRootX, vRootY, vRootWidth, vRootHeight;
    int result;

    if (index >= (int)menuPtr->numEntries) {
	index = menuPtr->numEntries - 1;
    }
    if (index >= 0) {
	y -= menuPtr->entries[index]->y;
    }

    TkActivateMenuEntry(menuPtr, -1);
    TkRecomputeMenu(menuPtr);
    result = TkPostCommand(menuPtr);
    if (result != TCL_OK) {
    	return result;
    }

    /*
     * The post commands could have deleted the menu, which means we are dead
     * and should go away.
     */

    if (menuPtr->tkwin == NULL) {
    	return TCL_OK;
    }

    /*
     * Adjust the position of the menu if necessary to keep it visible on the
     * screen. There are two special tricks to make this work right:
     *
     * 1. If a virtual root window manager is being used then the coordinates
     *    are in the virtual root window of menuPtr's parent; since the menu
     *    uses override-redirect mode it will be in the *real* root window for
     *    the screen, so we have to map the coordinates from the virtual root
     *    (if any) to the real root. Can't get the virtual root from the menu
     *    itself (it will never be seen by the wm) so use its parent instead
     *    (it would be better to have an an option that names a window to use
     *    for this...).
     * 2. The menu may not have been mapped yet, so its current size might be
     *    the default 1x1. To compute how much space it needs, use its
     *    requested size, not its actual size.
     */

    Tk_GetVRootGeometry(Tk_Parent(menuPtr->tkwin), &vRootX, &vRootY,
	&vRootWidth, &vRootHeight);
    vRootWidth -= Tk_ReqWidth(menuPtr->tkwin);
    if (x > vRootX + vRootWidth) {
	x = vRootX + vRootWidth;
    }
    if (x < vRootX) {
	x = vRootX;
    }
    vRootHeight -= Tk_ReqHeight(menuPtr->tkwin);
    if (y > vRootY + vRootHeight) {
	y = vRootY + vRootHeight;
    }
    if (y < vRootY) {
	y = vRootY;
    }
    Tk_MoveToplevelWindow(menuPtr->tkwin, x, y);
    if (!Tk_IsMapped(menuPtr->tkwin)) {
	Tk_MapWindow(menuPtr->tkwin);
    }
    TkWmRestackToplevel((TkWindow *) menuPtr->tkwin, Above, NULL);
    return TCL_OK;
}

/*
 *----------------------------------------------------------------------
 *
 * TkpMenuNewEntry --
 *
 *	Adds a pointer to a new menu entry structure with the platform-
 *	specific fields filled in.
 *
 * Results:
 *	Standard TCL error.
 *
 * Side effects:
 *	A new command ID is allocated and stored in the platformEntryData
 *	field of mePtr.
 *
 *----------------------------------------------------------------------
 */

int
TkpMenuNewEntry(
    TkMenuEntry *mePtr)
{
    WORD commandID;
    TkMenu *menuPtr = mePtr->menuPtr;

    if (GetNewID(mePtr, &commandID) != TCL_OK) {
    	return TCL_ERROR;
    }
    ScheduleMenuReconfigure(menuPtr);
    mePtr->platformEntryData = (TkMenuPlatformEntryData) INT2PTR(commandID);

    return TCL_OK;
}

/*
 *----------------------------------------------------------------------
 *
 * TkWinMenuProc --
 *
 *	The window proc for the dummy window we put popups in. This allows
 *	is to post a popup whether or not we know what the parent window
 *	is.
 *
 * Results:
 *	Returns whatever is appropriate for the message in question.
 *
 * Side effects:
 *	Normal side-effect for windows messages.
 *
 *----------------------------------------------------------------------
 */

static LRESULT CALLBACK
TkWinMenuProc(
    HWND hwnd,
    UINT message,
    WPARAM wParam,
    LPARAM lParam)
{
    LRESULT lResult;

    if (!TkWinHandleMenuEvent(&hwnd, &message, &wParam, &lParam, &lResult)) {
	lResult = DefWindowProcW(hwnd, message, wParam, lParam);
    }
    return lResult;
}

/*
 *----------------------------------------------------------------------
 *
 * UpdateEmbeddedMenu --
 *
 *	This function is used as work-around for updating the pull-down window
 *	of an embedded menu which may show as a blank popup window.
 *
 * Results:
 *	Invalidate the client area of the embedded pull-down menu and
 *	redraw it.
 *
 * Side effects:
 *	Redraw the embedded menu window.
 *
 *----------------------------------------------------------------------
 */

static void
UpdateEmbeddedMenu(
    ClientData clientData)
{
    RECT rc;
    HWND hMenuWnd = (HWND)clientData;

    GetClientRect(hMenuWnd, &rc);
    InvalidateRect(hMenuWnd, &rc, FALSE);
    UpdateWindow(hMenuWnd);
}

/*
 *----------------------------------------------------------------------
 *
 * TkWinEmbeddedMenuProc --
 *
 *	This window proc is for the embedded menu windows. It provides
 *	message services to an embedded menu in a different process.
 *
 * Results:
 *	Returns 1 if the message has been handled or 0 otherwise.
 *
 * Side effects:
 *	None.
 *
 *----------------------------------------------------------------------
 */

static LRESULT CALLBACK
TkWinEmbeddedMenuProc(
    HWND hwnd,
    UINT message,
    WPARAM wParam,
    LPARAM lParam)
{
    static int nIdles = 0;
    LRESULT lResult = 1;
    ThreadSpecificData *tsdPtr =
	    Tcl_GetThreadData(&dataKey, sizeof(ThreadSpecificData));

    switch(message) {
    case WM_ENTERIDLE:
	if ((wParam == MSGF_MENU) && (nIdles < 1)
		&& (hwnd == tsdPtr->embeddedMenuHWND)) {
	    Tcl_CreateTimerHandler(200, UpdateEmbeddedMenu,
		    (ClientData) lParam);
	    nIdles++;
	}
	break;

    case WM_INITMENUPOPUP:
	nIdles = 0;
	break;

    case WM_SETTINGCHANGE:
	if (wParam == SPI_SETNONCLIENTMETRICS
		|| wParam == SPI_SETKEYBOARDCUES) {
	    SetDefaults(0);
	}
	break;

    case WM_INITMENU:
    case WM_SYSCOMMAND:
    case WM_COMMAND:
    case WM_MENUCHAR:
    case WM_MEASUREITEM:
    case WM_DRAWITEM:
    case WM_MENUSELECT:
	lResult = TkWinHandleMenuEvent(&hwnd, &message, &wParam, &lParam,
		&lResult);
	if (lResult || (GetCapture() != hwnd)) {
	    break;
	}
	/* FALLTHRU */
    default:
	lResult = DefWindowProcW(hwnd, message, wParam, lParam);
	break;
    }
    return lResult;
}

/*
 *----------------------------------------------------------------------
 *
 * TkWinHandleMenuEvent --
 *
 *	Filters out menu messages from messages passed to a top-level. Will
 *	respond appropriately to WM_COMMAND, WM_MENUSELECT, WM_MEASUREITEM,
 *	WM_DRAWITEM
 *
 * Result:
 *	Returns 1 if this handled the message; 0 if it did not.
 *
 * Side effects:
 *	All of the parameters may be modified so that the caller can think it
 *	is getting a different message. plResult points to the result that
 *	should be returned to windows from this message.
 *
 *----------------------------------------------------------------------
 */

int
TkWinHandleMenuEvent(
    HWND *phwnd,
    UINT *pMessage,
    WPARAM *pwParam,
    LPARAM *plParam,
    LRESULT *plResult)
{
    Tcl_HashEntry *hashEntryPtr;
    int returnResult = 0;
    TkMenu *menuPtr;
    TkMenuEntry *mePtr;
    ThreadSpecificData *tsdPtr =
	    Tcl_GetThreadData(&dataKey, sizeof(ThreadSpecificData));

    switch (*pMessage) {
    case WM_UNINITMENUPOPUP:
	hashEntryPtr = Tcl_FindHashEntry(&tsdPtr->winMenuTable,
		*pwParam);
	if (hashEntryPtr != NULL) {
	    menuPtr = Tcl_GetHashValue(hashEntryPtr);
	    if ((menuPtr->menuRefPtr != NULL)
		    && (menuPtr->menuRefPtr->parentEntryPtr != NULL)) {
		TkPostSubmenu(menuPtr->interp,
			menuPtr->menuRefPtr->parentEntryPtr->menuPtr, NULL);
	    }
	}
	break;

    case WM_INITMENU:
	TkMenuInit();
	hashEntryPtr = Tcl_FindHashEntry(&tsdPtr->winMenuTable,
		*pwParam);
	if (hashEntryPtr != NULL) {
	    tsdPtr->oldServiceMode = Tcl_SetServiceMode(TCL_SERVICE_ALL);
	    menuPtr = Tcl_GetHashValue(hashEntryPtr);
	    tsdPtr->modalMenuPtr = menuPtr;
	    CallPendingReconfigureImmediately(menuPtr);
	    RecursivelyClearActiveMenu(menuPtr);
	    if (!tsdPtr->inPostMenu) {
		Tcl_Interp *interp = menuPtr->interp;
		int code;

		Tcl_Preserve(interp);
		code = TkPreprocessMenu(menuPtr);
		if ((code != TCL_OK) && (code != TCL_CONTINUE)
			&& (code != TCL_BREAK)) {
		    Tcl_AddErrorInfo(interp, "\n    (menu preprocess)");
		    Tcl_BackgroundException(interp, code);
		}
		Tcl_Release(interp);
	    }
	    TkActivateMenuEntry(menuPtr, -1);
	    *plResult = 0;
	    returnResult = 1;
	} else {
	    tsdPtr->modalMenuPtr = NULL;
	}
	break;

    case WM_SYSCOMMAND:
    case WM_COMMAND:
	TkMenuInit();
	if (HIWORD(*pwParam) != 0) {
	    break;
	}
	hashEntryPtr = Tcl_FindHashEntry(&tsdPtr->commandTable,
		INT2PTR(LOWORD(*pwParam)));
	if (hashEntryPtr == NULL) {
	    break;
	}
	mePtr = Tcl_GetHashValue(hashEntryPtr);
	if (mePtr != NULL) {
	    TkMenuReferences *menuRefPtr;
	    TkMenuEntry *parentEntryPtr;
	    Tcl_Interp *interp;
	    int code;

	    /*
	     * We have to set the parent of this menu to be active if this is
	     * a submenu so that tearoffs will get the correct title.
	     */

	    menuPtr = mePtr->menuPtr;
	    menuRefPtr = TkFindMenuReferences(menuPtr->interp,
		    Tk_PathName(menuPtr->tkwin));
	    if ((menuRefPtr != NULL) && (menuRefPtr->parentEntryPtr != NULL)) {
		for (parentEntryPtr = menuRefPtr->parentEntryPtr ; ;
			parentEntryPtr = parentEntryPtr->nextCascadePtr) {
		    const char *name = Tcl_GetString(parentEntryPtr->namePtr);

		    if (strcmp(name, Tk_PathName(menuPtr->tkwin)) == 0) {
			break;
		    }
		}
		if (parentEntryPtr->menuPtr->entries[parentEntryPtr->index]
			->state != ENTRY_DISABLED) {
		    TkActivateMenuEntry(parentEntryPtr->menuPtr,
			    parentEntryPtr->index);
		}
	    }

	    interp = menuPtr->interp;
	    Tcl_Preserve(interp);
	    code = TkInvokeMenu(interp, menuPtr, mePtr->index);
	    if (code != TCL_OK && code != TCL_CONTINUE && code != TCL_BREAK) {
		Tcl_AddErrorInfo(interp, "\n    (menu invoke)");
		Tcl_BackgroundException(interp, code);
	    }
	    Tcl_Release(interp);
	    *plResult = 0;
	    returnResult = 1;
	}
	break;

    case WM_MENUCHAR: {
	hashEntryPtr = Tcl_FindHashEntry(&tsdPtr->winMenuTable,
		*plParam);
	if (hashEntryPtr != NULL) {
	    TkSizeT i, len, underline;
	    Tcl_Obj *labelPtr;
	    WCHAR *wlabel;
	    int menuChar;
	    Tcl_DString ds;

	    *plResult = 0;
	    menuPtr = Tcl_GetHashValue(hashEntryPtr);
	    /*
	     * Assume we have something directly convertable to Tcl_UniChar.
	     * True at least for wide systems.
	     */
	    menuChar = Tcl_UniCharToUpper(LOWORD(*pwParam));

	    Tcl_DStringInit(&ds);
	    for (i = 0; i < menuPtr->numEntries; i++) {
		underline = menuPtr->entries[i]->underline;
		labelPtr = menuPtr->entries[i]->labelPtr;
		if ((underline != TCL_AUTO_LENGTH) && (labelPtr != NULL)) {
		    /*
		     * Ensure we don't exceed the label length, then check
		     */
		    const char *src = TkGetStringFromObj(labelPtr, &len);

		    Tcl_DStringFree(&ds);
		    Tcl_DStringInit(&ds);
		    wlabel = Tcl_UtfToWCharDString(src, len, &ds);
		    if ((underline + 1 < len + 1) && (menuChar ==
				Tcl_UniCharToUpper(wlabel[underline]))) {
			*plResult = (2 << 16) | i;
			returnResult = 1;
			break;
		    }
		}
	    }
	    Tcl_DStringFree(&ds);
	}
	break;
    }

    case WM_MEASUREITEM: {
	LPMEASUREITEMSTRUCT itemPtr = (LPMEASUREITEMSTRUCT) *plParam;

	if (itemPtr != NULL && tsdPtr->modalMenuPtr != NULL) {
	    mePtr = (TkMenuEntry *) itemPtr->itemData;
	    menuPtr = mePtr->menuPtr;

	    TkRecomputeMenu(menuPtr);
	    itemPtr->itemHeight = mePtr->height;
	    itemPtr->itemWidth = mePtr->width;
	    if (mePtr->hideMargin) {
		itemPtr->itemWidth += 2 - indicatorDimensions[1];
	    } else {
		int activeBorderWidth;

		Tk_GetPixelsFromObj(menuPtr->interp, menuPtr->tkwin,
			menuPtr->activeBorderWidthPtr, &activeBorderWidth);
		itemPtr->itemWidth += 2 * activeBorderWidth;
	    }
	    *plResult = 1;
	    returnResult = 1;
	}
	break;
    }

    case WM_DRAWITEM: {
	TkWinDrawable *twdPtr;
	LPDRAWITEMSTRUCT itemPtr = (LPDRAWITEMSTRUCT) *plParam;
	Tk_FontMetrics fontMetrics;
	int drawingParameters = 0;

	if (itemPtr != NULL && tsdPtr->modalMenuPtr != NULL) {
	    Tk_Font tkfont;

	    if (itemPtr->itemState & ODS_NOACCEL && !showMenuAccelerators) {
		drawingParameters |= DRAW_MENU_ENTRY_NOUNDERLINE;
	    }
	    mePtr = (TkMenuEntry *) itemPtr->itemData;
	    menuPtr = mePtr->menuPtr;
	    twdPtr = ckalloc(sizeof(TkWinDrawable));
	    twdPtr->type = TWD_WINDC;
	    twdPtr->winDC.hdc = itemPtr->hDC;

	    if (mePtr->state != ENTRY_DISABLED) {
		if (itemPtr->itemState & ODS_SELECTED) {
		    TkActivateMenuEntry(menuPtr, mePtr->index);
		} else {
		    TkActivateMenuEntry(menuPtr, -1);
		}
	    } else {
		/*
		 * On windows, menu entries should highlight even if they are
		 * disabled. (I know this seems dumb, but it is the way native
		 * windows menus works so we ought to mimic it.) The
		 * ENTRY_PLATFORM_FLAG1 flag will indicate that the entry
		 * should be highlighted even though it is disabled.
		 */

		if (itemPtr->itemState & ODS_SELECTED) {
		    mePtr->entryFlags |= ENTRY_PLATFORM_FLAG1;
		} else {
		    mePtr->entryFlags &= ~ENTRY_PLATFORM_FLAG1;
		}

		/*
		 * Also, set the DRAW_MENU_ENTRY_ARROW flag for a disabled
		 * cascade menu since we need to draw the arrow ourselves.
		 */

		if (mePtr->type == CASCADE_ENTRY) {
		    drawingParameters |= DRAW_MENU_ENTRY_ARROW;
		}
	    }

	    tkfont = Tk_GetFontFromObj(menuPtr->tkwin, menuPtr->fontPtr);
	    Tk_GetFontMetrics(tkfont, &fontMetrics);
	    TkpDrawMenuEntry(mePtr, (Drawable) twdPtr, tkfont, &fontMetrics,
		    itemPtr->rcItem.left, itemPtr->rcItem.top,
		    itemPtr->rcItem.right - itemPtr->rcItem.left,
		    itemPtr->rcItem.bottom - itemPtr->rcItem.top,
		    0, drawingParameters);

	    ckfree(twdPtr);
	}
	*plResult = 1;
	returnResult = 1;
	break;
    }

    case WM_MENUSELECT: {
	UINT flags = HIWORD(*pwParam);

	TkMenuInit();

	if ((flags == 0xFFFF) && (*plParam == 0)) {
	    if (tsdPtr->modalMenuPtr != NULL) {
		Tcl_SetServiceMode(tsdPtr->oldServiceMode);
		RecursivelyClearActiveMenu(tsdPtr->modalMenuPtr);
	    }
	} else {
	    menuPtr = NULL;
	    if (*plParam != 0) {
		hashEntryPtr = Tcl_FindHashEntry(&tsdPtr->winMenuTable,
			*plParam);
		if (hashEntryPtr != NULL) {
		    menuPtr = Tcl_GetHashValue(hashEntryPtr);
		}
	    }

	    if (menuPtr != NULL) {
		long entryIndex = LOWORD(*pwParam);

                if ((menuPtr->menuType == MENUBAR) && menuPtr->tearoff) {
                    /*
                     * Windows passes the entry index starting at 0 for
                     * the first menu entry. However this entry #0 is the
                     * tearoff entry for Tk (the menu has -tearoff 1),
                     * which is ignored for MENUBAR menues on Windows.
                     */

                    entryIndex++;
                }
                mePtr = NULL;
		if (flags != 0xFFFF) {
		    if ((flags&MF_POPUP) && (entryIndex < (int)menuPtr->numEntries)) {
			mePtr = menuPtr->entries[entryIndex];
		    } else {
			hashEntryPtr = Tcl_FindHashEntry(&tsdPtr->commandTable,
				INT2PTR(entryIndex));
			if (hashEntryPtr != NULL) {
			    mePtr = Tcl_GetHashValue(hashEntryPtr);
			}
		    }
		}

		if ((mePtr == NULL) || (mePtr->state == ENTRY_DISABLED)) {
		    TkActivateMenuEntry(menuPtr, -1);
		} else {
		    if (mePtr->index >= (int)menuPtr->numEntries) {
			Tcl_Panic("Trying to activate an entry which doesn't exist");
		    }
		    TkActivateMenuEntry(menuPtr, mePtr->index);
		}
		MenuSelectEvent(menuPtr);
		Tcl_ServiceAll();
		*plResult = 0;
		returnResult = 1;
	    }
	}
	break;
    }
    }
    return returnResult;
}

/*
 *----------------------------------------------------------------------
 *
 * RecursivelyClearActiveMenu --
 *
 *	Recursively clears the active entry in the menu's cascade hierarchy.
 *
 * Results:
 *	None.
 *
 * Side effects:
 *	Generates <<MenuSelect>> virtual events.
 *
 *----------------------------------------------------------------------
 */

void
RecursivelyClearActiveMenu(
    TkMenu *menuPtr)		/* The menu to reset. */
{
    TkSizeT i;
    TkMenuEntry *mePtr;

    TkActivateMenuEntry(menuPtr, -1);
    MenuSelectEvent(menuPtr);
    for (i = 0; i < menuPtr->numEntries; i++) {
    	mePtr = menuPtr->entries[i];
	if (mePtr->state == ENTRY_ACTIVE) {
	    mePtr->state = ENTRY_NORMAL;
	}
	mePtr->entryFlags &= ~ENTRY_PLATFORM_FLAG1;
    	if (mePtr->type == CASCADE_ENTRY) {
    	    if ((mePtr->childMenuRefPtr != NULL)
    	    	    && (mePtr->childMenuRefPtr->menuPtr != NULL)) {
    	    	RecursivelyClearActiveMenu(mePtr->childMenuRefPtr->menuPtr);
    	    }
    	}
    }
}

/*
 *----------------------------------------------------------------------
 *
 * TkpSetWindowMenuBar --
 *
 *	Associates a given menu with a window.
 *
 * Results:
 *	None.
 *
 * Side effects:
 *	On Windows and UNIX, associates the platform menu with the
 *	platform window.
 *
 *----------------------------------------------------------------------
 */

void
TkpSetWindowMenuBar(
    Tk_Window tkwin,		/* The window we are putting the menubar
				 * into.*/
    TkMenu *menuPtr)		/* The menu we are inserting */
{
    HMENU winMenuHdl;
    ThreadSpecificData *tsdPtr =
	    Tcl_GetThreadData(&dataKey, sizeof(ThreadSpecificData));

    if (menuPtr != NULL) {
	Tcl_HashEntry *hashEntryPtr;
	int newEntry;

	winMenuHdl = (HMENU) menuPtr->platformData;
	hashEntryPtr = Tcl_FindHashEntry(&tsdPtr->winMenuTable,
		winMenuHdl);
	Tcl_DeleteHashEntry(hashEntryPtr);
	DestroyMenu(winMenuHdl);
	winMenuHdl = CreateMenu();
	hashEntryPtr = Tcl_CreateHashEntry(&tsdPtr->winMenuTable,
		(char *) winMenuHdl, &newEntry);
	Tcl_SetHashValue(hashEntryPtr, menuPtr);
	menuPtr->platformData = (TkMenuPlatformData) winMenuHdl;
	TkWinSetMenu(tkwin, winMenuHdl);
	ScheduleMenuReconfigure(menuPtr);
    } else {
	TkWinSetMenu(tkwin, NULL);
    }
}

/*
 *----------------------------------------------------------------------
 *
 * TkpSetMainMenubar --
 *
 *	Puts the menu associated with a window into the menubar. Should only
 *	be called when the window is in front.
 *
 * Results:
 *	None.
 *
 * Side effects:
 *	The menubar is changed.
 *
 *----------------------------------------------------------------------
 */

void
TkpSetMainMenubar(
    Tcl_Interp *interp,		/* The interpreter of the application */
    Tk_Window tkwin,		/* The frame we are setting up */
    const char *menuName)	/* The name of the menu to put in front. If
    				 * NULL, use the default menu bar. */
{
    /*
     * Nothing to do.
     */
}

/*
 *----------------------------------------------------------------------
 *
 * GetMenuIndicatorGeometry --
 *
 *	Gets the width and height of the indicator area of a menu.
 *
 * Results:
 *	widthPtr and heightPtr are set.
 *
 * Side effects:
 *	None.
 *
 *----------------------------------------------------------------------
 */

void
GetMenuIndicatorGeometry(
    TkMenu *menuPtr,		/* The menu we are measuring */
    TkMenuEntry *mePtr,		/* The entry we are measuring */
    Tk_Font tkfont,		/* Precalculated font */
    const Tk_FontMetrics *fmPtr,/* Precalculated font metrics */
    int *widthPtr,		/* The resulting width */
    int *heightPtr)		/* The resulting height */
{
    *heightPtr = indicatorDimensions[0];
    if (mePtr->hideMargin) {
	*widthPtr = 0;
    } else {
	int borderWidth;

	Tk_GetPixelsFromObj(menuPtr->interp, menuPtr->tkwin,
		menuPtr->borderWidthPtr, &borderWidth);
	*widthPtr = indicatorDimensions[1] - borderWidth;

        /*
         * Quite dubious about the above (why would borderWidth play a role?)
         * and about how indicatorDimensions[1] is obtained in SetDefaults().
         * At least don't let the result be negative!
         */
        if (*widthPtr < 0) {
            *widthPtr = 0;
        }
    }
}

/*
 *----------------------------------------------------------------------
 *
 * GetMenuAccelGeometry --
 *
 *	Gets the width and height of the indicator area of a menu.
 *
 * Results:
 *	widthPtr and heightPtr are set.
 *
 * Side effects:
 *	None.
 *
 *----------------------------------------------------------------------
 */

void
GetMenuAccelGeometry(
    TkMenu *menuPtr,		/* The menu we are measuring */
    TkMenuEntry *mePtr,		/* The entry we are measuring */
    Tk_Font tkfont,		/* The precalculated font */
    const Tk_FontMetrics *fmPtr,/* The precalculated font metrics */
    int *widthPtr,		/* The resulting width */
    int *heightPtr)		/* The resulting height */
{
    *heightPtr = fmPtr->linespace;
    if (mePtr->type == CASCADE_ENTRY) {
	*widthPtr = 0;
    } else if ((menuPtr->menuType != MENUBAR) && (mePtr->accelPtr != NULL)) {
	const char *accel = Tcl_GetString(mePtr->accelPtr);

	*widthPtr = Tk_TextWidth(tkfont, accel, mePtr->accelLength);
    } else {
    	*widthPtr = 0;
    }
}

/*
 *----------------------------------------------------------------------
 *
 * GetTearoffEntryGeometry --
 *
 *	Gets the width and height of the indicator area of a menu.
 *
 * Results:
 *	widthPtr and heightPtr are set.
 *
 * Side effects:
 *	None.
 *
 *----------------------------------------------------------------------
 */

void
GetTearoffEntryGeometry(
    TkMenu *menuPtr,		/* The menu we are measuring */
    TkMenuEntry *mePtr,		/* The entry we are measuring */
    Tk_Font tkfont,		/* The precalculated font */
    const Tk_FontMetrics *fmPtr,/* The precalculated font metrics */
    int *widthPtr,		/* The resulting width */
    int *heightPtr)		/* The resulting height */
{
    if (menuPtr->menuType != MASTER_MENU) {
	*heightPtr = 0;
    } else {
	*heightPtr = fmPtr->linespace;
    }
    *widthPtr = 0;
}

/*
 *----------------------------------------------------------------------
 *
 * GetMenuSeparatorGeometry --
 *
 *	Gets the width and height of the indicator area of a menu.
 *
 * Results:
 *	widthPtr and heightPtr are set.
 *
 * Side effects:
 *	None.
 *
 *----------------------------------------------------------------------
 */

void
GetMenuSeparatorGeometry(
    TkMenu *menuPtr,		/* The menu we are measuring */
    TkMenuEntry *mePtr,		/* The entry we are measuring */
    Tk_Font tkfont,		/* The precalculated font */
    const Tk_FontMetrics *fmPtr,/* The precalcualted font metrics */
    int *widthPtr,		/* The resulting width */
    int *heightPtr)		/* The resulting height */
{
    *widthPtr = 0;
    *heightPtr = fmPtr->linespace - (2 * fmPtr->descent);
}

/*
 *----------------------------------------------------------------------
 *
 * DrawWindowsSystemBitmap --
 *
 *	Draws the windows system bitmap given by bitmapID into the rect given
 *	by rectPtr in the drawable. The bitmap is centered in the rectangle.
 *	It is not clipped, so if the bitmap is bigger than the rect it will
 *	bleed.
 *
 * Results:
 *	None.
 *
 * Side effects:
 *	Drawing occurs. Some storage is allocated and released.
 *
 *----------------------------------------------------------------------
 */

static void
DrawWindowsSystemBitmap(
    Display *display,		/* The display we are drawing into */
    Drawable drawable,		/* The drawable we are working with */
    GC gc,			/* The GC to draw with */
    const RECT *rectPtr,	/* The rectangle to draw into */
    int bitmapID,		/* The windows id of the system bitmap to
				 * draw. */
    int alignFlags)		/* How to align the bitmap inside the
				 * rectangle. */
{
    TkWinDCState state;
    HDC hdc = TkWinGetDrawableDC(display, drawable, &state);
    HDC scratchDC;
    HBITMAP bitmap;
    BITMAP bm;
    POINT ptSize;
    POINT ptOrg;
    int topOffset, leftOffset;

    SetBkColor(hdc, gc->background);
    SetTextColor(hdc, gc->foreground);

    scratchDC = CreateCompatibleDC(hdc);
    bitmap = LoadBitmapW(NULL, (LPCWSTR)MAKEINTRESOURCE(bitmapID));

    SelectObject(scratchDC, bitmap);
    SetMapMode(scratchDC, GetMapMode(hdc));
    GetObjectA(bitmap, sizeof(BITMAP), &bm);
    ptSize.x = bm.bmWidth;
    ptSize.y = bm.bmHeight;
    DPtoLP(scratchDC, &ptSize, 1);

    ptOrg.y = ptOrg.x = 0;
    DPtoLP(scratchDC, &ptOrg, 1);

    if (alignFlags & ALIGN_BITMAP_TOP) {
	topOffset = 0;
    } else if (alignFlags & ALIGN_BITMAP_BOTTOM) {
	topOffset = (rectPtr->bottom - rectPtr->top) - ptSize.y;
    } else {
	topOffset = (rectPtr->bottom - rectPtr->top) / 2 - (ptSize.y / 2);
    }

    if (alignFlags & ALIGN_BITMAP_LEFT) {
	leftOffset = 0;
    } else if (alignFlags & ALIGN_BITMAP_RIGHT) {
	leftOffset = (rectPtr->right - rectPtr->left) - ptSize.x;
    } else {
	leftOffset = (rectPtr->right - rectPtr->left) / 2 - (ptSize.x / 2);
    }

    BitBlt(hdc, rectPtr->left + leftOffset, rectPtr->top + topOffset, ptSize.x,
	    ptSize.y, scratchDC, ptOrg.x, ptOrg.y, SRCCOPY);
    DeleteDC(scratchDC);
    DeleteObject(bitmap);

    TkWinReleaseDrawableDC(drawable, hdc, &state);
}

/*
 *----------------------------------------------------------------------
 *
 * DrawMenuEntryIndicator --
 *
 *	This function draws the indicator part of a menu.
 *
 * Results:
 *	None.
 *
 * Side effects:
 *	Commands are output to X to display the menu in its current mode.
 *
 *----------------------------------------------------------------------
 */

void
DrawMenuEntryIndicator(
    TkMenu *menuPtr,		/* The menu we are drawing */
    TkMenuEntry *mePtr,		/* The entry we are drawing */
    Drawable d,			/* What we are drawing into */
    GC gc,			/* The gc we are drawing with */
    GC indicatorGC,		/* The gc for indicator objects */
    Tk_Font tkfont,		/* The precalculated font */
    const Tk_FontMetrics *fmPtr,/* The precalculated font metrics */
    int x,			/* Left edge */
    int y,			/* Top edge */
    int width,
    int height)
{
    if ((mePtr->type == CHECK_BUTTON_ENTRY)
	    || (mePtr->type == RADIO_BUTTON_ENTRY)) {
    	if (mePtr->indicatorOn && (mePtr->entryFlags & ENTRY_SELECTED)) {
	    RECT rect;
	    GC whichGC;
	    int borderWidth, activeBorderWidth;

	    if (mePtr->state != ENTRY_NORMAL) {
		whichGC = gc;
	    } else {
		whichGC = indicatorGC;
	    }

	    rect.top = y;
	    rect.bottom = y + mePtr->height;
	    Tk_GetPixelsFromObj(menuPtr->interp, menuPtr->tkwin,
		    menuPtr->borderWidthPtr, &borderWidth);
	    Tk_GetPixelsFromObj(menuPtr->interp, menuPtr->tkwin,
		    menuPtr->activeBorderWidthPtr, &activeBorderWidth);
	    rect.left = borderWidth + activeBorderWidth + x;
	    rect.right = mePtr->indicatorSpace + x;

	    if ((mePtr->state == ENTRY_DISABLED)
		    && (menuPtr->disabledFgPtr != NULL)) {
		RECT hilightRect;
		COLORREF oldFgColor = whichGC->foreground;

		whichGC->foreground = GetSysColor(COLOR_3DHILIGHT);
		hilightRect.top = rect.top + 1;
		hilightRect.bottom = rect.bottom + 1;
		hilightRect.left = rect.left + 1;
		hilightRect.right = rect.right + 1;
		DrawWindowsSystemBitmap(menuPtr->display, d, whichGC,
			&hilightRect, OBM_CHECK, 0);
		whichGC->foreground = oldFgColor;
	    }

	    DrawWindowsSystemBitmap(menuPtr->display, d, whichGC, &rect,
		    OBM_CHECK, 0);
	}
    }
}

/*
 *----------------------------------------------------------------------
 *
 * DrawMenuEntryAccelerator --
 *
 *	This function draws the accelerator part of a menu. For example, the
 *	string "CTRL-Z" could be drawn to to the right of the label text for
 *	an Undo menu entry. Need to decide what to draw here. Should we
 *	replace strings like "Control", "Command", etc?
 *
 * Results:
 *	None.
 *
 * Side effects:
 *	Commands are output to display the menu in its
 *	current mode.
 *
 *----------------------------------------------------------------------
 */

void
DrawMenuEntryAccelerator(
    TkMenu *menuPtr,		/* The menu we are drawing */
    TkMenuEntry *mePtr,		/* The entry we are drawing */
    Drawable d,			/* What we are drawing into */
    GC gc,			/* The gc we are drawing with */
    Tk_Font tkfont,		/* The precalculated font */
    const Tk_FontMetrics *fmPtr,/* The precalculated font metrics */
    Tk_3DBorder activeBorder,	/* The border when an item is active */
    int x,			/* left edge */
    int y,			/* top edge */
    int width,			/* Width of menu entry */
    int height)			/* Height of menu entry */
{
    int baseline;
    int leftEdge = x + mePtr->indicatorSpace + mePtr->labelWidth;
    const char *accel;

    if (menuPtr->menuType == MENUBAR) {
        return;
    }

    if (mePtr->accelPtr != NULL) {
	accel = Tcl_GetString(mePtr->accelPtr);
    } else {
	accel = NULL;
    }

    baseline = y + (height + fmPtr->ascent - fmPtr->descent) / 2;

    /*
     * Draw disabled 3D text highlight only with the Win95/98 look.
     */

    if (TkWinGetPlatformTheme() == TK_THEME_WIN_CLASSIC) {
	if ((mePtr->state == ENTRY_DISABLED)
		&& (menuPtr->disabledFgPtr != NULL) && (accel != NULL)) {
	    COLORREF oldFgColor = gc->foreground;

	    gc->foreground = GetSysColor(COLOR_3DHILIGHT);
	    if (!(mePtr->entryFlags & ENTRY_PLATFORM_FLAG1)) {
		Tk_DrawChars(menuPtr->display, d, gc, tkfont, accel,
			mePtr->accelLength, leftEdge + 1, baseline + 1);
	    }
	    gc->foreground = oldFgColor;
	}
    }

    if (accel != NULL) {
	Tk_DrawChars(menuPtr->display, d, gc, tkfont, accel,
		mePtr->accelLength, leftEdge, baseline);
    }
}

/*
 *----------------------------------------------------------------------
 *
 * DrawMenuEntryArrow --
 *
 *	This function draws the arrow bitmap on the right side of a menu
 *	entry. This function is only used when drawing the arrow for a
 *	disabled cascade menu.
 *
 * Results:
 *	None.
 *
 * Side effects:
 *	None.
 *
 *----------------------------------------------------------------------
 */

void
DrawMenuEntryArrow(
    TkMenu *menuPtr,		/* The menu we are drawing */
    TkMenuEntry *mePtr,		/* The entry we are drawing */
    Drawable d,			/* What we are drawing into */
    GC gc,			/* The gc we are drawing with */
    Tk_3DBorder activeBorder,	/* The border when an item is active */
    int x,			/* left edge */
    int y,			/* top edge */
    int width,			/* Width of menu entry */
    int height,			/* Height of menu entry */
    int drawArrow)		/* For cascade menus, whether of not to draw
				 * the arrow. I cannot figure out Windows'
				 * algorithm for where to draw this. */
{
    COLORREF oldFgColor;
    COLORREF oldBgColor;
    RECT rect;

    if (!drawArrow || (mePtr->type != CASCADE_ENTRY)) {
	return;
    }

    oldFgColor = gc->foreground;
    oldBgColor = gc->background;

    /*
     * Set bitmap bg to highlight color if the menu is highlighted.
     */

    if (mePtr->entryFlags & ENTRY_PLATFORM_FLAG1) {
	XColor *activeBgColor = Tk_3DBorderColor(Tk_Get3DBorderFromObj(
		mePtr->menuPtr->tkwin, (mePtr->activeBorderPtr == NULL)
		? mePtr->menuPtr->activeBorderPtr
		: mePtr->activeBorderPtr));

	gc->background = activeBgColor->pixel;
    }

    gc->foreground = GetSysColor((mePtr->state == ENTRY_DISABLED)
	? COLOR_GRAYTEXT
		: ((mePtr->state == ENTRY_ACTIVE)
		? COLOR_HIGHLIGHTTEXT : COLOR_MENUTEXT));

    rect.top = y + GetSystemMetrics(SM_CYBORDER);
    rect.bottom = y + height - GetSystemMetrics(SM_CYBORDER);
    rect.left = x + mePtr->indicatorSpace + mePtr->labelWidth;
    rect.right = x + width;

    DrawWindowsSystemBitmap(menuPtr->display, d, gc, &rect, OBM_MNARROW,
	    ALIGN_BITMAP_RIGHT);

    gc->foreground = oldFgColor;
    gc->background = oldBgColor;
    return;
}

/*
 *----------------------------------------------------------------------
 *
 * DrawMenuSeparator --
 *
 *	The menu separator is drawn.
 *
 * Results:
 *	None.
 *
 * Side effects:
 *	Commands are output to X to display the menu in its current mode.
 *
 *----------------------------------------------------------------------
 */

void
DrawMenuSeparator(
    TkMenu *menuPtr,		/* The menu we are drawing */
    TkMenuEntry *mePtr,		/* The entry we are drawing */
    Drawable d,			/* What we are drawing into */
    GC gc,			/* The gc we are drawing with */
    Tk_Font tkfont,		/* The precalculated font */
    const Tk_FontMetrics *fmPtr,/* The precalculated font metrics */
    int x,			/* left edge */
    int y,			/* top edge */
    int width,			/* width of item */
    int height)			/* height of item */
{
    XPoint points[2];
    Tk_3DBorder border;

    points[0].x = x;
    points[0].y = y + height / 2;
    points[1].x = x + width - 1;
    points[1].y = points[0].y;
    border = Tk_Get3DBorderFromObj(menuPtr->tkwin, menuPtr->borderPtr);
    Tk_Draw3DPolygon(menuPtr->tkwin, d, border, points, 2, 1,
	    TK_RELIEF_RAISED);
}

/*
 *----------------------------------------------------------------------
 *
 * DrawMenuUnderline --
 *
 *	On appropriate platforms, draw the underline character for the menu.
 *
 * Results:
 *	None.
 *
 * Side effects:
 *	Commands are output to X to display the menu in its current mode.
 *
 *----------------------------------------------------------------------
 */

static void
DrawMenuUnderline(
    TkMenu *menuPtr,		/* The menu to draw into */
    TkMenuEntry *mePtr,		/* The entry we are drawing */
    Drawable d,			/* What we are drawing into */
    GC gc,			/* The gc to draw into */
    Tk_Font tkfont,		/* The precalculated font */
    const Tk_FontMetrics *fmPtr,/* The precalculated font metrics */
    int x,			/* Left Edge */
    int y,			/* Top Edge */
    int width,			/* Width of entry */
    int height)			/* Height of entry */
{
    if ((mePtr->underline >= 0) && (mePtr->labelPtr != NULL)) {
	int len;

	len = Tcl_GetCharLength(mePtr->labelPtr);
	if (mePtr->underline < len) {
	    const char *label, *start, *end;

	    label = Tcl_GetString(mePtr->labelPtr);
	    start = Tcl_UtfAtIndex(label, mePtr->underline);
	    end = Tcl_UtfNext(start);
	    Tk_UnderlineChars(menuPtr->display, d,
		    gc, tkfont, label, x + mePtr->indicatorSpace,
		    y + (height + fmPtr->ascent - fmPtr->descent) / 2,
		    (int) (start - label), (int) (end - label));
	}
    }
}

/*
 *--------------------------------------------------------------
 *
 * TkWinMenuKeyObjCmd --
 *
 *	This function is invoked when keys related to pulling down menus is
 *	pressed. The corresponding Windows events are generated and passed to
 *	DefWindowProcW if appropriate. This cmd is registered as tk::WinMenuKey
 *	in the interp.
 *
 * Results:
 *	Always returns TCL_OK.
 *
 * Side effects:
 *	The menu system may take over and process user events for menu input.
 *
 *--------------------------------------------------------------
 */

static int
TkWinMenuKeyObjCmd(
    ClientData clientData,	/* Unused. */
    Tcl_Interp *interp,		/* Current interpreter. */
    int objc,			/* Number of arguments. */
    Tcl_Obj *const objv[])	/* Argument objects. */
{
    UINT scanCode;
    UINT virtualKey;
    XEvent *eventPtr;
    Tk_Window tkwin;
    TkWindow *winPtr;
    KeySym keySym;
    int i;

    if (objc != 3) {
	Tcl_WrongNumArgs(interp, 1, objv, "window keySym");
	return TCL_ERROR;
    }

    tkwin = Tk_NameToWindow(interp, Tcl_GetString(objv[1]),
	    Tk_MainWindow(interp));

    if (tkwin == NULL) {
	/*
	 * If we don't find the key, just return, as the window may have
	 * been destroyed in the binding. [Bug 1236306]
	 */
	return TCL_OK;
    }

    eventPtr = TkpGetBindingXEvent(interp);

    winPtr = (TkWindow *)tkwin;

    if (Tcl_GetIntFromObj(interp, objv[2], &i) != TCL_OK) {
	return TCL_ERROR;
    }
    keySym = i;

    if (eventPtr->type == KeyPress) {
	switch (keySym) {
	case XK_Alt_L:
	    scanCode = MapVirtualKeyW(VK_LMENU, 0);
	    CallWindowProcW(DefWindowProcW, Tk_GetHWND(Tk_WindowId(tkwin)),
		    WM_SYSKEYDOWN, VK_MENU,
		    (int) (scanCode << 16) | (1 << 29));
	    break;
	case XK_Alt_R:
	    scanCode = MapVirtualKeyW(VK_RMENU, 0);
	    CallWindowProcW(DefWindowProcW, Tk_GetHWND(Tk_WindowId(tkwin)),
		    WM_SYSKEYDOWN, VK_MENU,
		    (int) (scanCode << 16) | (1 << 29) | (1 << 24));
	    break;
	case XK_F10:
	    scanCode = MapVirtualKeyW(VK_F10, 0);
	    CallWindowProcW(DefWindowProcW, Tk_GetHWND(Tk_WindowId(tkwin)),
		    WM_SYSKEYDOWN, VK_F10, (int) (scanCode << 16));
	    break;
	default:
	    virtualKey = XKeysymToKeycode(winPtr->display, keySym);
	    scanCode = MapVirtualKeyW(virtualKey, 0);
	    if (0 != scanCode) {
		XKeyEvent xkey = eventPtr->xkey;
		CallWindowProcW(DefWindowProcW, Tk_GetHWND(Tk_WindowId(tkwin)),
			WM_SYSKEYDOWN, virtualKey,
			(int) ((scanCode << 16) | (1 << 29)));
		if (xkey.nbytes > 0) {
		    for (i = 0; i < xkey.nbytes; i++) {
			CallWindowProcW(DefWindowProcW,
				Tk_GetHWND(Tk_WindowId(tkwin)), WM_SYSCHAR,
				xkey.trans_chars[i],
				(int) ((scanCode << 16) | (1 << 29)));
		    }
		}
	    }
	}
    } else if (eventPtr->type == KeyRelease) {
	switch (keySym) {
	case XK_Alt_L:
	    scanCode = MapVirtualKeyW(VK_LMENU, 0);
	    CallWindowProcW(DefWindowProcW, Tk_GetHWND(Tk_WindowId(tkwin)),
		    WM_SYSKEYUP, VK_MENU, (int) (scanCode << 16)
		    | (1 << 29) | (1 << 30) | (1 << 31));
	    break;
	case XK_Alt_R:
	    scanCode = MapVirtualKeyW(VK_RMENU, 0);
	    CallWindowProcW(DefWindowProcW, Tk_GetHWND(Tk_WindowId(tkwin)),
		    WM_SYSKEYUP, VK_MENU, (int) (scanCode << 16) | (1 << 24)
		    | (1 << 29) | (1 << 30) | (1 << 31));
	    break;
	case XK_F10:
	    scanCode = MapVirtualKeyW(VK_F10, 0);
	    CallWindowProcW(DefWindowProcW, Tk_GetHWND(Tk_WindowId(tkwin)),
		    WM_SYSKEYUP, VK_F10,
		    (int) (scanCode << 16) | (1 << 30) | (1 << 31));
	    break;
	default:
	    virtualKey = XKeysymToKeycode(winPtr->display, keySym);
	    scanCode = MapVirtualKeyW(virtualKey, 0);
	    if (0 != scanCode) {
		CallWindowProcW(DefWindowProcW, Tk_GetHWND(Tk_WindowId(tkwin)),
			WM_SYSKEYUP, virtualKey, (int) ((scanCode << 16)
			| (1 << 29) | (1 << 30) | (1 << 31)));
	    }
	}
    }
    return TCL_OK;
}

/*
 *--------------------------------------------------------------
 *
 * TkpInitializeMenuBindings --
 *
 *	For every interp, initializes the bindings for Windows menus. Does
 *	nothing on Mac or XWindows.
 *
 * Results:
 *	None.
 *
 * Side effects:
 *	bindings are setup for the interp which will handle Alt-key sequences
 *	for menus without beeping or interfering with user-defined Alt-key
 *	bindings.
 *
 *--------------------------------------------------------------
 */

void
TkpInitializeMenuBindings(
    Tcl_Interp *interp,		/* The interpreter to set. */
    Tk_BindingTable bindingTable)
				/* The table to add to. */
{
    Tk_Uid uid = Tk_GetUid("all");

    /*
     * We need to set up the bindings for menubars. These have to recreate
     * windows events, so we need to invoke C code to generate the
     * WM_SYSKEYDOWNS and WM_SYSKEYUPs appropriately. Trick is, we can't
     * create a C level binding directly since we may want to modify the
     * binding in Tcl code.
     */

    (void) Tcl_CreateObjCommand(interp, "tk::WinMenuKey",
	    TkWinMenuKeyObjCmd, Tk_MainWindow(interp), NULL);

    (void) Tk_CreateBinding(interp, bindingTable, (ClientData) uid,
	    "<Alt_L>", "tk::WinMenuKey %W %N", 0);

    (void) Tk_CreateBinding(interp, bindingTable, (ClientData) uid,
	    "<KeyRelease-Alt_L>", "tk::WinMenuKey %W %N", 0);

    (void) Tk_CreateBinding(interp, bindingTable, (ClientData) uid,
	    "<Alt_R>", "tk::WinMenuKey %W %N", 0);

    (void) Tk_CreateBinding(interp, bindingTable, (ClientData) uid,
	    "<KeyRelease-Alt_R>", "tk::WinMenuKey %W %N", 0);

    (void) Tk_CreateBinding(interp, bindingTable, (ClientData) uid,
	    "<Alt-KeyPress>", "tk::WinMenuKey %W %N", 0);

    (void) Tk_CreateBinding(interp, bindingTable, (ClientData) uid,
	    "<Alt-KeyRelease>", "tk::WinMenuKey %W %N", 0);

    (void) Tk_CreateBinding(interp, bindingTable, (ClientData) uid,
	    "<KeyPress-F10>", "tk::WinMenuKey %W %N", 0);

    (void) Tk_CreateBinding(interp, bindingTable, (ClientData) uid,
	    "<KeyRelease-F10>", "tk::WinMenuKey %W %N", 0);
}

/*
 *----------------------------------------------------------------------
 *
 * DrawMenuEntryLabel --
 *
 *	This function draws the label part of a menu.
 *
 * Results:
 *	None.
 *
 * Side effects:
 *	Commands are output to X to display the menu in its
 *	current mode.
 *
 *----------------------------------------------------------------------
 */

static void
DrawMenuEntryLabel(
    TkMenu *menuPtr,		/* The menu we are drawing */
    TkMenuEntry *mePtr,		/* The entry we are drawing */
    Drawable d,			/* What we are drawing into */
    GC gc,			/* The gc we are drawing into */
    Tk_Font tkfont,		/* The precalculated font */
    const Tk_FontMetrics *fmPtr,/* The precalculated font metrics */
    int x,			/* left edge */
    int y,			/* right edge */
    int width,			/* width of entry */
    int height,			/* height of entry */
    int underline)		/* accelerator cue should be drawn */
{
    int indicatorSpace = mePtr->indicatorSpace;
    int activeBorderWidth;
    int leftEdge;
    int imageHeight, imageWidth;
    int textHeight = 0, textWidth = 0;
    int haveImage = 0, haveText = 0;
    int imageXOffset = 0, imageYOffset = 0;
    int textXOffset = 0, textYOffset = 0;

    Tk_GetPixelsFromObj(menuPtr->interp, menuPtr->tkwin,
	    menuPtr->activeBorderWidthPtr, &activeBorderWidth);
    leftEdge = x + indicatorSpace + activeBorderWidth;

    /*
     * Work out what we will need to draw first.
     */

    if (mePtr->image != NULL) {
    	Tk_SizeOfImage(mePtr->image, &imageWidth, &imageHeight);
	haveImage = 1;
    } else if (mePtr->bitmapPtr != NULL) {
	Pixmap bitmap = Tk_GetBitmapFromObj(menuPtr->tkwin, mePtr->bitmapPtr);

	Tk_SizeOfBitmap(menuPtr->display, bitmap, &imageWidth, &imageHeight);
	haveImage = 1;
    }
    if (!haveImage || (mePtr->compound != COMPOUND_NONE)) {
	if (mePtr->labelLength > 0) {
	    const char *label = Tcl_GetString(mePtr->labelPtr);

	    textWidth = Tk_TextWidth(tkfont, label, mePtr->labelLength);
	    textHeight = fmPtr->linespace;
	    haveText = 1;
	}
    }

    /*
     * Now work out what the relative positions are.
     */

    if (haveImage && haveText) {
	int fullWidth = (imageWidth > textWidth ? imageWidth : textWidth);
	switch ((enum compound) mePtr->compound) {
	case COMPOUND_TOP:
	    textXOffset = (fullWidth - textWidth)/2;
	    textYOffset = imageHeight/2 + 2;
	    imageXOffset = (fullWidth - imageWidth)/2;
	    imageYOffset = -textHeight/2;
	    break;
	case COMPOUND_BOTTOM:
	    textXOffset = (fullWidth - textWidth)/2;
	    textYOffset = -imageHeight/2;
	    imageXOffset = (fullWidth - imageWidth)/2;
	    imageYOffset = textHeight/2 + 2;
	    break;
	case COMPOUND_LEFT:
	    /*
	     * The standard image position on Windows is in the indicator
	     * space to the left of the entries, unless this entry is a
	     * radio|check button because then the indicator space will be
	     * used.
	     */

	    textXOffset = imageWidth + 2;
	    textYOffset = 0;
	    imageXOffset = 0;
	    imageYOffset = 0;
	    if ((mePtr->type != CHECK_BUTTON_ENTRY)
		    && (mePtr->type != RADIO_BUTTON_ENTRY)) {
		textXOffset -= indicatorSpace;
		if (textXOffset < 0) {
		    textXOffset = 0;
		}
		imageXOffset = -indicatorSpace;
	    }
	    break;
	case COMPOUND_RIGHT:
	    textXOffset = 0;
	    textYOffset = 0;
	    imageXOffset = textWidth + 2;
	    imageYOffset = 0;
	    break;
	case COMPOUND_CENTER:
	    textXOffset = (fullWidth - textWidth)/2;
	    textYOffset = 0;
	    imageXOffset = (fullWidth - imageWidth)/2;
	    imageYOffset = 0;
	    break;
	case COMPOUND_NONE:
	    break;
	}
    } else {
	textXOffset = 0;
	textYOffset = 0;
	imageXOffset = 0;
	imageYOffset = 0;
    }

    /*
     * Draw label and/or bitmap or image for entry.
     */

    if (mePtr->image != NULL) {
    	if ((mePtr->selectImage != NULL)
	    	&& (mePtr->entryFlags & ENTRY_SELECTED)) {
	    Tk_RedrawImage(mePtr->selectImage, 0, 0,
		    imageWidth, imageHeight, d, leftEdge + imageXOffset,
		    (int) (y + (mePtr->height-imageHeight)/2 + imageYOffset));
    	} else {
	    Tk_RedrawImage(mePtr->image, 0, 0, imageWidth,
		    imageHeight, d, leftEdge + imageXOffset,
		    (int) (y + (mePtr->height-imageHeight)/2 + imageYOffset));
    	}
    } else if (mePtr->bitmapPtr != NULL) {
	Pixmap bitmap = Tk_GetBitmapFromObj(menuPtr->tkwin, mePtr->bitmapPtr);
    	XCopyPlane(menuPtr->display, bitmap, d,	gc, 0, 0,
		(unsigned) imageWidth, (unsigned) imageHeight,
		leftEdge + imageXOffset,
		(int) (y + (mePtr->height - imageHeight)/2 + imageYOffset), 1);
    }
    if ((mePtr->compound != COMPOUND_NONE) || !haveImage) {
    	if (mePtr->labelLength > 0) {
	    int baseline = y + (height + fmPtr->ascent - fmPtr->descent) / 2;
	    const char *label = Tcl_GetString(mePtr->labelPtr);

	    if (TkWinGetPlatformTheme() == TK_THEME_WIN_CLASSIC) {
		/*
		 * Win 95/98 systems draw disabled menu text with a 3D
		 * highlight, unless the menu item is highlighted,
		 */

		if ((mePtr->state == ENTRY_DISABLED) &&
			!(mePtr->entryFlags & ENTRY_PLATFORM_FLAG1)) {
		    COLORREF oldFgColor = gc->foreground;

		    gc->foreground = GetSysColor(COLOR_3DHILIGHT);
		    Tk_DrawChars(menuPtr->display, d, gc, tkfont, label,
			    mePtr->labelLength, leftEdge + textXOffset + 1,
			    baseline + textYOffset + 1);
		    gc->foreground = oldFgColor;
		}
	    }
	    Tk_DrawChars(menuPtr->display, d, gc, tkfont, label,
		    mePtr->labelLength, leftEdge + textXOffset,
		    baseline + textYOffset);
	    if (underline) {
		DrawMenuUnderline(menuPtr, mePtr, d, gc, tkfont, fmPtr,
			x + textXOffset, y + textYOffset, width, height);
	    }
	}
    }

    if (mePtr->state == ENTRY_DISABLED) {
	if (menuPtr->disabledFgPtr == NULL) {
	    XFillRectangle(menuPtr->display, d, menuPtr->disabledGC, x, y,
		    (unsigned) width, (unsigned) height);
	} else if ((mePtr->image != NULL)
		&& menuPtr->disabledImageGC) {
	    XFillRectangle(menuPtr->display, d, menuPtr->disabledImageGC,
		    leftEdge + imageXOffset,
		    (int) (y + (mePtr->height - imageHeight)/2 + imageYOffset),
		    (unsigned) imageWidth, (unsigned) imageHeight);
	}
    }
}

/*
 *--------------------------------------------------------------
 *
 * TkpComputeMenubarGeometry --
 *
 *	This function is invoked to recompute the size and layout of a menu
 *	that is a menubar clone.
 *
 * Results:
 *	None.
 *
 * Side effects:
 *	Fields of menu entries are changed to reflect their current positions,
 *	and the size of the menu window itself may be changed.
 *
 *--------------------------------------------------------------
 */

void
TkpComputeMenubarGeometry(
    TkMenu *menuPtr)		/* Structure describing menu. */
{
    TkpComputeStandardMenuGeometry(menuPtr);
}

/*
 *----------------------------------------------------------------------
 *
 * DrawTearoffEntry --
 *
 *	This function draws the background part of a menu.
 *
 * Results:
 *	None.
 *
 * Side effects:
 *	Commands are output to X to display the menu in its current mode.
 *
 *----------------------------------------------------------------------
 */

void
DrawTearoffEntry(
    TkMenu *menuPtr,		/* The menu we are drawing */
    TkMenuEntry *mePtr,		/* The entry we are drawing */
    Drawable d,			/* The drawable we are drawing into */
    GC gc,			/* The gc we are drawing with */
    Tk_Font tkfont,		/* The font we are drawing with */
    const Tk_FontMetrics *fmPtr,/* The metrics we are drawing with */
    int x, int y,
    int width, int height)
{
    XPoint points[2];
    int segmentWidth, maxX;
    Tk_3DBorder border;

    if (menuPtr->menuType != MASTER_MENU) {
	return;
    }

    points[0].x = x;
    points[0].y = y + height/2;
    points[1].y = points[0].y;
    segmentWidth = 6;
    maxX = x + width - 1;
    border = Tk_Get3DBorderFromObj(menuPtr->tkwin, menuPtr->borderPtr);

    while (points[0].x < maxX) {
	points[1].x = points[0].x + segmentWidth;
	if (points[1].x > maxX) {
	    points[1].x = maxX;
	}
	Tk_Draw3DPolygon(menuPtr->tkwin, d, border, points, 2, 1,
		TK_RELIEF_RAISED);
	points[0].x += 2*segmentWidth;
    }
}

/*
 *----------------------------------------------------------------------
 *
 * TkpConfigureMenuEntry --
 *
 *	Processes configurations for menu entries.
 *
 * Results:
 *	Returns standard TCL result. If TCL_ERROR is returned, then the
 *	interp's result contains an error message.
 *
 * Side effects:
 *	Configuration information get set for mePtr; old resources get freed,
 *	if any need it.
 *
 *----------------------------------------------------------------------
 */

int
TkpConfigureMenuEntry(
    TkMenuEntry *mePtr)/* Information about menu entry; may or may
				 * not already have values for some fields. */
{
    ScheduleMenuReconfigure(mePtr->menuPtr);
    return TCL_OK;
}

/*
 *----------------------------------------------------------------------
 *
 * TkpDrawMenuEntry --
 *
 *	Draws the given menu entry at the given coordinates with the given
 *	attributes.
 *
 * Results:
 *	None.
 *
 * Side effects:
 *	X Server commands are executed to display the menu entry.
 *
 *----------------------------------------------------------------------
 */

void
TkpDrawMenuEntry(
    TkMenuEntry *mePtr,		/* The entry to draw */
    Drawable menuDrawable,	/* Menu to draw into */
    Tk_Font tkfont,		/* Precalculated font for menu */
    const Tk_FontMetrics *menuMetricsPtr,
				/* Precalculated metrics for menu */
    int x,			/* X-coordinate of topleft of entry */
    int y,			/* Y-coordinate of topleft of entry */
    int width,			/* Width of the entry rectangle */
    int height,			/* Height of the current rectangle */
    int strictMotif,		/* Boolean flag */
    int drawingParameters)	/* Whether or not to draw the cascade arrow
				 * for cascade items and accelerator
				 * cues. */
{
    GC gc, indicatorGC;
    TkMenu *menuPtr = mePtr->menuPtr;
    Tk_3DBorder bgBorder, activeBorder;
    const Tk_FontMetrics *fmPtr;
    Tk_FontMetrics entryMetrics;
    int padY = (menuPtr->menuType == MENUBAR) ? 3 : 0;
    int adjustedX, adjustedY;
    int adjustedHeight = height - 2 * padY;
    TkWinDrawable memWinDraw;
    TkWinDCState dcState;
    HBITMAP oldBitmap = NULL;
    Drawable d;
    HDC memDc = NULL, menuDc = NULL;

    /*
     * If the menu entry includes an image then draw the entry into a
     * compatible bitmap first.  This avoids problems with clipping on
     * animated menus.  [Bug 1329198]
     */

    if (mePtr->image != NULL) {
	menuDc = TkWinGetDrawableDC(menuPtr->display, menuDrawable, &dcState);

	memDc = CreateCompatibleDC(menuDc);
	oldBitmap = SelectObject(memDc,
    			CreateCompatibleBitmap(menuDc, width, height) );

	memWinDraw.type = TWD_WINDC;
	memWinDraw.winDC.hdc = memDc;
	d = (Drawable)&memWinDraw;
	adjustedX = 0;
	adjustedY = padY;

    } else {
	d = menuDrawable;
	adjustedX = x;
	adjustedY = y + padY;
    }

    /*
     * Choose the gc for drawing the foreground part of the entry.
     */

    if ((mePtr->state == ENTRY_ACTIVE) && !strictMotif) {
	gc = mePtr->activeGC;
	if (gc == NULL) {
	    gc = menuPtr->activeGC;
	}
    } else {
    	TkMenuEntry *cascadeEntryPtr;
    	int parentDisabled = 0;
    	const char *name;

    	for (cascadeEntryPtr = menuPtr->menuRefPtr->parentEntryPtr;
    		cascadeEntryPtr != NULL;
    		cascadeEntryPtr = cascadeEntryPtr->nextCascadePtr) {
	    name = Tcl_GetString(cascadeEntryPtr->namePtr);
    	    if (strcmp(name, Tk_PathName(menuPtr->tkwin)) == 0) {
    	    	if (mePtr->state == ENTRY_DISABLED) {
    	    	    parentDisabled = 1;
    	    	}
    	    	break;
    	    }
    	}

	if (((parentDisabled || (mePtr->state == ENTRY_DISABLED)))
		&& (menuPtr->disabledFgPtr != NULL)) {
	    gc = mePtr->disabledGC;
	    if (gc == NULL) {
		gc = menuPtr->disabledGC;
	    }
	} else {
	    gc = mePtr->textGC;
	    if (gc == NULL) {
		gc = menuPtr->textGC;
	    }
	}
    }
    indicatorGC = mePtr->indicatorGC;
    if (indicatorGC == NULL) {
	indicatorGC = menuPtr->indicatorGC;
    }

    bgBorder = Tk_Get3DBorderFromObj(menuPtr->tkwin,
	    (mePtr->borderPtr == NULL) ? menuPtr->borderPtr
	    : mePtr->borderPtr);
    if (strictMotif) {
	activeBorder = bgBorder;
    } else {
	activeBorder = Tk_Get3DBorderFromObj(menuPtr->tkwin,
	    (mePtr->activeBorderPtr == NULL) ? menuPtr->activeBorderPtr
	    : mePtr->activeBorderPtr);
    }

    if (mePtr->fontPtr == NULL) {
	fmPtr = menuMetricsPtr;
    } else {
	tkfont = Tk_GetFontFromObj(menuPtr->tkwin, mePtr->fontPtr);
	Tk_GetFontMetrics(tkfont, &entryMetrics);
	fmPtr = &entryMetrics;
    }

    /*
     * Need to draw the entire background, including padding. On Unix, for
     * menubars, we have to draw the rest of the entry taking into account the
     * padding.
     */

    DrawMenuEntryBackground(menuPtr, mePtr, d, activeBorder,
	    bgBorder, adjustedX, adjustedY-padY, width, height);

    if (mePtr->type == SEPARATOR_ENTRY) {
	DrawMenuSeparator(menuPtr, mePtr, d, gc, tkfont,
		fmPtr, adjustedX, adjustedY, width, adjustedHeight);
    } else if (mePtr->type == TEAROFF_ENTRY) {
	DrawTearoffEntry(menuPtr, mePtr, d, gc, tkfont, fmPtr,
		adjustedX, adjustedY, width, adjustedHeight);
    } else {
	DrawMenuEntryLabel(menuPtr, mePtr, d, gc, tkfont, fmPtr,
		adjustedX, adjustedY, width, adjustedHeight,
		(drawingParameters & DRAW_MENU_ENTRY_NOUNDERLINE)?0:1);
	DrawMenuEntryAccelerator(menuPtr, mePtr, d, gc, tkfont, fmPtr,
		activeBorder, adjustedX, adjustedY, width, adjustedHeight);
	DrawMenuEntryArrow(menuPtr, mePtr, d, gc,
		activeBorder, adjustedX, adjustedY, width, adjustedHeight,
		(drawingParameters & DRAW_MENU_ENTRY_ARROW)?1:0);
	if (!mePtr->hideMargin) {
	    DrawMenuEntryIndicator(menuPtr, mePtr, d, gc, indicatorGC, tkfont,
		    fmPtr, adjustedX, adjustedY, width, adjustedHeight);
	}
    }

    /*
     * Copy the entry contents from the temporary bitmap to the menu.
     */

    if (mePtr->image != NULL) {
	BitBlt(menuDc, x, y, width, height, memDc, 0, 0, SRCCOPY);
	DeleteObject(SelectObject(memDc, oldBitmap));
	DeleteDC(memDc);

	TkWinReleaseDrawableDC(menuDrawable, menuDc, &dcState);
    }
}

/*
 *----------------------------------------------------------------------
 *
 * GetMenuLabelGeometry --
 *
 *	Figures out the size of the label portion of a menu item.
 *
 * Results:
 *	widthPtr and heightPtr are filled in with the correct geometry
 *	information.
 *
 * Side effects:
 *	None.
 *
 *----------------------------------------------------------------------
 */

static void
GetMenuLabelGeometry(
    TkMenuEntry *mePtr,		/* The entry we are computing */
    Tk_Font tkfont,		/* The precalculated font */
    const Tk_FontMetrics *fmPtr,/* The precalculated metrics */
    int *widthPtr,		/* The resulting width of the label portion */
    int *heightPtr)		/* The resulting height of the label
				 * portion */
{
    TkMenu *menuPtr = mePtr->menuPtr;
    int haveImage = 0;

    if (mePtr->image != NULL) {
    	Tk_SizeOfImage(mePtr->image, widthPtr, heightPtr);
	haveImage = 1;
    } else if (mePtr->bitmapPtr != NULL) {
	Pixmap bitmap = Tk_GetBitmapFromObj(menuPtr->tkwin, mePtr->bitmapPtr);

    	Tk_SizeOfBitmap(menuPtr->display, bitmap, widthPtr, heightPtr);
	haveImage = 1;
    } else {
	*heightPtr = 0;
	*widthPtr = 0;
    }

    if (haveImage && (mePtr->compound == COMPOUND_NONE)) {
	/*
	 * We don't care about the text in this case.
	 */
    } else {
	/*
	 * Either it is compound or we don't have an image,
	 */

    	if (mePtr->labelPtr != NULL) {
	    int textWidth;
	    const char *label = Tcl_GetString(mePtr->labelPtr);

	    textWidth = Tk_TextWidth(tkfont, label, mePtr->labelLength);

	    if ((mePtr->compound != COMPOUND_NONE) && haveImage) {
		switch ((enum compound) mePtr->compound) {
		case COMPOUND_TOP:
		case COMPOUND_BOTTOM:
		    if (textWidth > *widthPtr) {
			*widthPtr = textWidth;
		    }

		    /*
		     * Add text and padding.
		     */

		    *heightPtr += fmPtr->linespace + 2;
		    break;
		case COMPOUND_LEFT:
		case COMPOUND_RIGHT:
		    if (fmPtr->linespace > *heightPtr) {
			*heightPtr = fmPtr->linespace;
		    }

		    /*
		     * Add text and padding.
		     */

		    *widthPtr += textWidth + 2;
		    break;
		case COMPOUND_CENTER:
		    if (fmPtr->linespace > *heightPtr) {
			*heightPtr = fmPtr->linespace;
		    }
		    if (textWidth > *widthPtr) {
			*widthPtr = textWidth;
		    }
		    break;
		case COMPOUND_NONE:
		    break;
		}
	    } else {
		/*
		 * We don't have an image or we're not compound.
		 */

		*heightPtr = fmPtr->linespace;
		*widthPtr = textWidth;
	    }
	} else {
	    /*
	     * An empty entry still has this height.
	     */

	    *heightPtr = fmPtr->linespace;
    	}
    }
    *heightPtr += 1;
}

/*
 *----------------------------------------------------------------------
 *
 * DrawMenuEntryBackground --
 *
 *	This function draws the background part of a menu.
 *
 * Results:
 *	None.
 *
 * Side effects:
 *	Commands are output to X to display the menu in its current mode.
 *
 *----------------------------------------------------------------------
 */

static void
DrawMenuEntryBackground(
    TkMenu *menuPtr,		/* The menu we are drawing. */
    TkMenuEntry *mePtr,		/* The entry we are drawing. */
    Drawable d,			/* What we are drawing into */
    Tk_3DBorder activeBorder,	/* Border for active items */
    Tk_3DBorder bgBorder,	/* Border for the background */
    int x,			/* left edge */
    int y,			/* top edge */
    int width,			/* width of rectangle to draw */
    int height)			/* height of rectangle to draw */
{
    if (mePtr->state == ENTRY_ACTIVE
		|| (mePtr->entryFlags & ENTRY_PLATFORM_FLAG1)!=0 ) {
	int relief;
	int activeBorderWidth;

	bgBorder = activeBorder;

	if ((menuPtr->menuType == MENUBAR)
		&& ((menuPtr->postedCascade == NULL)
		|| (menuPtr->postedCascade != mePtr))) {
	    relief = TK_RELIEF_FLAT;
	} else {
	    Tk_GetReliefFromObj(NULL, menuPtr->activeReliefPtr, &relief);
	}
	Tk_GetPixelsFromObj(NULL, menuPtr->tkwin,
		menuPtr->activeBorderWidthPtr, &activeBorderWidth);
	Tk_Fill3DRectangle(menuPtr->tkwin, d, bgBorder, x, y, width, height,
		activeBorderWidth, relief);
    } else {
        Tk_Fill3DRectangle(menuPtr->tkwin, d, bgBorder, x, y, width, height, 0,
                TK_RELIEF_FLAT);
    }
}

/*
 *--------------------------------------------------------------
 *
 * TkpComputeStandardMenuGeometry --
 *
 *	This function is invoked to recompute the size and layout of a menu
 *	that is not a menubar clone.
 *
 * Results:
 *	None.
 *
 * Side effects:
 *	Fields of menu entries are changed to reflect their current positions,
 *	and the size of the menu window itself may be changed.
 *
 *--------------------------------------------------------------
 */

void
TkpComputeStandardMenuGeometry(
    TkMenu *menuPtr)		/* Structure describing menu. */
{
    Tk_Font menuFont, tkfont;
    Tk_FontMetrics menuMetrics, entryMetrics, *fmPtr;
    int x, y, height, width, indicatorSpace, labelWidth, accelWidth;
    int windowWidth, windowHeight, accelSpace;
    int i, j, lastColumnBreak = 0;
    int activeBorderWidth, borderWidth;

    if (menuPtr->tkwin == NULL) {
	return;
    }

    Tk_GetPixelsFromObj(menuPtr->interp, menuPtr->tkwin,
	    menuPtr->borderWidthPtr, &borderWidth);
    x = y = borderWidth;
    indicatorSpace = labelWidth = accelWidth = 0;
    windowHeight = 0;

    /*
     * On the Mac especially, getting font metrics can be quite slow, so we
     * want to do it intelligently. We are going to precalculate them and pass
     * them down to all of the measuring and drawing routines. We will measure
     * the font metrics of the menu once. If an entry does not have its own
     * font set, then we give the geometry/drawing routines the menu's font
     * and metrics. If an entry has its own font, we will measure that font
     * and give all of the geometry/drawing the entry's font and metrics.
     */

    menuFont = Tk_GetFontFromObj(menuPtr->tkwin, menuPtr->fontPtr);
    Tk_GetFontMetrics(menuFont, &menuMetrics);
    accelSpace = Tk_TextWidth(menuFont, "M", 1);
    Tk_GetPixelsFromObj(menuPtr->interp, menuPtr->tkwin,
	    menuPtr->activeBorderWidthPtr, &activeBorderWidth);

    for (i = 0; i < (int)menuPtr->numEntries; i++) {
	if (menuPtr->entries[i]->fontPtr == NULL) {
	    tkfont = menuFont;
	    fmPtr = &menuMetrics;
	} else {
	    tkfont = Tk_GetFontFromObj(menuPtr->tkwin,
		    menuPtr->entries[i]->fontPtr);
    	    Tk_GetFontMetrics(tkfont, &entryMetrics);
    	    fmPtr = &entryMetrics;
    	}
	if ((i > 0) && menuPtr->entries[i]->columnBreak) {
	    if (accelWidth != 0) {
		labelWidth += accelSpace;
	    }
	    for (j = lastColumnBreak; j < i; j++) {
		menuPtr->entries[j]->indicatorSpace = indicatorSpace;
		menuPtr->entries[j]->labelWidth = labelWidth;
		menuPtr->entries[j]->width = indicatorSpace + labelWidth
			+ accelWidth + 2 * activeBorderWidth;
		menuPtr->entries[j]->x = x;
		menuPtr->entries[j]->entryFlags &= ~ENTRY_LAST_COLUMN;
	    }
	    x += indicatorSpace + labelWidth + accelWidth
		    + 2 * activeBorderWidth;
	    indicatorSpace = labelWidth = accelWidth = 0;
	    lastColumnBreak = i;
	    y = borderWidth;
	}

	if (menuPtr->entries[i]->type == SEPARATOR_ENTRY) {
	    GetMenuSeparatorGeometry(menuPtr, menuPtr->entries[i], tkfont,
	    	    fmPtr, &width, &height);
	    menuPtr->entries[i]->height = height;
	} else if (menuPtr->entries[i]->type == TEAROFF_ENTRY) {
	    GetTearoffEntryGeometry(menuPtr, menuPtr->entries[i], tkfont,
	    	    fmPtr, &width, &height);
	    menuPtr->entries[i]->height = height;
	} else {
	    /*
	     * For each entry, compute the height required by that particular
	     * entry, plus three widths: the width of the label, the width to
	     * allow for an indicator to be displayed to the left of the label
	     * (if any), and the width of the accelerator to be displayed to
	     * the right of the label (if any). These sizes depend, of course,
	     * on the type of the entry.
	     */

	    GetMenuLabelGeometry(menuPtr->entries[i], tkfont, fmPtr, &width,
	    	    &height);
	    menuPtr->entries[i]->height = height;
	    if (width > labelWidth) {
	    	labelWidth = width;
	    }

	    GetMenuAccelGeometry(menuPtr, menuPtr->entries[i], tkfont,
		    fmPtr, &width, &height);
	    if (height > menuPtr->entries[i]->height) {
	    	menuPtr->entries[i]->height = height;
	    }
	    if (width > accelWidth) {
	    	accelWidth = width;
	    }

	    GetMenuIndicatorGeometry(menuPtr, menuPtr->entries[i], tkfont,
	    	    fmPtr, &width, &height);
	    if (height > menuPtr->entries[i]->height) {
	    	menuPtr->entries[i]->height = height;
	    }
	    if (width > indicatorSpace) {
	    	indicatorSpace = width;
	    }

	    menuPtr->entries[i]->height += 2 * activeBorderWidth + 1;
    	}
	menuPtr->entries[i]->y = y;
	y += menuPtr->entries[i]->height;
	if (y > windowHeight) {
	    windowHeight = y;
	}
    }

    if (accelWidth != 0) {
	labelWidth += accelSpace;
    }
    for (j = lastColumnBreak; j < (int)menuPtr->numEntries; j++) {
	menuPtr->entries[j]->indicatorSpace = indicatorSpace;
	menuPtr->entries[j]->labelWidth = labelWidth;
	menuPtr->entries[j]->width = indicatorSpace + labelWidth
		+ accelWidth + 2 * activeBorderWidth;
	menuPtr->entries[j]->x = x;
	menuPtr->entries[j]->entryFlags |= ENTRY_LAST_COLUMN;
    }
    windowWidth = x + indicatorSpace + labelWidth + accelWidth
	    + 2 * activeBorderWidth + borderWidth;
    windowHeight += borderWidth;

    /*
     * The X server doesn't like zero dimensions, so round up to at least 1 (a
     * zero-sized menu should never really occur, anyway).
     */

    if (windowWidth <= 0) {
	windowWidth = 1;
    }
    if (windowHeight <= 0) {
	windowHeight = 1;
    }
    menuPtr->totalWidth = windowWidth;
    menuPtr->totalHeight = windowHeight;
}

/*
 *----------------------------------------------------------------------
 *
 * MenuSelectEvent --
 *
 *	Generates a "MenuSelect" virtual event. This can be used to do
 *	context-sensitive menu help.
 *
 * Results:
 *	None.
 *
 * Side effects:
 *	Places a virtual event on the event queue.
 *
 *----------------------------------------------------------------------
 */

static void
MenuSelectEvent(
    TkMenu *menuPtr)		/* the menu we have selected. */
{
    XVirtualEvent event;
    union {DWORD msgpos; POINTS point;} root;

    event.type = VirtualEvent;
    event.serial = menuPtr->display->request;
    event.send_event = 0;
    event.display = menuPtr->display;
    Tk_MakeWindowExist(menuPtr->tkwin);
    event.event = Tk_WindowId(menuPtr->tkwin);
    event.root = XRootWindow(menuPtr->display, 0);
    event.subwindow = None;
    event.time = TkpGetMS();

    root.msgpos = GetMessagePos();
    event.x_root = root.point.x;
    event.y_root = root.point.y;
    event.state = TkWinGetModifierState();
    event.same_screen = 1;
    event.name = Tk_GetUid("MenuSelect");
    event.user_data = NULL;
    Tk_QueueWindowEvent((XEvent *) &event, TCL_QUEUE_TAIL);
}

/*
 *----------------------------------------------------------------------
 *
 * TkpMenuNotifyToplevelCreate --
 *
 *	This routine reconfigures the menu and the clones indicated by
 *	menuName becuase a toplevel has been created and any system menus need
 *	to be created.
 *
 * Results:
 *	None.
 *
 * Side effects:
 *	An idle handler is set up to do the reconfiguration.
 *
 *----------------------------------------------------------------------
 */

void
TkpMenuNotifyToplevelCreate(
    Tcl_Interp *interp,		/* The interp the menu lives in. */
    const char *menuName)	/* The name of the menu to reconfigure. */
{
    TkMenuReferences *menuRefPtr;
    TkMenu *menuPtr;

    if ((menuName != NULL) && (menuName[0] != '\0')) {
	menuRefPtr = TkFindMenuReferences(interp, menuName);
	if ((menuRefPtr != NULL) && (menuRefPtr->menuPtr != NULL)) {
	    for (menuPtr = menuRefPtr->menuPtr->masterMenuPtr; menuPtr != NULL;
		    menuPtr = menuPtr->nextInstancePtr) {
		if (menuPtr->menuType == MENUBAR) {
		    ScheduleMenuReconfigure(menuPtr);
		}
	    }
	}
    }
}

/*
 *----------------------------------------------------------------------
 *
 * Tk_GetMenuHWND --
 *
 *	This function returns the HWND of a hidden menu Window that processes
 *	messages of a popup menu. This hidden menu window is used to handle
 *	either a dynamic popup menu in the same process or a pull-down menu of
 *	an embedded window in a different process.
 *
 * Results:
 *	Returns the HWND of the hidden menu Window.
 *
 * Side effects:
 *	None.
 *
 *----------------------------------------------------------------------
 */

HWND
Tk_GetMenuHWND(
    Tk_Window tkwin)
{
    ThreadSpecificData *tsdPtr =
	    Tcl_GetThreadData(&dataKey, sizeof(ThreadSpecificData));

    TkMenuInit();
    return tsdPtr->embeddedMenuHWND;
}

/*
 *----------------------------------------------------------------------
 *
 * MenuExitHandler --
 *
 *	Unregisters the class of utility windows.
 *
 * Results:
 *	None.
 *
 * Side effects:
 *	Menus have to be reinitialized next time.
 *
 *----------------------------------------------------------------------
 */

static void
MenuExitHandler(
    ClientData clientData)	    /* Not used */
{
    UnregisterClassW(MENU_CLASS_NAME, Tk_GetHINSTANCE());
    UnregisterClassW(EMBEDDED_MENU_CLASS_NAME, Tk_GetHINSTANCE());
}

/*
 *----------------------------------------------------------------------
 *
 * MenuExitHandler --
 *
 *	Throws away the utility window needed for menus and delete hash
 *	tables.
 *
 * Results:
 *	None.
 *
 * Side effects:
 *	Menus have to be reinitialized next time.
 *
 *----------------------------------------------------------------------
 */

static void
MenuThreadExitHandler(
    ClientData clientData)	    /* Not used */
{
    ThreadSpecificData *tsdPtr =
	    Tcl_GetThreadData(&dataKey, sizeof(ThreadSpecificData));

    DestroyWindow(tsdPtr->menuHWND);
    DestroyWindow(tsdPtr->embeddedMenuHWND);
    tsdPtr->menuHWND = NULL;
    tsdPtr->embeddedMenuHWND = NULL;

    Tcl_DeleteHashTable(&tsdPtr->winMenuTable);
    Tcl_DeleteHashTable(&tsdPtr->commandTable);
}

/*
 *----------------------------------------------------------------------
 *
 * TkWinGetMenuSystemDefault --
 *
 *	Gets the Windows specific default value for a given X resource
 *	database name.
 *
 * Results:
 *	Returns a Tcl_Obj* with the default value. If there is no
 *	Windows-specific default for this attribute, returns NULL. This object
 *	has a ref count of 0.
 *
 * Side effects:
 *	Storage is allocated.
 *
 *----------------------------------------------------------------------
 */

Tcl_Obj *
TkWinGetMenuSystemDefault(
    Tk_Window tkwin,		/* A window to use. */
    const char *dbName,		/* The option database name. */
    const char *className)	/* The name of the option class. */
{
    Tcl_Obj *valuePtr = NULL;

    if ((strcmp(dbName, "activeBorderWidth") == 0) ||
	    (strcmp(dbName, "borderWidth") == 0)) {
	valuePtr = Tcl_NewWideIntObj(defaultBorderWidth);
    } else if (strcmp(dbName, "font") == 0) {
	valuePtr = Tcl_NewStringObj(Tcl_DStringValue(&menuFontDString), -1);
    }

    return valuePtr;
}

/*
 *----------------------------------------------------------------------
 *
 * SetDefaults --
 *
 *	Read system menu settings (font, sizes of items, use of accelerators)
 *	This is called if the UI theme or settings are changed.
 *
 * Results:
 *	None.
 *
 * Side effects:
 *	May result in menu items being redrawn with different appearance.
 *
 *----------------------------------------------------------------------
 */

static void
SetDefaults(
    int firstTime)		/* Is this the first time this has been
				 * called? */
{
    char sizeString[TCL_INTEGER_SPACE];
    char faceName[LF_FACESIZE];
    HDC scratchDC;
    int bold = 0;
    int italic = 0;
    TEXTMETRICW tm;
    int pointSize;
    HFONT menuFont;
    /* See: [Bug #3239768] tk8.4.19 (and later) WIN32 menu font support */
    NONCLIENTMETRICSW metrics;
    OSVERSIONINFOW os;

    /*
     * Set all of the default options. The loop will terminate when we run out
     * of options via a break statement.
     */

    defaultBorderWidth = GetSystemMetrics(SM_CXBORDER);
    if (GetSystemMetrics(SM_CYBORDER) > defaultBorderWidth) {
	defaultBorderWidth = GetSystemMetrics(SM_CYBORDER);
    }

    scratchDC = CreateDCW(L"DISPLAY", NULL, NULL, NULL);
    if (!firstTime) {
	Tcl_DStringFree(&menuFontDString);
    }
    Tcl_DStringInit(&menuFontDString);

    metrics.cbSize = sizeof(metrics);

    os.dwOSVersionInfoSize = sizeof(OSVERSIONINFOW);
    GetVersionExW(&os);
    if (os.dwMajorVersion < 6) {
	metrics.cbSize -= sizeof(int);
    }

<<<<<<< HEAD
    SystemParametersInfo(SPI_GETNONCLIENTMETRICS, metrics.cbSize,
	    &metrics, 0);
    menuFont = CreateFontIndirectW(&metrics.lfMenuFont);
=======
    SystemParametersInfoW(SPI_GETNONCLIENTMETRICS, nc.metrics.cbSize,
	    &nc.metrics, 0);
    menuFont = CreateFontIndirectW(&nc.metrics.lfMenuFont);
>>>>>>> 797299a2
    SelectObject(scratchDC, menuFont);
    GetTextMetricsW(scratchDC, &tm);
    GetTextFaceA(scratchDC, LF_FACESIZE, faceName);
    pointSize = MulDiv(tm.tmHeight - tm.tmInternalLeading,
	    72, GetDeviceCaps(scratchDC, LOGPIXELSY));
    if (tm.tmWeight >= 700) {
	bold = 1;
    }
    if (tm.tmItalic) {
	italic = 1;
    }

    SelectObject(scratchDC, GetStockObject(SYSTEM_FONT));
    DeleteDC(scratchDC);

    DeleteObject(menuFont);

    Tcl_DStringAppendElement(&menuFontDString, faceName);
    sprintf(sizeString, "%d", pointSize);
    Tcl_DStringAppendElement(&menuFontDString, sizeString);

    if (bold || italic) {
	Tcl_DString boldItalicDString;

	Tcl_DStringInit(&boldItalicDString);
	if (bold) {
	    Tcl_DStringAppendElement(&boldItalicDString, "bold");
	}
	if (italic) {
	    Tcl_DStringAppendElement(&boldItalicDString, "italic");
	}
	Tcl_DStringAppendElement(&menuFontDString,
		Tcl_DStringValue(&boldItalicDString));
	Tcl_DStringFree(&boldItalicDString);
    }

    /*
     * Now we go ahead and get the dimensions of the check mark and the
     * appropriate margins. Since this is fairly hairy, we do it here to save
     * time when traversing large sets of menu items.
     *
     * The code below was given to me by Microsoft over the phone. It is the
     * only way to ensure menu items line up, and is not documented.
     * How strange the calculation of indicatorDimensions[1] is...!
     */

    indicatorDimensions[0] = GetSystemMetrics(SM_CYMENUCHECK);
    indicatorDimensions[1] = ((GetSystemMetrics(SM_CXFIXEDFRAME) +
	    GetSystemMetrics(SM_CXBORDER)
	    + GetSystemMetrics(SM_CXMENUCHECK) + 7) & 0xFFF8)
	    - GetSystemMetrics(SM_CXFIXEDFRAME);

    /*
     * Accelerators used to be always underlines until Win2K when a system
     * parameter was introduced to hide them unless Alt is pressed.
     */

    showMenuAccelerators = TRUE;
    SystemParametersInfoW(SPI_GETKEYBOARDCUES, 0, &showMenuAccelerators, 0);
}

/*
 *----------------------------------------------------------------------
 *
 * TkpMenuInit --
 *
 *	Sets up the process-wide variables used by the menu package.
 *
 * Results:
 *	None.
 *
 * Side effects:
 *	lastMenuID gets initialized.
 *
 *----------------------------------------------------------------------
 */

void
TkpMenuInit(void)
{
    WNDCLASSW wndClass;

    wndClass.style = CS_OWNDC;
    wndClass.lpfnWndProc = TkWinMenuProc;
    wndClass.cbClsExtra = 0;
    wndClass.cbWndExtra = 0;
    wndClass.hInstance = Tk_GetHINSTANCE();
    wndClass.hIcon = NULL;
    wndClass.hCursor = NULL;
    wndClass.hbrBackground = (HBRUSH)(COLOR_WINDOW + 1);
    wndClass.lpszMenuName = NULL;
    wndClass.lpszClassName = MENU_CLASS_NAME;
    if (!RegisterClassW(&wndClass)) {
	Tcl_Panic("Failed to register menu window class");
    }

    wndClass.lpfnWndProc = TkWinEmbeddedMenuProc;
    wndClass.lpszClassName = EMBEDDED_MENU_CLASS_NAME;
    if (!RegisterClassW(&wndClass)) {
	Tcl_Panic("Failed to register embedded menu window class");
    }

    TkCreateExitHandler(MenuExitHandler, NULL);
    SetDefaults(1);
}

/*
 *----------------------------------------------------------------------
 *
 * TkpMenuThreadInit --
 *
 *	Sets up the thread-local hash tables used by the menu module. Assumes
 *	that TkpMenuInit has been called.
 *
 * Results:
 *	None.
 *
 * Side effects:
 *	Hash tables winMenuTable and commandTable are initialized.
 *
 *----------------------------------------------------------------------
 */

void
TkpMenuThreadInit(void)
{
    ThreadSpecificData *tsdPtr =
	    Tcl_GetThreadData(&dataKey, sizeof(ThreadSpecificData));

    tsdPtr->menuHWND = CreateWindowW(MENU_CLASS_NAME, L"MenuWindow", WS_POPUP,
	    0, 0, 10, 10, NULL, NULL, Tk_GetHINSTANCE(), NULL);

    if (!tsdPtr->menuHWND) {
	Tcl_Panic("Failed to create the menu window");
    }

    tsdPtr->embeddedMenuHWND =
	    CreateWindowW(EMBEDDED_MENU_CLASS_NAME, L"EmbeddedMenuWindow",
	    WS_POPUP, 0, 0, 10, 10, NULL, NULL, Tk_GetHINSTANCE(), NULL);

    if (!tsdPtr->embeddedMenuHWND) {
	Tcl_Panic("Failed to create the embedded menu window");
    }

    Tcl_InitHashTable(&tsdPtr->winMenuTable, TCL_ONE_WORD_KEYS);
    Tcl_InitHashTable(&tsdPtr->commandTable, TCL_ONE_WORD_KEYS);

    TkCreateThreadExitHandler(MenuThreadExitHandler, NULL);
}

/*
 * Local Variables:
 * mode: c
 * c-basic-offset: 4
 * fill-column: 78
 * End:
 */<|MERGE_RESOLUTION|>--- conflicted
+++ resolved
@@ -617,14 +617,9 @@
 	itemText = GetEntryText(menuPtr, mePtr);
 	if ((menuPtr->menuType == MENUBAR)
 		|| (menuPtr->menuFlags & MENU_SYSTEM_MENU)) {
-<<<<<<< HEAD
 		Tcl_DStringInit(&translatedText);
 		Tcl_UtfToWCharDString(itemText, -1, &translatedText);
-	    lpNewItem = (const WCHAR *) Tcl_DStringValue(&translatedText);
-=======
-	    Tcl_WinUtfToTChar(itemText, -1, &translatedText);
 	    lpNewItem = (LPCWSTR) Tcl_DStringValue(&translatedText);
->>>>>>> 797299a2
 	    flags |= MF_STRING;
 	} else {
 	    lpNewItem = (LPCWSTR) mePtr;
@@ -3412,15 +3407,9 @@
 	metrics.cbSize -= sizeof(int);
     }
 
-<<<<<<< HEAD
-    SystemParametersInfo(SPI_GETNONCLIENTMETRICS, metrics.cbSize,
+    SystemParametersInfoW(SPI_GETNONCLIENTMETRICS, metrics.cbSize,
 	    &metrics, 0);
     menuFont = CreateFontIndirectW(&metrics.lfMenuFont);
-=======
-    SystemParametersInfoW(SPI_GETNONCLIENTMETRICS, nc.metrics.cbSize,
-	    &nc.metrics, 0);
-    menuFont = CreateFontIndirectW(&nc.metrics.lfMenuFont);
->>>>>>> 797299a2
     SelectObject(scratchDC, menuFont);
     GetTextMetricsW(scratchDC, &tm);
     GetTextFaceA(scratchDC, LF_FACESIZE, faceName);
