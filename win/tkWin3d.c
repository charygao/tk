/*
 * tkWin3d.c --
 *
 *	This file contains the platform specific routines for drawing 3D
 *	borders in the Windows 95 style.
 *
 * Copyright (c) 1996 by Sun Microsystems, Inc.
 *
<<<<<<< HEAD
 * See the file "license.terms" for information on usage and redistribution of
 * this file, and for a DISCLAIMER OF ALL WARRANTIES.
 *
 * RCS: @(#) $Id: tkWin3d.c,v 1.10 2007/01/12 10:41:23 dkf Exp $
=======
 * See the file "license.terms" for information on usage and redistribution
 * of this file, and for a DISCLAIMER OF ALL WARRANTIES.
>>>>>>> 2930fe96
 */

#include "tkWinInt.h"
#include "tk3d.h"

/*
 * This structure is used to keep track of the extra colors used by Windows 3D
 * borders.
 */

typedef struct {
    TkBorder info;
    XColor *light2ColorPtr;	/* System3dLight */
    XColor *dark2ColorPtr;	/* System3dDarkShadow */
} WinBorder;

/*
 *----------------------------------------------------------------------
 *
 * TkpGetBorder --
 *
 *	This function allocates a new TkBorder structure.
 *
 * Results:
 *	Returns a newly allocated TkBorder.
 *
 * Side effects:
 *	None.
 *
 *----------------------------------------------------------------------
 */

TkBorder *
TkpGetBorder(void)
{
    WinBorder *borderPtr = (WinBorder *) ckalloc(sizeof(WinBorder));

    borderPtr->light2ColorPtr = NULL;
    borderPtr->dark2ColorPtr = NULL;
    return (TkBorder *) borderPtr;
}

/*
 *----------------------------------------------------------------------
 *
 * TkpFreeBorder --
 *
 *	This function frees any colors allocated by the platform specific part
 *	of this module.
 *
 * Results:
 *	None.
 *
 * Side effects:
 *	May deallocate some colors.
 *
 *----------------------------------------------------------------------
 */

void
TkpFreeBorder(
    TkBorder *borderPtr)
{
    WinBorder *winBorderPtr = (WinBorder *) borderPtr;
    if (winBorderPtr->light2ColorPtr) {
	Tk_FreeColor(winBorderPtr->light2ColorPtr);
    }
    if (winBorderPtr->dark2ColorPtr) {
	Tk_FreeColor(winBorderPtr->dark2ColorPtr);
    }
}

/*
 *--------------------------------------------------------------
 *
 * Tk_3DVerticalBevel --
 *
 *	This procedure draws a vertical bevel along one side of an object. The
 *	bevel is always rectangular in shape:
 *			|||
 *			|||
 *			|||
 *			|||
 *			|||
 *			|||
 *	An appropriate shadow color is chosen for the bevel based on the
 *	leftBevel and relief arguments. Normally this procedure is called
 *	first, then Tk_3DHorizontalBevel is called next to draw neat corners.
 *
 * Results:
 *	None.
 *
 * Side effects:
 *	Graphics are drawn in drawable.
 *
 *--------------------------------------------------------------
 */

void
Tk_3DVerticalBevel(
    Tk_Window tkwin,		/* Window for which border was allocated. */
    Drawable drawable,		/* X window or pixmap in which to draw. */
    Tk_3DBorder border,		/* Token for border to draw. */
    int x, int y, int width, int height,
				/* Area of vertical bevel. */
    int leftBevel,		/* Non-zero means this bevel forms the left
				 * side of the object; 0 means it forms the
				 * right side. */
    int relief)			/* Kind of bevel to draw. For example,
				 * TK_RELIEF_RAISED means interior of object
				 * should appear higher than exterior. */
{
    TkBorder *borderPtr = (TkBorder *) border;
    int left, right;
    Display *display = Tk_Display(tkwin);
    TkWinDCState state;
    HDC dc = TkWinGetDrawableDC(display, drawable, &state);
    int half;

    if ((borderPtr->lightGC == None) && (relief != TK_RELIEF_FLAT)) {
	TkpGetShadows(borderPtr, tkwin);
    }

    switch (relief) {
    case TK_RELIEF_RAISED:
	left = (leftBevel)
		? borderPtr->lightGC->foreground
		: borderPtr->darkGC->foreground;
	right = (leftBevel)
		? ((WinBorder *)borderPtr)->light2ColorPtr->pixel
		: ((WinBorder *)borderPtr)->dark2ColorPtr->pixel;
	break;
    case TK_RELIEF_SUNKEN:
	left = (leftBevel)
		? borderPtr->darkGC->foreground
		: ((WinBorder *)borderPtr)->light2ColorPtr->pixel;
	right = (leftBevel)
		? ((WinBorder *)borderPtr)->dark2ColorPtr->pixel
		: borderPtr->lightGC->foreground;
	break;
    case TK_RELIEF_RIDGE:
	left = borderPtr->lightGC->foreground;
	right = borderPtr->darkGC->foreground;
	break;
    case TK_RELIEF_GROOVE:
	left = borderPtr->darkGC->foreground;
	right = borderPtr->lightGC->foreground;
	break;
    case TK_RELIEF_FLAT:
	left = right = borderPtr->bgGC->foreground;
	break;
    case TK_RELIEF_SOLID:
    default:
	left = right = RGB(0,0,0);
	break;
    }
    half = width/2;
    if (leftBevel && (width & 1)) {
	half++;
    }
    TkWinFillRect(dc, x, y, half, height, left);
    TkWinFillRect(dc, x+half, y, width-half, height, right);
    TkWinReleaseDrawableDC(drawable, dc, &state);
}

/*
 *--------------------------------------------------------------
 *
 * Tk_3DHorizontalBevel --
 *
 *	This procedure draws a horizontal bevel along one side of an object.
 *	The bevel has mitered corners (depending on leftIn and rightIn
 *	arguments).
 *
 * Results:
 *	None.
 *
 * Side effects:
 *	None.
 *
 *--------------------------------------------------------------
 */

void
Tk_3DHorizontalBevel(
    Tk_Window tkwin,		/* Window for which border was allocated. */
    Drawable drawable,		/* X window or pixmap in which to draw. */
    Tk_3DBorder border,		/* Token for border to draw. */
    int x, int y, int width, int height,
				/* Bounding box of area of bevel. Height gives
				 * width of border. */
    int leftIn, int rightIn,	/* Describes whether the left and right edges
				 * of the bevel angle in or out as they go
				 * down. For example, if "leftIn" is true, the
				 * left side of the bevel looks like this:
				 *	___________
				 *	 __________
				 *	  _________
				 *	   ________
				 */
    int topBevel,		/* Non-zero means this bevel forms the top
				 * side of the object; 0 means it forms the
				 * bottom side. */
    int relief)			/* Kind of bevel to draw. For example,
				 * TK_RELIEF_RAISED means interior of object
				 * should appear higher than exterior. */
{
    TkBorder *borderPtr = (TkBorder *) border;
    Display *display = Tk_Display(tkwin);
    int bottom, halfway, x1, x2, x1Delta, x2Delta;
    TkWinDCState state;
    HDC dc = TkWinGetDrawableDC(display, drawable, &state);
    int topColor, bottomColor;

    if ((borderPtr->lightGC == None) && (relief != TK_RELIEF_FLAT)) {
	TkpGetShadows(borderPtr, tkwin);
    }

    /*
     * Compute a GC for the top half of the bevel and a GC for the bottom half
     * (they're the same in many cases).
     */

    switch (relief) {
    case TK_RELIEF_RAISED:
	topColor = (topBevel)
		? borderPtr->lightGC->foreground
		: borderPtr->darkGC->foreground;
	bottomColor = (topBevel)
		? ((WinBorder *)borderPtr)->light2ColorPtr->pixel
		: ((WinBorder *)borderPtr)->dark2ColorPtr->pixel;
	break;
    case TK_RELIEF_SUNKEN:
	topColor = (topBevel)
		? borderPtr->darkGC->foreground
		: ((WinBorder *)borderPtr)->light2ColorPtr->pixel;
	bottomColor = (topBevel)
		? ((WinBorder *)borderPtr)->dark2ColorPtr->pixel
		: borderPtr->lightGC->foreground;
	break;
    case TK_RELIEF_RIDGE:
	topColor = borderPtr->lightGC->foreground;
	bottomColor = borderPtr->darkGC->foreground;
	break;
    case TK_RELIEF_GROOVE:
	topColor = borderPtr->darkGC->foreground;
	bottomColor = borderPtr->lightGC->foreground;
	break;
    case TK_RELIEF_FLAT:
	topColor = bottomColor = borderPtr->bgGC->foreground;
	break;
    case TK_RELIEF_SOLID:
    default:
	topColor = bottomColor = RGB(0,0,0);
    }

    /*
     * Compute various other geometry-related stuff.
     */

    if (leftIn) {
	x1 = x+1;
    } else {
	x1 = x+height-1;
    }
    x2 = x+width;
    if (rightIn) {
	x2--;
    } else {
	x2 -= height;
    }
    x1Delta = (leftIn) ? 1 : -1;
    x2Delta = (rightIn) ? -1 : 1;
    halfway = y + height/2;
    if (topBevel && (height & 1)) {
	halfway++;
    }
    bottom = y + height;

    /*
     * Draw one line for each y-coordinate covered by the bevel.
     */

    for ( ; y < bottom; y++) {
	/*
	 * In some weird cases (such as large border widths for skinny
	 * rectangles) x1 can be >= x2. Don't draw the lines in these cases.
	 */

	if (x1 < x2) {
	    TkWinFillRect(dc, x1, y, x2-x1, 1,
		(y < halfway) ? topColor : bottomColor);
	}
	x1 += x1Delta;
	x2 += x2Delta;
    }
    TkWinReleaseDrawableDC(drawable, dc, &state);
}

/*
 *----------------------------------------------------------------------
 *
 * TkpGetShadows --
 *
 *	This procedure computes the shadow colors for a 3-D border and fills
 *	in the corresponding fields of the Border structure. It's called
 *	lazily, so that the colors aren't allocated until something is
 *	actually drawn with them. That way, if a border is only used for flat
 *	backgrounds the shadow colors will never be allocated.
 *
 * Results:
 *	None.
 *
 * Side effects:
 *	The lightGC and darkGC fields in borderPtr get filled in, if they
 *	weren't already.
 *
 *----------------------------------------------------------------------
 */

void
TkpGetShadows(
    TkBorder *borderPtr,	/* Information about border. */
    Tk_Window tkwin)		/* Window where border will be used for
				 * drawing. */
{
    XColor lightColor, darkColor;
    int tmp1, tmp2;
    int r, g, b;
    XGCValues gcValues;

    if (borderPtr->lightGC != None) {
	return;
    }

    /*
     * Handle the special case of the default system colors.
     */

    if ((TkWinIndexOfColor(borderPtr->bgColorPtr) == COLOR_3DFACE)
	    || (TkWinIndexOfColor(borderPtr->bgColorPtr) == COLOR_WINDOW)) {
	borderPtr->darkColorPtr = Tk_GetColor(NULL, tkwin,
		Tk_GetUid("SystemButtonShadow"));
	gcValues.foreground = borderPtr->darkColorPtr->pixel;
	borderPtr->darkGC = Tk_GetGC(tkwin, GCForeground, &gcValues);
	borderPtr->lightColorPtr = Tk_GetColor(NULL, tkwin,
		Tk_GetUid("SystemButtonHighlight"));
	gcValues.foreground = borderPtr->lightColorPtr->pixel;
	borderPtr->lightGC = Tk_GetGC(tkwin, GCForeground, &gcValues);
	((WinBorder*)borderPtr)->dark2ColorPtr = Tk_GetColor(NULL, tkwin,
		Tk_GetUid("System3dDarkShadow"));
	((WinBorder*)borderPtr)->light2ColorPtr = Tk_GetColor(NULL, tkwin,
		Tk_GetUid("System3dLight"));
	return;
    }
    darkColor.red = 0;
    darkColor.green = 0;
    darkColor.blue = 0;
    ((WinBorder*)borderPtr)->dark2ColorPtr = Tk_GetColorByValue(tkwin,
	    &darkColor);
    lightColor = *(borderPtr->bgColorPtr);
    ((WinBorder*)borderPtr)->light2ColorPtr = Tk_GetColorByValue(tkwin,
	    &lightColor);

    /*
     * First, handle the case of a color display with lots of colors. The
     * shadow colors get computed using whichever formula results in the
     * greatest change in color:
     * 1. Lighter shadow is half-way to white, darker shadow is half way to
     *    dark.
     * 2. Lighter shadow is 40% brighter than background, darker shadow is 40%
     *    darker than background.
     */

    if (Tk_Depth(tkwin) >= 6) {
	/*
	 * This is a color display with lots of colors. For the dark shadow,
	 * cut 40% from each of the background color components. But if the
	 * background is already very dark, make the dark color a little
	 * lighter than the background by increasing each color component
	 * 1/4th of the way to MAX_INTENSITY.
	 *
	 * For the light shadow, boost each component by 40% or half-way to
	 * white, whichever is greater (the first approach works better for
	 * unsaturated colors, the second for saturated ones). But if the
	 * background is already very bright, instead choose a slightly darker
	 * color for the light shadow by reducing each color component by 10%.
	 *
	 * Compute the colors using integers, not using lightColor.red etc.:
	 * these are shorts and may have problems with integer overflow.
	 */

	/*
	 * Compute the dark shadow color
	 */

	r = (int) borderPtr->bgColorPtr->red;
	g = (int) borderPtr->bgColorPtr->green;
	b = (int) borderPtr->bgColorPtr->blue;

	if (r*0.5*r + g*1.0*g + b*0.28*b < MAX_INTENSITY*0.05*MAX_INTENSITY) {
	    darkColor.red = (MAX_INTENSITY + 3*r)/4;
	    darkColor.green = (MAX_INTENSITY + 3*g)/4;
	    darkColor.blue = (MAX_INTENSITY + 3*b)/4;
	} else {
	    darkColor.red = (60 * r)/100;
	    darkColor.green = (60 * g)/100;
	    darkColor.blue = (60 * b)/100;
	}

	/*
	 * Allocate the dark shadow color and its GC
	 */

	borderPtr->darkColorPtr = Tk_GetColorByValue(tkwin, &darkColor);
	gcValues.foreground = borderPtr->darkColorPtr->pixel;
	borderPtr->darkGC = Tk_GetGC(tkwin, GCForeground, &gcValues);

	/*
	 * Compute the light shadow color
	 */

	if (g > MAX_INTENSITY*0.95) {
	    lightColor.red = (90 * r)/100;
	    lightColor.green = (90 * g)/100;
	    lightColor.blue = (90 * b)/100;
	} else {
	    tmp1 = (14 * r)/10;
	    if (tmp1 > MAX_INTENSITY) {
		tmp1 = MAX_INTENSITY;
	    }
	    tmp2 = (MAX_INTENSITY + r)/2;
	    lightColor.red = (tmp1 > tmp2) ? tmp1 : tmp2;
	    tmp1 = (14 * g)/10;
	    if (tmp1 > MAX_INTENSITY) {
		tmp1 = MAX_INTENSITY;
	    }
	    tmp2 = (MAX_INTENSITY + g)/2;
	    lightColor.green = (tmp1 > tmp2) ? tmp1 : tmp2;
	    tmp1 = (14 * b)/10;
	    if (tmp1 > MAX_INTENSITY) {
		tmp1 = MAX_INTENSITY;
	    }
	    tmp2 = (MAX_INTENSITY + b)/2;
	    lightColor.blue = (tmp1 > tmp2) ? tmp1 : tmp2;
	}

	/*
	 * Allocate the light shadow color and its GC
	 */

	borderPtr->lightColorPtr = Tk_GetColorByValue(tkwin, &lightColor);
	gcValues.foreground = borderPtr->lightColorPtr->pixel;
	borderPtr->lightGC = Tk_GetGC(tkwin, GCForeground, &gcValues);
	return;
    }

    if (borderPtr->shadow == None) {
	borderPtr->shadow = Tk_GetBitmap((Tcl_Interp *) NULL, tkwin,
		Tk_GetUid("gray50"));
	if (borderPtr->shadow == None) {
	    Tcl_Panic("TkpGetShadows couldn't allocate bitmap for border");
	}
    }
    if (borderPtr->visual->map_entries > 2) {
	/*
	 * This isn't a monochrome display, but the colormap either ran out of
	 * entries or didn't have very many to begin with. Generate the light
	 * shadows with a white stipple and the dark shadows with a black
	 * stipple.
	 */

	gcValues.foreground = borderPtr->bgColorPtr->pixel;
	gcValues.background = BlackPixelOfScreen(borderPtr->screen);
	gcValues.stipple = borderPtr->shadow;
	gcValues.fill_style = FillOpaqueStippled;
	borderPtr->darkGC = Tk_GetGC(tkwin,
		GCForeground|GCBackground|GCStipple|GCFillStyle, &gcValues);
	gcValues.foreground = WhitePixelOfScreen(borderPtr->screen);
	gcValues.background = borderPtr->bgColorPtr->pixel;
	borderPtr->lightGC = Tk_GetGC(tkwin,
		GCForeground|GCBackground|GCStipple|GCFillStyle, &gcValues);
	return;
    }

    /*
     * This is just a measly monochrome display, hardly even worth its
     * existence on this earth. Make one shadow a 50% stipple and the other
     * the opposite of the background.
     */

    gcValues.foreground = WhitePixelOfScreen(borderPtr->screen);
    gcValues.background = BlackPixelOfScreen(borderPtr->screen);
    gcValues.stipple = borderPtr->shadow;
    gcValues.fill_style = FillOpaqueStippled;
    borderPtr->lightGC = Tk_GetGC(tkwin,
	    GCForeground|GCBackground|GCStipple|GCFillStyle, &gcValues);
    if (borderPtr->bgColorPtr->pixel
	    == WhitePixelOfScreen(borderPtr->screen)) {
	gcValues.foreground = BlackPixelOfScreen(borderPtr->screen);
	borderPtr->darkGC = Tk_GetGC(tkwin, GCForeground, &gcValues);
    } else {
	borderPtr->darkGC = borderPtr->lightGC;
	borderPtr->lightGC = Tk_GetGC(tkwin, GCForeground, &gcValues);
    }
}

/*
 *----------------------------------------------------------------------
 *
 * TkWinGetBorderPixels --
 *
 *	This routine returns the 5 COLORREFs used to draw a given 3d border.
 *
 * Results:
 *	Returns the colors in the specified array.
 *
 * Side effects:
 *	May cause the remaining colors to be allocated.
 *
 *----------------------------------------------------------------------
 */

COLORREF
TkWinGetBorderPixels(
    Tk_Window tkwin,
    Tk_3DBorder border,
    int which)			/* One of TK_3D_FLAT_GC, TK_3D_LIGHT_GC,
				 * TK_3D_DARK_GC, TK_3D_LIGHT2, TK_3D_DARK2 */
{
    WinBorder *borderPtr = (WinBorder *) border;

    if (borderPtr->info.lightGC == None) {
	TkpGetShadows(&borderPtr->info, tkwin);
    }
    switch (which) {
    case TK_3D_FLAT_GC:
	return borderPtr->info.bgColorPtr->pixel;
    case TK_3D_LIGHT_GC:
	if (borderPtr->info.lightColorPtr == NULL) {
	    return WhitePixelOfScreen(borderPtr->info.screen);
	}
	return borderPtr->info.lightColorPtr->pixel;
    case TK_3D_DARK_GC:
	if (borderPtr->info.darkColorPtr == NULL) {
	    return BlackPixelOfScreen(borderPtr->info.screen);
	}
	return borderPtr->info.darkColorPtr->pixel;
    case TK_3D_LIGHT2:
	return borderPtr->light2ColorPtr->pixel;
    case TK_3D_DARK2:
	return borderPtr->dark2ColorPtr->pixel;
    }
    return 0;
}

/*
 * Local Variables:
 * mode: c
 * c-basic-offset: 4
 * fill-column: 78
 * End:
 */<|MERGE_RESOLUTION|>--- conflicted
+++ resolved
@@ -6,15 +6,8 @@
  *
  * Copyright (c) 1996 by Sun Microsystems, Inc.
  *
-<<<<<<< HEAD
  * See the file "license.terms" for information on usage and redistribution of
  * this file, and for a DISCLAIMER OF ALL WARRANTIES.
- *
- * RCS: @(#) $Id: tkWin3d.c,v 1.10 2007/01/12 10:41:23 dkf Exp $
-=======
- * See the file "license.terms" for information on usage and redistribution
- * of this file, and for a DISCLAIMER OF ALL WARRANTIES.
->>>>>>> 2930fe96
  */
 
 #include "tkWinInt.h"
