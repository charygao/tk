--- conflicted
+++ resolved
@@ -10,11 +10,6 @@
  *
  * See the file "license.terms" for information on usage and redistribution of
  * this file, and for a DISCLAIMER OF ALL WARRANTIES.
-<<<<<<< HEAD
- *
- * RCS: @(#) $Id: tkWinTest.c,v 1.34 2010/10/06 14:33:30 nijtmans Exp $
-=======
->>>>>>> 39c6a8e5
  */
 
 #undef USE_TCL_STUBS
