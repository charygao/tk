/*
 * tkWinTest.c --
 *
 *	Contains commands for platform specific tests for the Windows
 *	platform.
 *
 * Copyright (c) 1997 Sun Microsystems, Inc.
 * Copyright (c) 2000 by Scriptics Corporation.
 * Copyright (c) 2001 by ActiveState Corporation.
 *
 * See the file "license.terms" for information on usage and redistribution of
 * this file, and for a DISCLAIMER OF ALL WARRANTIES.
 */

#undef USE_TCL_STUBS
#define USE_TCL_STUBS
#undef USE_TK_STUBS
#define USE_TK_STUBS
#include "tkWinInt.h"

HWND tkWinCurrentDialog;

/*
 * Forward declarations of functions defined later in this file:
 */

static int		TestclipboardObjCmd(ClientData clientData,
			    Tcl_Interp *interp, int objc,
			    Tcl_Obj *const objv[]);
static int		TestwineventObjCmd(ClientData clientData,
			    Tcl_Interp *interp, int objc,
			    Tcl_Obj *const objv[]);
static int		TestfindwindowObjCmd(ClientData clientData,
			    Tcl_Interp *interp, int objc,
			    Tcl_Obj *const objv[]);
static int		TestgetwindowinfoObjCmd(ClientData clientData,
			    Tcl_Interp *interp, int objc,
			    Tcl_Obj *const objv[]);
static int		TestwinlocaleObjCmd(ClientData clientData,
			    Tcl_Interp *interp, int objc,
			    Tcl_Obj *const objv[]);
static Tk_GetSelProc		SetSelectionResult;

/*
 *----------------------------------------------------------------------
 *
 * TkplatformtestInit --
 *
 *	Defines commands that test platform specific functionality for Windows
 *	platforms.
 *
 * Results:
 *	A standard Tcl result.
 *
 * Side effects:
 *	Defines new commands.
 *
 *----------------------------------------------------------------------
 */

int
TkplatformtestInit(
    Tcl_Interp *interp)		/* Interpreter to add commands to. */
{
    /*
     * Add commands for platform specific tests on MacOS here.
     */

    Tcl_CreateObjCommand(interp, "testclipboard", TestclipboardObjCmd,
	    Tk_MainWindow(interp), NULL);
    Tcl_CreateObjCommand(interp, "testwinevent", TestwineventObjCmd,
	    Tk_MainWindow(interp), NULL);
    Tcl_CreateObjCommand(interp, "testfindwindow", TestfindwindowObjCmd,
	    Tk_MainWindow(interp), NULL);
    Tcl_CreateObjCommand(interp, "testgetwindowinfo", TestgetwindowinfoObjCmd,
	    Tk_MainWindow(interp), NULL);
    Tcl_CreateObjCommand(interp, "testwinlocale", TestwinlocaleObjCmd,
	    Tk_MainWindow(interp), NULL);
    return TCL_OK;
}

struct TestFindControlState {
    int  id;
    HWND control;
};

/* Callback for window enumeration - used for TestFindControl */
BOOL CALLBACK TestFindControlCallback(
    HWND hwnd,
    LPARAM lParam
)
{
    struct TestFindControlState *fcsPtr = (struct TestFindControlState *)lParam;
    fcsPtr->control = GetDlgItem(hwnd, fcsPtr->id);
    /* If we have found the control, return FALSE to stop the enumeration */
    return fcsPtr->control == NULL ? TRUE : FALSE;
}

/*
 * Finds the descendent control window with the specified ID and returns
 * its HWND.
 */
HWND TestFindControl(HWND root, int id)
{
    struct TestFindControlState fcs;

    fcs.control = GetDlgItem(root, id);
    if (fcs.control == NULL) {
        /* Control is not a direct child. Look in descendents */
        fcs.id = id;
        fcs.control = NULL;
        EnumChildWindows(root, TestFindControlCallback, (LPARAM) &fcs);
    }
    return fcs.control;
}


/*
 *----------------------------------------------------------------------
 *
 * AppendSystemError --
 *
 *	This routine formats a Windows system error message and places it into
 *	the interpreter result. Originally from tclWinReg.c.
 *
 * Results:
 *	None.
 *
 * Side effects:
 *	None.
 *
 *----------------------------------------------------------------------
 */

static void
AppendSystemError(
    Tcl_Interp *interp,		/* Current interpreter. */
    DWORD error)		/* Result code from error. */
{
    int length;
    WCHAR *wMsgPtr, **wMsgPtrPtr = &wMsgPtr;
    const char *msg;
    char id[TCL_INTEGER_SPACE], msgBuf[24 + TCL_INTEGER_SPACE];
    Tcl_DString ds;
    Tcl_Obj *resultPtr = Tcl_GetObjResult(interp);

    if (Tcl_IsShared(resultPtr)) {
	resultPtr = Tcl_DuplicateObj(resultPtr);
    }
    length = FormatMessage(FORMAT_MESSAGE_FROM_SYSTEM
	    | FORMAT_MESSAGE_IGNORE_INSERTS
	    | FORMAT_MESSAGE_ALLOCATE_BUFFER, NULL, error,
	    MAKELANGID(LANG_NEUTRAL, SUBLANG_DEFAULT), (WCHAR *) wMsgPtrPtr,
	    0, NULL);
    if (length == 0) {
	char *msgPtr;

	length = FormatMessageA(FORMAT_MESSAGE_FROM_SYSTEM
		| FORMAT_MESSAGE_IGNORE_INSERTS
		| FORMAT_MESSAGE_ALLOCATE_BUFFER, NULL, error,
		MAKELANGID(LANG_NEUTRAL, SUBLANG_DEFAULT), (char *) &msgPtr,
		0, NULL);
	if (length > 0) {
	    wMsgPtr = (WCHAR *) LocalAlloc(LPTR, (length + 1) * sizeof(WCHAR));
	    MultiByteToWideChar(CP_ACP, 0, msgPtr, length + 1, wMsgPtr,
		    length + 1);
	    LocalFree(msgPtr);
	}
    }
    if (length == 0) {
	if (error == ERROR_CALL_NOT_IMPLEMENTED) {
	    strcpy(msgBuf, "function not supported under Win32s");
	} else {
	    sprintf(msgBuf, "unknown error: %ld", error);
	}
	msg = msgBuf;
    } else {
	char *msgPtr;

	Tcl_WinTCharToUtf(wMsgPtr, -1, &ds);
	LocalFree(wMsgPtr);

	msgPtr = Tcl_DStringValue(&ds);
	length = Tcl_DStringLength(&ds);

	/*
	 * Trim the trailing CR/LF from the system message.
	 */

	if (msgPtr[length-1] == '\n') {
	    --length;
	}
	if (msgPtr[length-1] == '\r') {
	    --length;
	}
	msgPtr[length] = 0;
	msg = msgPtr;
    }

    sprintf(id, "%ld", error);
    Tcl_SetErrorCode(interp, "WINDOWS", id, msg, NULL);
    Tcl_AppendToObj(resultPtr, msg, length);
    Tcl_SetObjResult(interp, resultPtr);

    if (length != 0) {
	Tcl_DStringFree(&ds);
    }
}

/*
 *----------------------------------------------------------------------
 *
 * TestclipboardObjCmd --
 *
 *	This function implements the testclipboard command. It provides a way
 *	to determine the actual contents of the Windows clipboard.
 *
 * Results:
 *	A standard Tcl result.
 *
 * Side effects:
 *	None.
 *
 *----------------------------------------------------------------------
 */

static int
SetSelectionResult(
    ClientData dummy,
    Tcl_Interp *interp,
    const char *selection)
{
    Tcl_AppendResult(interp, selection, NULL);
    return TCL_OK;
}

static int
TestclipboardObjCmd(
    ClientData clientData,	/* Main window for application. */
    Tcl_Interp *interp,		/* Current interpreter. */
    int objc,			/* Number of arguments. */
    Tcl_Obj *const objv[])	/* Argument values. */
{
    Tk_Window tkwin = clientData;

    if (objc != 1) {
	Tcl_WrongNumArgs(interp, 1, objv, NULL);
	return TCL_ERROR;
    }
    return TkSelGetSelection(interp, tkwin, Tk_InternAtom(tkwin, "CLIPBOARD"),
	    XA_STRING, SetSelectionResult, NULL);
}

/*
 *----------------------------------------------------------------------
 *
 * TestwineventObjCmd --
 *
 *	This function implements the testwinevent command. It provides a way
 *	to send messages to windows dialogs.
 *
 * Results:
 *	A standard Tcl result.
 *
 * Side effects:
 *	None.
 *
 *----------------------------------------------------------------------
 */

static int
TestwineventObjCmd(
    ClientData clientData,	/* Main window for application. */
    Tcl_Interp *interp,		/* Current interpreter. */
    int objc,			/* Number of arguments. */
    Tcl_Obj *const objv[])		/* Argument strings. */
{
    HWND hwnd = 0;
    HWND child = 0;
    HWND control;
    int id;
    char *rest;
    UINT message;
    WPARAM wParam;
    LPARAM lParam;
    LRESULT result;
    static const TkStateMap messageMap[] = {
	{WM_LBUTTONDOWN,	"WM_LBUTTONDOWN"},
	{WM_LBUTTONUP,		"WM_LBUTTONUP"},
	{WM_LBUTTONDBLCLK,		"WM_LBUTTONDBLCLK"},
	{WM_MBUTTONDOWN,	"WM_MBUTTONDOWN"},
	{WM_MBUTTONUP,		"WM_MBUTTONUP"},
	{WM_MBUTTONDBLCLK,		"WM_MBUTTONDBLCLK"},
	{WM_RBUTTONDOWN,	"WM_RBUTTONDOWN"},
	{WM_RBUTTONUP,		"WM_RBUTTONUP"},
	{WM_RBUTTONDBLCLK,		"WM_RBUTTONDBLCLK"},
	{WM_XBUTTONDOWN,	"WM_XBUTTONDOWN"},
	{WM_XBUTTONUP,		"WM_XBUTTONUP"},
	{WM_XBUTTONDBLCLK,		"WM_XBUTTONDBLCLK"},
	{WM_CHAR,		"WM_CHAR"},
	{WM_GETTEXT,		"WM_GETTEXT"},
	{WM_SETTEXT,		"WM_SETTEXT"},
	{WM_COMMAND,            "WM_COMMAND"},
	{-1,			NULL}
    };

    if ((objc == 3) && (strcmp(Tcl_GetString(objv[1]), "debug") == 0)) {
	int b;

	if (Tcl_GetBoolean(interp, Tcl_GetString(objv[2]), &b) != TCL_OK) {
	    return TCL_ERROR;
	}
	TkWinDialogDebug(b);
	return TCL_OK;
    }

    if (objc < 4) {
	return TCL_ERROR;
    }

    hwnd = INT2PTR(strtol(Tcl_GetString(objv[1]), &rest, 0));
    if (rest == Tcl_GetString(objv[1])) {
	hwnd = FindWindowA(NULL, Tcl_GetString(objv[1]));
	if (hwnd == NULL) {
	    Tcl_SetObjResult(interp, Tcl_NewStringObj("no such window", -1));
	    return TCL_ERROR;
	}
    }
    UpdateWindow(hwnd);

    id = strtol(Tcl_GetString(objv[2]), &rest, 0);
    if (rest == Tcl_GetString(objv[2])) {
	char buf[256];

	child = GetWindow(hwnd, GW_CHILD);
	while (child != NULL) {
	    SendMessageA(child, WM_GETTEXT, (WPARAM) sizeof(buf), (LPARAM) buf);
	    if (strcasecmp(buf, Tcl_GetString(objv[2])) == 0) {
		id = GetDlgCtrlID(child);
		break;
	    }
	    child = GetWindow(child, GW_HWNDNEXT);
	}
	if (child == NULL) {
	    Tcl_AppendResult(interp, "could not find a control matching \"",
		Tcl_GetString(objv[2]), "\"", NULL);
	    return TCL_ERROR;
	}
    }

    message = TkFindStateNum(NULL, NULL, messageMap, Tcl_GetString(objv[3]));
    wParam = 0;
    lParam = 0;

    if (objc > 4) {
	wParam = strtol(Tcl_GetString(objv[4]), NULL, 0);
    }
    if (objc > 5) {
	lParam = strtol(Tcl_GetString(objv[5]), NULL, 0);
    }

    switch (message) {
    case WM_GETTEXT: {
	Tcl_DString ds;
	char buf[256];

#if 0
	GetDlgItemTextA(hwnd, id, buf, 256);
#else
        control = TestFindControl(hwnd, id);
        if (control == NULL) {
            Tcl_SetObjResult(interp,
                             Tcl_ObjPrintf("Could not find control with id %d", id));
            return TCL_ERROR;
        }
        buf[0] = 0;
        SendMessageA(control, WM_GETTEXT, (WPARAM)sizeof(buf),
                     (LPARAM) buf);
#endif
	Tcl_ExternalToUtfDString(NULL, buf, -1, &ds);
	Tcl_AppendResult(interp, Tcl_DStringValue(&ds), NULL);
	Tcl_DStringFree(&ds);
	break;
    }
    case WM_SETTEXT: {
	Tcl_DString ds;

        control = TestFindControl(hwnd, id);
        if (control == NULL) {
            Tcl_SetObjResult(interp,
                             Tcl_ObjPrintf("Could not find control with id %d", id));
            return TCL_ERROR;
        }
	Tcl_UtfToExternalDString(NULL, Tcl_GetString(objv[4]), -1, &ds);
        result = SendMessageA(control, WM_SETTEXT, 0,
                                  (LPARAM) Tcl_DStringValue(&ds));
	Tcl_DStringFree(&ds);
	if (result == 0) {
            Tcl_SetObjResult(interp, Tcl_NewStringObj("failed to send text to dialog: ", -1));
            AppendSystemError(interp, GetLastError());
            return TCL_ERROR;
	}
	break;
    }
    case WM_COMMAND: {
	char buf[TCL_INTEGER_SPACE];
	if (objc < 5) {
	    wParam = MAKEWPARAM(id, 0);
	    lParam = (LPARAM)child;
	}
	sprintf(buf, "%d", (int) SendMessageA(hwnd, message, wParam, lParam));
	Tcl_SetObjResult(interp, Tcl_NewStringObj(buf, -1));
	break;
    }
    default: {
	char buf[TCL_INTEGER_SPACE];

	sprintf(buf, "%d",
		(int) SendDlgItemMessageA(hwnd, id, message, wParam, lParam));
	Tcl_SetObjResult(interp, Tcl_NewStringObj(buf, -1));
	break;
    }
    }
    return TCL_OK;
}

/*
 *  testfindwindow title ?class?
 *	Find a Windows window using the FindWindow API call. This takes the window
 *	title and optionally the window class and if found returns the HWND and
 *	raises an error if the window is not found.
 *	eg: testfindwindow Console TkTopLevel
 *	    Can find the console window if it is visible.
 *	eg: testfindwindow "TkTest #10201" "#32770"
 *	    Can find a messagebox window with this title.
 */

static int
TestfindwindowObjCmd(
    ClientData clientData,	/* Main window for application. */
    Tcl_Interp *interp,		/* Current interpreter. */
    int objc,			/* Number of arguments. */
    Tcl_Obj *const objv[])	/* Argument values. */
{
    const WCHAR  *title = NULL, *class = NULL;
    Tcl_DString titleString, classString;
    HWND hwnd = NULL;
    int r = TCL_OK;
    DWORD myPid;

    Tcl_DStringInit(&classString);
    Tcl_DStringInit(&titleString);

    if (objc < 2 || objc > 3) {
        Tcl_WrongNumArgs(interp, 1, objv, "title ?class?");
        return TCL_ERROR;
    }

    title = Tcl_WinUtfToTChar(Tcl_GetString(objv[1]), -1, &titleString);
    if (objc == 3) {
        class = Tcl_WinUtfToTChar(Tcl_GetString(objv[2]), -1, &classString);
    }
    if (title[0] == 0)
        title = NULL;
#if 0
    hwnd  = FindWindow(class, title);
#else
    /* We want find a window the belongs to us and not some other process */
    hwnd = NULL;
    myPid = GetCurrentProcessId();
    while (1) {
        DWORD pid, tid;
        hwnd = FindWindowEx(NULL, hwnd, class, title);
        if (hwnd == NULL)
            break;
        tid = GetWindowThreadProcessId(hwnd, &pid);
        if (tid == 0) {
            /* Window has gone */
            hwnd = NULL;
            break;
        }
        if (pid == myPid)
            break;              /* Found it */
    }

#endif

    if (hwnd == NULL) {
	Tcl_SetObjResult(interp, Tcl_NewStringObj("failed to find window: ", -1));
	AppendSystemError(interp, GetLastError());
	r = TCL_ERROR;
    } else {
        Tcl_SetObjResult(interp, Tcl_NewWideIntObj(PTR2INT(hwnd)));
    }

    Tcl_DStringFree(&titleString);
    Tcl_DStringFree(&classString);
    return r;

}

static BOOL CALLBACK
EnumChildrenProc(
    HWND hwnd,
    LPARAM lParam)
{
    Tcl_Obj *listObj = (Tcl_Obj *) lParam;

    Tcl_ListObjAppendElement(NULL, listObj, Tcl_NewWideIntObj(PTR2INT(hwnd)));
    return TRUE;
}

static int
TestgetwindowinfoObjCmd(
    ClientData clientData,
    Tcl_Interp *interp,
    int objc,
    Tcl_Obj *const objv[])
{
    Tcl_WideInt hwnd;
    Tcl_Obj *dictObj = NULL, *classObj = NULL, *textObj = NULL;
    Tcl_Obj *childrenObj = NULL;
    WCHAR buf[512];
    int cch, cchBuf = 256;
    Tcl_DString ds;

    if (objc != 2) {
	Tcl_WrongNumArgs(interp, 1, objv, "hwnd");
	return TCL_ERROR;
    }

    if (Tcl_GetWideIntFromObj(interp, objv[1], &hwnd) != TCL_OK)
	return TCL_ERROR;

    cch = GetClassName((HWND)(size_t)hwnd, buf, cchBuf);
    if (cch == 0) {
    	Tcl_SetObjResult(interp, Tcl_NewStringObj("failed to get class name: ", -1));
    	AppendSystemError(interp, GetLastError());
    	return TCL_ERROR;
    } else {
	Tcl_DString ds;
	Tcl_WinTCharToUtf(buf, -1, &ds);
	classObj = Tcl_NewStringObj(Tcl_DStringValue(&ds), Tcl_DStringLength(&ds));
	Tcl_DStringFree(&ds);
    }

    dictObj = Tcl_NewDictObj();
    Tcl_DictObjPut(interp, dictObj, Tcl_NewStringObj("class", 5), classObj);
    Tcl_DictObjPut(interp, dictObj, Tcl_NewStringObj("id", 2),
	Tcl_NewWideIntObj(GetWindowLongPtr((HWND)(size_t)hwnd, GWL_ID)));

<<<<<<< HEAD
    cch = GetWindowText((HWND)(size_t)hwnd, buf, cchBuf);
=======
    cch = GetWindowText(INT2PTR(hwnd), (LPWSTR)buf, cchBuf);
>>>>>>> 487b808f
    Tcl_WinTCharToUtf(buf, cch * sizeof (WCHAR), &ds);
    textObj = Tcl_NewStringObj(Tcl_DStringValue(&ds), Tcl_DStringLength(&ds));
    Tcl_DStringFree(&ds);

    Tcl_DictObjPut(interp, dictObj, Tcl_NewStringObj("text", 4), textObj);
    Tcl_DictObjPut(interp, dictObj, Tcl_NewStringObj("parent", 6),
	Tcl_NewWideIntObj(PTR2INT(GetParent((HWND)(size_t)hwnd))));

    childrenObj = Tcl_NewListObj(0, NULL);
    EnumChildWindows((HWND)(size_t)hwnd, EnumChildrenProc, (LPARAM)childrenObj);
    Tcl_DictObjPut(interp, dictObj, Tcl_NewStringObj("children", -1), childrenObj);

    Tcl_SetObjResult(interp, dictObj);
    return TCL_OK;
}

static int
TestwinlocaleObjCmd(
    ClientData clientData,	/* Main window for application. */
    Tcl_Interp *interp,		/* Current interpreter. */
    int objc,			/* Number of arguments. */
    Tcl_Obj *const objv[])	/* Argument values. */
{
    if (objc != 1) {
	Tcl_WrongNumArgs(interp, 1, objv, NULL);
	return TCL_ERROR;
    }
    Tcl_SetObjResult(interp, Tcl_NewWideIntObj(GetThreadLocale()));
    return TCL_OK;
}

/*
 * Local Variables:
 * mode: c
 * c-basic-offset: 4
 * fill-column: 78
 * End:
 */<|MERGE_RESOLUTION|>--- conflicted
+++ resolved
@@ -556,11 +556,7 @@
     Tcl_DictObjPut(interp, dictObj, Tcl_NewStringObj("id", 2),
 	Tcl_NewWideIntObj(GetWindowLongPtr((HWND)(size_t)hwnd, GWL_ID)));
 
-<<<<<<< HEAD
-    cch = GetWindowText((HWND)(size_t)hwnd, buf, cchBuf);
-=======
     cch = GetWindowText(INT2PTR(hwnd), (LPWSTR)buf, cchBuf);
->>>>>>> 487b808f
     Tcl_WinTCharToUtf(buf, cch * sizeof (WCHAR), &ds);
     textObj = Tcl_NewStringObj(Tcl_DStringValue(&ds), Tcl_DStringLength(&ds));
     Tcl_DStringFree(&ds);
