/*
 * tkWinImage.c --
 *
 *	This file contains routines for manipulation full-color images.
 *
 * Copyright (c) 1995 Sun Microsystems, Inc.
 *
 * See the file "license.terms" for information on usage and redistribution
 * of this file, and for a DISCLAIMER OF ALL WARRANTIES.
<<<<<<< HEAD
 *
 * RCS: @(#) $Id: tkWinImage.c,v 1.11 2007/01/12 10:41:23 dkf Exp $
=======
>>>>>>> 42bca745
 */

#include "tkWinInt.h"

static int		DestroyImage(XImage* data);
static unsigned long	ImageGetPixel(XImage *image, int x, int y);
static int		PutPixel(XImage *image, int x, int y,
			    unsigned long pixel);

/*
 *----------------------------------------------------------------------
 *
 * DestroyImage --
 *
 *	This is a trivial wrapper around ckfree to make it possible to pass
 *	ckfree as a pointer.
 *
 * Results:
 *	None.
 *
 * Side effects:
 *	Deallocates the image.
 *
 *----------------------------------------------------------------------
 */

static int
DestroyImage(
    XImage *imagePtr)		/* Image to free. */
{
    if (imagePtr) {
	if (imagePtr->data) {
	    ckfree((char*)imagePtr->data);
	}
	ckfree((char*)imagePtr);
    }
    return 0;
}

/*
 *----------------------------------------------------------------------
 *
 * ImageGetPixel --
 *
 *	Get a single pixel from an image.
 *
 * Results:
 *	Returns the 32 bit pixel value.
 *
 * Side effects:
 *	None.
 *
 *----------------------------------------------------------------------
 */

static unsigned long
ImageGetPixel(
    XImage *image,
    int x, int y)
{
    unsigned long pixel = 0;
    unsigned char *srcPtr = &(image->data[(y * image->bytes_per_line)
	    + ((x * image->bits_per_pixel) / NBBY)]);

    switch (image->bits_per_pixel) {
    case 32:
    case 24:
	pixel = RGB(srcPtr[2], srcPtr[1], srcPtr[0]);
	break;
    case 16:
	pixel = RGB(((((WORD*)srcPtr)[0]) >> 7) & 0xf8,
		((((WORD*)srcPtr)[0]) >> 2) & 0xf8,
		((((WORD*)srcPtr)[0]) << 3) & 0xf8);
	break;
    case 8:
	pixel = srcPtr[0];
	break;
    case 4:
	pixel = ((x%2) ? (*srcPtr) : ((*srcPtr) >> 4)) & 0x0f;
	break;
    case 1:
	pixel = ((*srcPtr) & (0x80 >> (x%8))) ? 1 : 0;
	break;
    }
    return pixel;
}

/*
 *----------------------------------------------------------------------
 *
 * PutPixel --
 *
 *	Set a single pixel in an image.
 *
 * Results:
 *	None.
 *
 * Side effects:
 *	None.
 *
 *----------------------------------------------------------------------
 */

static int
PutPixel(
    XImage *image,
    int x, int y,
    unsigned long pixel)
{
    unsigned char *destPtr = &(image->data[(y * image->bytes_per_line)
	    + ((x * image->bits_per_pixel) / NBBY)]);

    switch  (image->bits_per_pixel) {
    case 32:
	/*
	 * Pixel is DWORD: 0x00BBGGRR
	 */

	destPtr[3] = 0;
    case 24:
	/*
	 * Pixel is triplet: 0xBBGGRR.
	 */

	destPtr[0] = (unsigned char) GetBValue(pixel);
	destPtr[1] = (unsigned char) GetGValue(pixel);
	destPtr[2] = (unsigned char) GetRValue(pixel);
	break;
    case 16:
	/*
	 * Pixel is WORD: 5-5-5 (R-G-B)
	 */

	(*(WORD*)destPtr) = ((GetRValue(pixel) & 0xf8) << 7)
		| ((GetGValue(pixel) & 0xf8) <<2)
		| ((GetBValue(pixel) & 0xf8) >> 3);
	break;
    case 8:
	/*
	 * Pixel is 8-bit index into color table.
	 */

	(*destPtr) = (unsigned char) pixel;
	break;
    case 4:
	/*
	 * Pixel is 4-bit index in MSBFirst order.
	 */

	if (x%2) {
	    (*destPtr) = (unsigned char) (((*destPtr) & 0xf0)
		    | (pixel & 0x0f));
	} else {
	    (*destPtr) = (unsigned char) (((*destPtr) & 0x0f)
		    | ((pixel << 4) & 0xf0));
	}
	break;
    case 1: {
	/*
	 * Pixel is bit in MSBFirst order.
	 */

	int mask = (0x80 >> (x%8));

	if (pixel) {
	    (*destPtr) |= mask;
	} else {
	    (*destPtr) &= ~mask;
	}
	break;
    }
    }
    return 0;
}

/*
 *----------------------------------------------------------------------
 *
 * XCreateImage --
 *
 *	Allocates storage for a new XImage.
 *
 * Results:
 *	Returns a newly allocated XImage.
 *
 * Side effects:
 *	None.
 *
 *----------------------------------------------------------------------
 */

XImage *
XCreateImage(
    Display *display,
    Visual *visual,
    unsigned int depth,
    int format,
    int offset,
    char *data,
    unsigned int width,
    unsigned int height,
    int bitmap_pad,
    int bytes_per_line)
{
    XImage* imagePtr = (XImage *) ckalloc(sizeof(XImage));
    imagePtr->width = width;
    imagePtr->height = height;
    imagePtr->xoffset = offset;
    imagePtr->format = format;
    imagePtr->data = data;
    imagePtr->byte_order = LSBFirst;
    imagePtr->bitmap_unit = 8;
    imagePtr->bitmap_bit_order = LSBFirst;
    imagePtr->bitmap_pad = bitmap_pad;
    imagePtr->bits_per_pixel = depth;
    imagePtr->depth = depth;

    /*
     * Under Windows, bitmap_pad must be on an LONG data-type boundary.
     */

#define LONGBITS    (sizeof(LONG) * 8)

    bitmap_pad = (bitmap_pad + LONGBITS - 1) / LONGBITS * LONGBITS;

    /*
     * Round to the nearest bitmap_pad boundary.
     */

    if (bytes_per_line) {
	imagePtr->bytes_per_line = bytes_per_line;
    } else {
	imagePtr->bytes_per_line = (((depth * width)
		+ (bitmap_pad - 1)) >> 3) & ~((bitmap_pad >> 3) - 1);
    }

    imagePtr->red_mask = 0;
    imagePtr->green_mask = 0;
    imagePtr->blue_mask = 0;

    imagePtr->f.put_pixel = PutPixel;
    imagePtr->f.get_pixel = ImageGetPixel;
    imagePtr->f.destroy_image = DestroyImage;
    imagePtr->f.create_image = NULL;
    imagePtr->f.sub_image = NULL;
    imagePtr->f.add_pixel = NULL;

    return imagePtr;
}

/*
 *----------------------------------------------------------------------
 *
 * XGetImageZPixmap --
 *
 *	This function copies data from a pixmap or window into an XImage. This
 *	handles the ZPixmap case only.
 *
 * Results:
 *	Returns a newly allocated image containing the data from the given
 *	rectangle of the given drawable.
 *
 * Side effects:
 *	None.
 *
 * This procedure is adapted from the XGetImage implementation in TkNT. That
 * code is Copyright (c) 1994 Software Research Associates, Inc.
 *
 *----------------------------------------------------------------------
 */

static XImage *
XGetImageZPixmap(
    Display *display,
    Drawable d,
    int x, int y,
    unsigned int width, unsigned int height,
    unsigned long plane_mask,
    int	format)
{
    TkWinDrawable *twdPtr = (TkWinDrawable *)d;
    XImage *ret_image;
    HDC hdc, hdcMem;
    HBITMAP hbmp, hbmpPrev;
    BITMAPINFO *bmInfo = NULL;
    HPALETTE hPal, hPalPrev1 = 0, hPalPrev2 = 0;
    int size;
    unsigned int n;
    unsigned int depth;
    unsigned char *data;
    TkWinDCState state;
    BOOL ret;

    if (format != ZPixmap) {
	TkpDisplayWarning(
		"XGetImageZPixmap: only ZPixmap types are implemented",
		"XGetImageZPixmap Failure");
	return NULL;
    }

    hdc = TkWinGetDrawableDC(display, d, &state);

    /*
     * Need to do a Blt operation to copy into a new bitmap.
     */

    hbmp = CreateCompatibleBitmap(hdc, (int) width, (int) height);
    hdcMem = CreateCompatibleDC(hdc);
    hbmpPrev = SelectObject(hdcMem, hbmp);
    hPal = state.palette;
    if (hPal) {
	hPalPrev1 = SelectPalette(hdcMem, hPal, FALSE);
	n = RealizePalette(hdcMem);
	if (n > 0) {
	    UpdateColors(hdcMem);
	}
	hPalPrev2 = SelectPalette(hdc, hPal, FALSE);
	n = RealizePalette(hdc);
	if (n > 0) {
	    UpdateColors(hdc);
	}
    }

    ret = BitBlt(hdcMem, 0, 0, (int) width, (int) height, hdc, x, y, SRCCOPY);
    if (hPal) {
	SelectPalette(hdc, hPalPrev2, FALSE);
    }
    SelectObject(hdcMem, hbmpPrev);
    TkWinReleaseDrawableDC(d, hdc, &state);
    if (ret == FALSE) {
	ret_image = NULL;
	goto cleanup;
    }
    if (twdPtr->type == TWD_WINDOW) {
	depth = Tk_Depth((Tk_Window) twdPtr->window.winPtr);
    } else {
	depth = twdPtr->bitmap.depth;
    }

    size = sizeof(BITMAPINFO);
    if (depth <= 8) {
	size += sizeof(unsigned short) * (1 << depth);
    }
    bmInfo = (BITMAPINFO *) ckalloc((unsigned)size);

    bmInfo->bmiHeader.biSize		= sizeof(BITMAPINFOHEADER);
    bmInfo->bmiHeader.biWidth		= width;
    bmInfo->bmiHeader.biHeight		= -(int) height;
    bmInfo->bmiHeader.biPlanes		= 1;
    bmInfo->bmiHeader.biBitCount	= depth;
    bmInfo->bmiHeader.biCompression	= BI_RGB;
    bmInfo->bmiHeader.biSizeImage	= 0;
    bmInfo->bmiHeader.biXPelsPerMeter	= 0;
    bmInfo->bmiHeader.biYPelsPerMeter	= 0;
    bmInfo->bmiHeader.biClrUsed		= 0;
    bmInfo->bmiHeader.biClrImportant	= 0;

    if (depth == 1) {
	unsigned char *p, *pend;

	GetDIBits(hdcMem, hbmp, 0, height, NULL, bmInfo, DIB_PAL_COLORS);
	data = ckalloc(bmInfo->bmiHeader.biSizeImage);
	if (!data) {
	    /* printf("Failed to allocate data area for XImage.\n"); */
	    ret_image = NULL;
	    goto cleanup;
	}
	ret_image = XCreateImage(display, NULL, depth, ZPixmap, 0, data,
		width, height, 32, (int) ((width + 31) >> 3) & ~1);
	if (ret_image == NULL) {
	    ckfree(data);
	    goto cleanup;
	}

	/*
	 * Get the BITMAP info into the Image.
	 */

	if (GetDIBits(hdcMem, hbmp, 0, height, data, bmInfo,
		DIB_PAL_COLORS) == 0) {
	    ckfree((char *) ret_image->data);
	    ckfree((char *) ret_image);
	    ret_image = NULL;
	    goto cleanup;
	}
	p = data;
	pend = data + bmInfo->bmiHeader.biSizeImage;
	while (p < pend) {
	    *p = ~*p;
	    p++;
	}
    } else if (depth == 8) {
	unsigned short *palette;
	unsigned int i;
	unsigned char *p;

	GetDIBits(hdcMem, hbmp, 0, height, NULL, bmInfo, DIB_PAL_COLORS);
	data = ckalloc(bmInfo->bmiHeader.biSizeImage);
	if (!data) {
	    /* printf("Failed to allocate data area for XImage.\n"); */
	    ret_image = NULL;
	    goto cleanup;
	}
	ret_image = XCreateImage(display, NULL, 8, ZPixmap, 0, data,
		width, height, 8, (int) width);
	if (ret_image == NULL) {
	    ckfree((char *) data);
	    goto cleanup;
	}

	/*
	 * Get the BITMAP info into the Image.
	 */

	if (GetDIBits(hdcMem, hbmp, 0, height, data, bmInfo,
		DIB_PAL_COLORS) == 0) {
	    ckfree((char *) ret_image->data);
	    ckfree((char *) ret_image);
	    ret_image = NULL;
	    goto cleanup;
	}
	p = data;
	palette = (unsigned short *) bmInfo->bmiColors;
	for (i = 0; i < bmInfo->bmiHeader.biSizeImage; i++, p++) {
	    *p = (unsigned char) palette[*p];
	}
    } else if (depth == 16) {
	GetDIBits(hdcMem, hbmp, 0, height, NULL, bmInfo, DIB_RGB_COLORS);
	data = ckalloc(bmInfo->bmiHeader.biSizeImage);
	if (!data) {
	    /* printf("Failed to allocate data area for XImage.\n"); */
	    ret_image = NULL;
	    goto cleanup;
	}
	ret_image = XCreateImage(display, NULL, 16, ZPixmap, 0, data,
		width, height, 16, 0 /* will be calc'ed from bitmap_pad */);
	if (ret_image == NULL) {
	    ckfree((char *) data);
	    goto cleanup;
	}

	/*
	 * Get the BITMAP info directly into the Image.
	 */

	if (GetDIBits(hdcMem, hbmp, 0, height, ret_image->data, bmInfo,
		DIB_RGB_COLORS) == 0) {
	    ckfree((char *) ret_image->data);
	    ckfree((char *) ret_image);
	    ret_image = NULL;
	    goto cleanup;
	}
    } else {
	GetDIBits(hdcMem, hbmp, 0, height, NULL, bmInfo, DIB_RGB_COLORS);
	data = ckalloc(width * height * 4);
	if (!data) {
	    /* printf("Failed to allocate data area for XImage.\n"); */
	    ret_image = NULL;
	    goto cleanup;
	}
	ret_image = XCreateImage(display, NULL, 32, ZPixmap, 0, data,
		width, height, 0, (int) width * 4);
	if (ret_image == NULL) {
	    ckfree((char *) data);
	    goto cleanup;
	}

	if (depth <= 24) {
	    /*
	     * This used to handle 16 and 24 bpp, but now just handles 24. It
	     * can likely be optimized for that. -- hobbs
	     */

	    unsigned char *smallBitData, *smallBitBase, *bigBitData;
	    unsigned int byte_width, h, w;

	    byte_width = ((width * 3 + 3) & ~(unsigned)3);
	    smallBitBase = ckalloc(byte_width * height);
	    if (!smallBitBase) {
		ckfree((char *) ret_image->data);
		ckfree((char *) ret_image);
		ret_image = NULL;
		goto cleanup;
	    }
	    smallBitData = smallBitBase;

	    /*
	     * Get the BITMAP info into the Image.
	     */

	    if (GetDIBits(hdcMem, hbmp, 0, height, smallBitData, bmInfo,
		    DIB_RGB_COLORS) == 0) {
		ckfree((char *) ret_image->data);
		ckfree((char *) ret_image);
		ckfree((char *) smallBitBase);
		ret_image = NULL;
		goto cleanup;
	    }

	    /*
	     * Copy the 24 Bit Pixmap to a 32-Bit one.
	     */

	    for (h = 0; h < height; h++) {
		bigBitData   = ret_image->data + h * ret_image->bytes_per_line;
		smallBitData = smallBitBase + h * byte_width;

		for (w = 0; w < width; w++) {
		    *bigBitData++ = ((*smallBitData++));
		    *bigBitData++ = ((*smallBitData++));
		    *bigBitData++ = ((*smallBitData++));
		    *bigBitData++ = 0;
		}
	    }

	    /*
	     * Free the Device contexts, and the Bitmap.
	     */

	    ckfree((char *) smallBitBase);
	} else {
	    /*
	     * Get the BITMAP info directly into the Image.
	     */

	    if (GetDIBits(hdcMem, hbmp, 0, height, ret_image->data, bmInfo,
		    DIB_RGB_COLORS) == 0) {
		ckfree((char *) ret_image->data);
		ckfree((char *) ret_image);
		ret_image = NULL;
		goto cleanup;
	    }
	}
    }

  cleanup:
    if (bmInfo) {
	ckfree((char *) bmInfo);
    }
    if (hPal) {
	SelectPalette(hdcMem, hPalPrev1, FALSE);
    }
    DeleteDC(hdcMem);
    DeleteObject(hbmp);

    return ret_image;
}

/*
 *----------------------------------------------------------------------
 *
 * XGetImage --
 *
 *	This function copies data from a pixmap or window into an XImage.
 *
 * Results:
 *	Returns a newly allocated image containing the data from the given
 *	rectangle of the given drawable.
 *
 * Side effects:
 *	None.
 *
 *----------------------------------------------------------------------
 */

XImage *
XGetImage(
    Display* display,
    Drawable d,
    int x, int y,
    unsigned int width, unsigned int height,
    unsigned long plane_mask,
    int	format)
{
    TkWinDrawable *twdPtr = (TkWinDrawable *)d;
    XImage *imagePtr;
    HDC dc;

    display->request++;

    if (twdPtr == NULL) {
	/*
	 * Avoid unmapped windows or bad drawables
	 */

	return NULL;
    }

    if (twdPtr->type != TWD_BITMAP) {
	/*
	 * This handles TWD_WINDOW or TWD_WINDC, always creating a 32bit
	 * image. If the window being copied isn't visible (unmapped or
	 * obscured), we quietly stop copying (no user error). The user will
	 * see black where the widget should be. This branch is likely
	 * followed in favor of XGetImageZPixmap as postscript printed widgets
	 * require RGB data.
	 */

	TkWinDCState state;
	unsigned int xx, yy, size;
	COLORREF pixel;

	dc = TkWinGetDrawableDC(display, d, &state);

	imagePtr = XCreateImage(display, NULL, 32, format, 0, NULL,
		width, height, 32, 0);
	size = imagePtr->bytes_per_line * imagePtr->height;
	imagePtr->data = ckalloc(size);
	ZeroMemory(imagePtr->data, size);

	for (yy = 0; yy < height; yy++) {
	    for (xx = 0; xx < width; xx++) {
		pixel = GetPixel(dc, x+(int)xx, y+(int)yy);
		if (pixel == CLR_INVALID) {
		    break;
		}
		PutPixel(imagePtr, (int) xx, (int) yy, pixel);
	    }
	}

	TkWinReleaseDrawableDC(d, dc, &state);
    } else if (format == ZPixmap) {
	/*
	 * This actually handles most TWD_WINDOW requests, but it varies from
	 * the above in that it really does a screen capture of an area, which
	 * is consistent with the Unix behavior, but does not appear to handle
	 * all bit depths correctly. -- hobbs
	 */

	imagePtr = XGetImageZPixmap(display, d, x, y,
		width, height, plane_mask, format);
    } else {
	char *errMsg = NULL;
	char infoBuf[sizeof(BITMAPINFO) + sizeof(RGBQUAD)];
	BITMAPINFO *infoPtr = (BITMAPINFO*)infoBuf;

	if (twdPtr->bitmap.handle == NULL) {
	    errMsg = "XGetImage: not implemented for empty bitmap handles";
	} else if (format != XYPixmap) {
	    errMsg = "XGetImage: not implemented for format != XYPixmap";
	} else if (plane_mask != 1) {
	    errMsg = "XGetImage: not implemented for plane_mask != 1";
	}
	if (errMsg != NULL) {
	    /*
	     * Do a soft warning for the unsupported XGetImage types.
	     */

	    TkpDisplayWarning(errMsg, "XGetImage Failure");
	    return NULL;
	}

	imagePtr = XCreateImage(display, NULL, 1, XYBitmap, 0, NULL,
		width, height, 32, 0);
	imagePtr->data =
		ckalloc((unsigned) imagePtr->bytes_per_line*imagePtr->height);

	dc = GetDC(NULL);

	GetDIBits(dc, twdPtr->bitmap.handle, 0, height, NULL,
		infoPtr, DIB_RGB_COLORS);

	infoPtr->bmiHeader.biSize		= sizeof(BITMAPINFOHEADER);
	infoPtr->bmiHeader.biWidth		= width;
	infoPtr->bmiHeader.biHeight		= -(LONG)height;
	infoPtr->bmiHeader.biPlanes		= 1;
	infoPtr->bmiHeader.biBitCount		= 1;
	infoPtr->bmiHeader.biCompression	= BI_RGB;
	infoPtr->bmiHeader.biSizeImage		= 0;
	infoPtr->bmiHeader.biXPelsPerMeter	= 0;
	infoPtr->bmiHeader.biYPelsPerMeter	= 0;
	infoPtr->bmiHeader.biClrUsed		= 0;
	infoPtr->bmiHeader.biClrImportant	= 0;

	GetDIBits(dc, twdPtr->bitmap.handle, 0, height, imagePtr->data,
		infoPtr, DIB_RGB_COLORS);
	ReleaseDC(NULL, dc);
    }

    return imagePtr;
}

/*
 * Local Variables:
 * mode: c
 * c-basic-offset: 4
 * fill-column: 78
 * End:
 */<|MERGE_RESOLUTION|>--- conflicted
+++ resolved
@@ -7,11 +7,6 @@
  *
  * See the file "license.terms" for information on usage and redistribution
  * of this file, and for a DISCLAIMER OF ALL WARRANTIES.
-<<<<<<< HEAD
- *
- * RCS: @(#) $Id: tkWinImage.c,v 1.11 2007/01/12 10:41:23 dkf Exp $
-=======
->>>>>>> 42bca745
  */
 
 #include "tkWinInt.h"
