#------------------------------------------------------------- -*- makefile -*-
# makefile.vc --
#
#	Microsoft Visual C++ makefile for use with nmake.exe v1.62+ (VC++ 5.0+)
#
# See the file "license.terms" for information on usage and redistribution
# of this file, and for a DISCLAIMER OF ALL WARRANTIES.
#
# Copyright (c) 1995-1996 Sun Microsystems, Inc.
# Copyright (c) 1998-2000 Ajuba Solutions.
# Copyright (c) 2001-2005 ActiveState Corporation.
# Copyright (c) 2001-2004 David Gravereaux.
# Copyright (c) 2003-2008 Pat Thoyts.
# Copyright (c) 2017 Ashok P. Nadkarni
#------------------------------------------------------------------------------

# General usage:
#   nmake [-nologo] -f makefile.vc [TARGET|MACRODEF [TARGET|MACRODEF] [...]]
#
# For MACRODEF, see TIP 477 (https://core.tcl.tk/tips/doc/trunk/tip/477.md)
# or examine Sections 6-8 in rules.vc. This makefile has the following
# values for the OPTS macro in addition to the ones described there.
#	noxp     = If you do not have the uxtheme.h header then you
#                  cannot include support for XP themeing.
#	square   = Include the demo square widget.
#
# Possible values for TARGET are:
#	release  -- Builds the core, the shell and the dlls. (default)
#	dlls     -- Just builds the windows extensions.
#	shell    -- Just builds the shell and the core.
#	core     -- Only builds the core [tkXX.(dll|lib)].
#	all      -- Builds everything.
#	test     -- Builds and runs the test suite.
#	tktest   -- Just builds the binaries for the test suite.
#	install  -- Installs the built binaries and libraries to $(INSTALLDIR)
#		    as the root of the install tree.
#	cwish    -- Builds a console version of wish.
#	tidy/clean/hose -- varying levels of cleaning.
#	genstubs -- Rebuilds the Stubs table and support files (dev only).
#	depend   -- Generates an accurate set of source dependancies for this
#		    makefile.  Helpful to avoid problems when the sources are
#		    refreshed and you rebuild, but can "overbuild" when common
#		    headers like tkInt.h just get small changes.
#	htmlhelp -- Builds a Windows .chm help file for Tcl and Tk from the
#		    troff manual pages found in $(ROOT)\doc. You need to
#		    have installed the HTML Help Compiler package from Microsoft
#		    to produce the .chm file.
#
# The steps to setup a Visual C++ environment depend on which
# version of Visual Studio and/or the Windows SDK you are building
# against and are not described here. The simplest method is generally
# to start a command shell using one of the short cuts installed by
# Visual Studio/Windows SDK for the appropriate target architecture.
#
# NOTE: For older (Visual C++ 6 or the 2003 SDK), to use the Platform
# SDK (not expressly needed), run setenv.bat after vcvars32.bat
# according to the instructions for it.  This can also turn on the
# 64-bit compiler, if your SDK has it.
#
# Examples:
# Assumign Tcl sources lie in ../../tcl
#       c:\tcl_src\win\>nmake -f makefile.vc release
# If Tcl sources are not in ../../tcl, use the TCLDIR macro to specify dir
#       c:\tcl_src\win\>nmake -f makefile.vc release TCLDIR=c:\src\tcl
# Run the test suite
#       c:\tcl_src\win\>nmake -f makefile.vc test
# Install Tk in location specified by INSTALLDIR macro
#       c:\tcl_src\win\>nmake -f makefile.vc install INSTALLDIR=c:\progra~1\tcl
# Build release with PDF files
#       c:\tcl_src\win\>nmake -f makefile.vc release OPTS=pdbs
# Build debug version
#       c:\tcl_src\win\>nmake -f makefile.vc release OPTS=symbols
#
###############################################################################

# The PROJECT macro is used by rules.vc for generating appropriate
# macros and rules.
PROJECT = tk

# Default target to build if no target is specified. If unspecified, the
# rules.vc file will set up "all" as the target.
DEFAULT_BUILD_TARGET = release

# We have a custom resource file
RCFILE = tk.rc

# The rules.vc file does much of the hard work in terms of defining
# the build configuration, macros, output directories etc.
!include "rules-ext.vc"

# TCLINSTALL is set to 1 by rules.vc to indicate we are building against
# an installed Tcl and 0 if building against Tcl source. Tk needs the latter.
!if $(TCLINSTALL)
!message *** Warning: Tk requires the source distribution of Tcl to build from,
!message ***    at this time, sorry.  Please set the TCLDIR macro to point to the
!message ***    Tcl sources.
!endif

# Extra makefile options processing for non-standard OPTS values ...
!if "$(OPTS)" == "" || [nmakehlp -f "$(OPTS)" "none"]
HAVE_UXTHEME_H    = 1
TTK_SQUARE_WIDGET = 0
!else
!if [nmakehlp -f $(OPTS) "noxp"]
!message *** Exclude support for XP theme
HAVE_UXTHEME_H  = 0
!else
HAVE_UXTHEME_H  = 1
!endif
!if [nmakehlp -f "$(OPTS)" "square"]
!message *** Include ttk square demo widget
TTK_SQUARE_WIDGET   = 1
!else
TTK_SQUARE_WIDGET   = 0
!endif
!endif

TK_NO_DEPRECATED = 0
!if "$(CHECKS)" != "" && ![nmakehlp -f "$(CHECKS)" "none"]
!if [nmakehlp -f $(CHECKS) "nodep"]
TK_NO_DEPRECATED = 1
!endif
!endif

WISHC 		= "$(OUT_DIR)\$(WISHNAMEPREFIX)c$(VERSION)$(SUFX).exe"

TKTEST		= "$(OUT_DIR)\$(PROJECT)test.exe"
CAT32		= "$(OUT_DIR)\cat32.exe"

WISHOBJS = \
	$(TMP_DIR)\winMain.obj \
!if $(TCL_USE_STATIC_PACKAGES)
	$(TCLDDELIB) \
	$(TCLREGLIB) \
!endif
	$(TMP_DIR)\wish.res

TKTESTOBJS = \
	$(TMP_DIR)\testMain.obj \
	$(TMP_DIR)\tkSquare.obj \
	$(TMP_DIR)\tkTest.obj \
	$(TMP_DIR)\tkOldTest.obj \
	$(TMP_DIR)\tkWinTest.obj

XLIBOBJS = \
	$(TMP_DIR)\xcolors.obj \
	$(TMP_DIR)\xdraw.obj \
	$(TMP_DIR)\xgc.obj \
	$(TMP_DIR)\ximage.obj \
	$(TMP_DIR)\xutil.obj

TKOBJS = \
	$(TMP_DIR)\tkConsole.obj \
	$(TMP_DIR)\tkUnixMenubu.obj \
	$(TMP_DIR)\tkUnixScale.obj \
	$(XLIBOBJS) \
	$(TMP_DIR)\tkWin3d.obj \
	$(TMP_DIR)\tkWin32Dll.obj \
	$(TMP_DIR)\tkWinButton.obj \
	$(TMP_DIR)\tkWinClipboard.obj \
	$(TMP_DIR)\tkWinColor.obj \
	$(TMP_DIR)\tkWinConfig.obj \
	$(TMP_DIR)\tkWinCursor.obj \
	$(TMP_DIR)\tkWinDialog.obj \
	$(TMP_DIR)\tkWinDraw.obj \
	$(TMP_DIR)\tkWinEmbed.obj \
	$(TMP_DIR)\tkWinFont.obj \
	$(TMP_DIR)\tkWinImage.obj \
	$(TMP_DIR)\tkWinInit.obj \
	$(TMP_DIR)\tkWinKey.obj \
	$(TMP_DIR)\tkWinMenu.obj \
	$(TMP_DIR)\tkWinPixmap.obj \
	$(TMP_DIR)\tkWinPointer.obj \
	$(TMP_DIR)\tkWinRegion.obj \
	$(TMP_DIR)\tkWinScrlbr.obj \
	$(TMP_DIR)\tkWinSend.obj \
	$(TMP_DIR)\tkWinSendCom.obj \
	$(TMP_DIR)\tkWinWindow.obj \
	$(TMP_DIR)\tkWinWm.obj \
	$(TMP_DIR)\tkWinX.obj \
	$(TMP_DIR)\stubs.obj \
	$(TMP_DIR)\tk3d.obj \
	$(TMP_DIR)\tkArgv.obj \
	$(TMP_DIR)\tkAtom.obj \
	$(TMP_DIR)\tkBind.obj \
	$(TMP_DIR)\tkBitField.obj \
	$(TMP_DIR)\tkBitmap.obj \
	$(TMP_DIR)\tkBusy.obj \
	$(TMP_DIR)\tkButton.obj \
	$(TMP_DIR)\tkCanvArc.obj \
	$(TMP_DIR)\tkCanvBmap.obj \
	$(TMP_DIR)\tkCanvImg.obj \
	$(TMP_DIR)\tkCanvLine.obj \
	$(TMP_DIR)\tkCanvPoly.obj \
	$(TMP_DIR)\tkCanvPs.obj \
	$(TMP_DIR)\tkCanvText.obj \
	$(TMP_DIR)\tkCanvUtil.obj \
	$(TMP_DIR)\tkCanvWind.obj \
	$(TMP_DIR)\tkCanvas.obj \
	$(TMP_DIR)\tkClipboard.obj \
	$(TMP_DIR)\tkCmds.obj \
	$(TMP_DIR)\tkColor.obj \
	$(TMP_DIR)\tkConfig.obj \
	$(TMP_DIR)\tkCursor.obj \
	$(TMP_DIR)\tkEntry.obj \
	$(TMP_DIR)\tkError.obj \
	$(TMP_DIR)\tkEvent.obj \
	$(TMP_DIR)\tkFileFilter.obj \
	$(TMP_DIR)\tkFocus.obj \
	$(TMP_DIR)\tkFont.obj \
	$(TMP_DIR)\tkFrame.obj \
	$(TMP_DIR)\tkGC.obj \
	$(TMP_DIR)\tkGeometry.obj \
	$(TMP_DIR)\tkGet.obj \
	$(TMP_DIR)\tkGrab.obj \
	$(TMP_DIR)\tkGrid.obj \
	$(TMP_DIR)\tkImage.obj \
	$(TMP_DIR)\tkImgBmap.obj \
	$(TMP_DIR)\tkImgListFormat.obj \
	$(TMP_DIR)\tkImgGIF.obj \
	$(TMP_DIR)\tkImgPNG.obj \
	$(TMP_DIR)\tkImgPPM.obj \
	$(TMP_DIR)\tkImgSVGnano.obj \
	$(TMP_DIR)\tkImgPhoto.obj \
	$(TMP_DIR)\tkImgPhInstance.obj \
	$(TMP_DIR)\tkImgUtil.obj \
	$(TMP_DIR)\tkIntSet.obj \
	$(TMP_DIR)\tkListbox.obj \
	$(TMP_DIR)\tkMacWinMenu.obj \
	$(TMP_DIR)\tkMain.obj \
	$(TMP_DIR)\tkMain2.obj \
	$(TMP_DIR)\tkMenu.obj \
	$(TMP_DIR)\tkMenubutton.obj \
	$(TMP_DIR)\tkMenuDraw.obj \
	$(TMP_DIR)\tkMessage.obj \
	$(TMP_DIR)\tkPanedWindow.obj \
	$(TMP_DIR)\tkObj.obj \
	$(TMP_DIR)\tkOldConfig.obj \
	$(TMP_DIR)\tkOption.obj \
	$(TMP_DIR)\tkPack.obj \
	$(TMP_DIR)\tkPkgConfig.obj \
	$(TMP_DIR)\tkPlace.obj \
	$(TMP_DIR)\tkPointer.obj \
	$(TMP_DIR)\tkRangeList.obj \
	$(TMP_DIR)\tkRectOval.obj \
	$(TMP_DIR)\tkScale.obj \
	$(TMP_DIR)\tkScrollbar.obj \
	$(TMP_DIR)\tkSelect.obj \
	$(TMP_DIR)\tkStyle.obj \
	$(TMP_DIR)\tkText.obj \
	$(TMP_DIR)\tkTextBTree.obj \
	$(TMP_DIR)\tkTextDisp.obj \
	$(TMP_DIR)\tkTextImage.obj \
	$(TMP_DIR)\tkTextIndex.obj \
	$(TMP_DIR)\tkTextLineBreak.obj \
	$(TMP_DIR)\tkTextMark.obj \
	$(TMP_DIR)\tkTextTag.obj \
	$(TMP_DIR)\tkTextTagSet.obj \
	$(TMP_DIR)\tkTextUndo.obj \
	$(TMP_DIR)\tkTextWind.obj \
	$(TMP_DIR)\tkTrig.obj \
	$(TMP_DIR)\tkUtil.obj \
	$(TMP_DIR)\tkVisual.obj \
	$(TMP_DIR)\tkStubInit.obj \
	$(TMP_DIR)\tkWindow.obj \
	$(TTK_OBJS) \
!if !$(STATIC_BUILD)
	$(TMP_DIR)\tk.res
!endif

TTK_OBJS = \
        $(TMP_DIR)\ttkWinMonitor.obj \
        $(TMP_DIR)\ttkWinTheme.obj \
        $(TMP_DIR)\ttkWinXPTheme.obj \
        $(TMP_DIR)\ttkBlink.obj \
        $(TMP_DIR)\ttkButton.obj \
        $(TMP_DIR)\ttkCache.obj \
        $(TMP_DIR)\ttkClamTheme.obj \
        $(TMP_DIR)\ttkClassicTheme.obj \
        $(TMP_DIR)\ttkDefaultTheme.obj \
        $(TMP_DIR)\ttkElements.obj \
        $(TMP_DIR)\ttkEntry.obj \
        $(TMP_DIR)\ttkFrame.obj \
        $(TMP_DIR)\ttkImage.obj \
        $(TMP_DIR)\ttkInit.obj \
        $(TMP_DIR)\ttkLabel.obj \
        $(TMP_DIR)\ttkLayout.obj \
        $(TMP_DIR)\ttkManager.obj \
        $(TMP_DIR)\ttkNotebook.obj \
        $(TMP_DIR)\ttkPanedwindow.obj \
        $(TMP_DIR)\ttkProgress.obj \
        $(TMP_DIR)\ttkScale.obj \
        $(TMP_DIR)\ttkScrollbar.obj \
        $(TMP_DIR)\ttkScroll.obj \
        $(TMP_DIR)\ttkSeparator.obj \
        $(TMP_DIR)\ttkSquare.obj \
        $(TMP_DIR)\ttkState.obj \
        $(TMP_DIR)\ttkTagSet.obj \
        $(TMP_DIR)\ttkTheme.obj \
        $(TMP_DIR)\ttkTrace.obj \
        $(TMP_DIR)\ttkTrack.obj \
        $(TMP_DIR)\ttkTreeview.obj \
        $(TMP_DIR)\ttkWidget.obj \
        $(TMP_DIR)\ttkStubInit.obj

TKSTUBOBJS = \
	$(TMP_DIR)\tkStubLib.obj \
	$(TMP_DIR)\ttkStubLib.obj

### The following paths CANNOT have spaces in them as they appear on
### the left side of implicit rules.
XLIBDIR		= $(ROOT)\xlib
TTKDIR		= $(ROOT)\generic\ttk
BITMAPDIR	= $(ROOT)\bitmaps

# Additional include and C macro definitions for the implicit rules
# defined in rules.vc
PRJ_INCLUDES	= -I"$(BITMAPDIR)" -I"$(XLIBDIR)"

CONFIG_DEFS     =-DSTDC_HEADERS=1 -DHAVE_SYS_TYPES_H=1 -DHAVE_SYS_STAT_H=1 \
<<<<<<< HEAD
		 -DHAVE_STDLIB_H=1 -DHAVE_STRING_H=1 -DHAVE_MEMORY_H=1 \
		 -DHAVE_STRINGS_H=1 -DSUPPORT_CONFIG_EMBEDDED \
!if $(VCVERSION) < 1600
		 -DHAVE_STDINT_H=0 \
!else
		 -DHAVE_STDINT_H=1 \
!endif
!if $(VCVERSION) > 1700
		 -DHAVE_INTTYPES_H=1 \
!else
		 -DHAVE_INTTYPES_H=0 \
!endif
=======
		 -DHAVE_STRING_H=1 -DHAVE_MEMORY_H=1 \
		 -DHAVE_STRINGS_H=1 -DHAVE_INTTYPES_H=1 -DHAVE_STDINT_H=1 \
		 -DSUPPORT_CONFIG_EMBEDDED \
>>>>>>> 3c99c054
!if $(HAVE_UXTHEME_H)
		 -DHAVE_UXTHEME_H=1 \
!endif
!if $(TTK_SQUARE_WIDGET)
		 -DTTK_SQUARE_WIDGET=1 \
!endif
!if $(TK_NO_DEPRECATED)
		 -DTK_NO_DEPRECATED=1
!endif

PRJ_DEFINES	= -DBUILD_ttk $(CONFIG_DEFS) -Dinline=__inline -D _CRT_SECURE_NO_DEPRECATE -D _CRT_NONSTDC_NO_DEPRECATE

# Additional Link libraries needed beyond those in rules.vc
PRJ_LIBS   = netapi32.lib gdi32.lib user32.lib userenv.lib


#---------------------------------------------------------------------
# TkTest flags
#---------------------------------------------------------------------

!if "$(TESTPAT)" != ""
TESTFLAGS = $(TESTFLAGS) -file $(TESTPAT)
!endif

#---------------------------------------------------------------------
# Project specific targets
#---------------------------------------------------------------------

release:  setup $(TKSTUBLIB) $(WISH)
all:	  release $(CAT32)
core:	  setup $(TKSTUBLIB) $(TKLIB)
cwish:	  $(WISHC)
install:  install-binaries install-libraries install-docs
!if $(SYMBOLS)
install:    install-pdbs
!endif
tktest:	  setup $(TKTEST) $(CAT32)

setup: default-setup

test: test-classic test-ttk

test-classic: setup $(TKTEST) $(TKLIB) $(CAT32)
	@set TCL_LIBRARY=$(TCL_LIBRARY:\=/)
	@set TK_LIBRARY=$(LIBDIR:\=/)
	@set TCLLIBPATH=
!if $(TCLINSTALL)
	@set PATH=$(_TCLDIR)\bin;$(PATH)
!else
	@set PATH=$(_TCLDIR)\win\$(BUILDDIRTOP);$(PATH)
!endif
	$(DEBUGGER) $(TKTEST) "$(ROOT:\=/)/tests/all.tcl" $(TESTFLAGS) | $(CAT32)

test-ttk: setup $(TKTEST) $(TKLIB) $(CAT32)
	@set TCL_LIBRARY=$(TCL_LIBRARY:\=/)
	@set TK_LIBRARY=$(LIBDIR:\=/)
	@set TCLLIBPATH=
!if $(TCLINSTALL)
	@set PATH=$(_TCLDIR)\bin;$(PATH)
!else
	@set PATH=$(_TCLDIR)\win\$(BUILDDIRTOP);$(PATH)
!endif
	$(DEBUGGER) $(TKTEST) "$(ROOT:\=/)/tests/ttk/all.tcl" $(TESTFLAGS) | $(CAT32)

runtest: setup $(TKTEST) $(TKLIB) $(CAT32)
	@set TCL_LIBRARY=$(TCL_LIBRARY:\=/)
	@set TK_LIBRARY=$(LIBDIR:\=/)
	@set TCLLIBPATH=
!if $(TCLINSTALL)
	@set PATH=$(_TCLDIR)\bin;$(PATH)
!else
	@set PATH=$(_TCLDIR)\win\$(BUILDDIRTOP);$(PATH)
!endif
	$(DEBUGGER) $(TKTEST)

rundemo: setup $(TKTEST) $(TKLIB) $(CAT32)
	@set TCL_LIBRARY=$(TCL_LIBRARY:\=/)
	@set TK_LIBRARY=$(LIBDIR:\=/)
	@set TCLLIBPATH=
!if $(TCLINSTALL)
	@set PATH=$(_TCLDIR)\bin;$(PATH)
!else
	@set PATH=$(_TCLDIR)\win\$(BUILDDIRTOP);$(PATH)
!endif
	$(TKTEST) $(ROOT:\=/)\library\demos\widget

shell: setup $(WISH)
	@set TCL_LIBRARY=$(TCL_LIBRARY:\=/)
	@set TK_LIBRARY=$(LIBDIR:\=/)
	@set TCLLIBPATH=
!if $(TCLINSTALL)
	@set PATH=$(_TCLDIR)\bin;$(PATH)
!else
	@set PATH=$(_TCLDIR)\win\$(BUILDDIRTOP);$(PATH)
!endif
	$(DEBUGGER) $(WISH) <<
	console show
<<

dbgshell: setup $(WISH)
	@set TCL_LIBRARY=$(TCL_LIBRARY:\=/)
	@set TK_LIBRARY=$(LIBDIR:\=/)
	@set TCLLIBPATH=
!if $(TCLINSTALL)
	@set PATH=$(_TCLDIR)\bin;$(PATH)
!else
	@set PATH=$(_TCLDIR)\win\$(BUILDDIRTOP);$(PATH)
!endif
	windbg $(WISH)

!if $(STATIC_BUILD)

$(TKLIB): $(TKOBJS)
	$(LIBCMD) @<<
$**
<<

!else

$(TKLIB): $(TKOBJS)
	$(DLLCMD) @<<
$**
<<
	$(_VC_MANIFEST_EMBED_DLL)
	@if exist $*.exp del $*.exp

$(TKIMPLIB): $(TKLIB)

!endif # $(STATIC_BUILD)

$(TKSTUBLIB): $(TKSTUBOBJS)
	$(LIBCMD) -nodefaultlib $**


$(WISH): $(WISHOBJS) $(TKSTUBLIB) $(TKIMPLIB)
	$(GUIEXECMD) -stack:2300000 $**
	$(_VC_MANIFEST_EMBED_EXE)


$(WISHC): $(WISHOBJS) $(TKSTUBLIB) $(TKIMPLIB)
	$(CONEXECMD) -stack:2300000 $**
	$(_VC_MANIFEST_EMBED_EXE)


$(TKTEST): $(TKTESTOBJS) $(TKSTUBLIB) $(TKIMPLIB)
	$(GUIEXECMD) -stack:2300000 $**
	$(_VC_MANIFEST_EMBED_EXE)


$(CAT32): $(_TCLDIR)\win\cat.c
	$(cc32) $(cflags) $(crt) -D_CRT_NONSTDC_NO_DEPRECATE -DCONSOLE -Fo$(TMP_DIR)\ $?
	$(CONEXECMD) -DCONSOLE -stack:16384 $(TMP_DIR)\cat.obj
	$(_VC_MANIFEST_EMBED_EXE)

#---------------------------------------------------------------------
# Regenerate the stubs files.  [Development use only]
#---------------------------------------------------------------------

genstubs:
!if !exist($(TCLSH))
	@echo Build tclsh first!
!else
	set TCL_LIBRARY=$(TCL_LIBRARY)
	$(TCLSH) $(_TCLDIR)\tools\genStubs.tcl $(GENERICDIR) \
		$(GENERICDIR)\$(PROJECT).decls $(GENERICDIR)\$(PROJECT)Int.decls
!endif


#---------------------------------------------------------------------
# Build the Windows HTML help file.
#---------------------------------------------------------------------

!if defined(PROCESSOR_ARCHITECTURE) && "$(PROCESSOR_ARCHITECTURE)" == "AMD64"
HHC="%ProgramFiles(x86)%\HTML Help Workshop\hhc.exe"
!else
HHC="%ProgramFiles%\HTML Help Workshop\hhc.exe"
!endif
HTMLDIR=$(ROOT)\html
HTMLBASE=TclTk$(TCL_VERSION)
HHPFILE=$(HTMLDIR)\$(HTMLBASE).hhp
CHMFILE=$(HTMLDIR)\$(HTMLBASE).chm

htmlhelp: chmsetup $(CHMFILE)

$(CHMFILE): $(DOCDIR)\*
	@$(TCLSH) $(TCLTOOLSDIR)\tcltk-man2html.tcl
	@echo Compiling HTML help project
	@"$(HHC)" <<$(HHPFILE) >NUL
[OPTIONS]
Compatibility=1.1 or later
Compiled file=$(HTMLBASE).chm
Display compile progress=no
Error log file=$(HTMLBASE).log
Language=0x409 English (United States)
Title=Tcl/Tk $(TCL_DOTVERSION) Help
[FILES]
contents.htm
docs.css
Keywords
TclCmd
TclLib
TkCmd
TkLib
UserCmd
<<

chmsetup:
	@if not exist $(HTMLDIR)\nul mkdir $(HTMLDIR)

install-docs:
!if exist("$(CHMFILE)")
	@echo Installing compiled HTML help
	@$(CPY) "$(CHMFILE)" "$(DOC_INSTALL_DIR)\"
!endif
# "emacs font-lock highlighting fix

install-pdbs:
	@echo Installing debug symbols
	@$(CPY) "$(OUT_DIR)\*.pdb" "$(BIN_INSTALL_DIR)\"
# "emacs font-lock highlighting fix

#---------------------------------------------------------------------
# Special case object file targets
#---------------------------------------------------------------------

$(TMP_DIR)\testMain.obj: $(WINDIR)\winMain.c
	$(cc32) $(appcflags_nostubs) -DTK_TEST \
	    -DTCL_USE_STATIC_PACKAGES=$(TCL_USE_STATIC_PACKAGES) \
	    -Fo$@ $?

$(TMP_DIR)\tkTest.obj: $(GENERICDIR)\tkTest.c
	$(cc32) $(appcflags_nostubs) -Fo$@ $?

$(TMP_DIR)\tkOldTest.obj: $(GENERICDIR)\tkOldTest.c
	$(cc32) $(appcflags_nostubs) -Fo$@ $?

$(TMP_DIR)\tkWinTest.obj: $(WINDIR)\tkWinTest.c
	$(cc32) $(appcflags_nostubs) -Fo$@ $?

$(TMP_DIR)\tkSquare.obj: $(GENERICDIR)\tkSquare.c
	$(cc32) $(appcflags_nostubs) -Fo$@ $?

$(TMP_DIR)\winMain.obj: $(WINDIR)\winMain.c
	$(cc32) $(appcflags_nostubs) \
	    -DTCL_USE_STATIC_PACKAGES=$(TCL_USE_STATIC_PACKAGES) \
	    -Fo$@ $?

$(TMP_DIR)\tkMain2.obj: $(GENERICDIR)\tkMain.c
	$(cc32) $(pkgcflags) -DTK_ASCII_MAIN -Fo$@ $?

# The following objects are part of the stub library and should not
# be built as DLL objects but none of the symbols should be exported
# and no reference made to a C runtime.

$(TMP_DIR)\tkStubLib.obj : $(GENERICDIR)\tkStubLib.c
	$(cc32) $(stubscflags) -Fo$@ $?


$(TMP_DIR)\wish.exe.manifest: $(WINDIR)\wish.exe.manifest.in
	@nmakehlp -s << $** >$@
@MACHINE@	  $(MACHINE:IX86=X86)
@TK_WIN_VERSION@  $(DOTVERSION).0.0
<<

#---------------------------------------------------------------------
# Generate the source dependencies.  Having dependency rules will
# improve incremental build accuracy without having to resort to a
# full rebuild just because some non-global header file like
# tclCompile.h was changed.  These rules aren't needed when building
# from scratch.
#---------------------------------------------------------------------

depend:
!if !exist($(TCLSH))
	@echo Build tclsh first!
!else
	set TCL_LIBRARY=$(TCL_LIBRARY)
	$(TCLSH) $(TCLTOOLSDIR:\=/)/mkdepend.tcl -vc32 -out:"$(OUT_DIR)\depend.mk" \
		-passthru:"-DBUILD_tk $(TK_INCLUDES)" $(GENERICDIR),$$(GENERICDIR) \
		$(WINDIR),$$(WINDIR) $(TTKDIR),$$(TTKDIR) $(XLIBDIR),$$(XLIBDIR) \
		$(BITMAPDIR),$$(BITMAPDIR) @<<
$(TKOBJS)
<<
!endif

#---------------------------------------------------------------------
# Dependency rules
#---------------------------------------------------------------------

$(TMP_DIR)\tk.res: \
    $(RCDIR)\buttons.bmp \
    $(RCDIR)\cursor*.cur \
    $(RCDIR)\tk.ico

!if exist("$(OUT_DIR)\depend.mk")
!include "$(OUT_DIR)\depend.mk"
!message *** Dependency rules in use.
!else
!message *** Dependency rules are not being used.
!endif

### add a spacer in the output
!message

#---------------------------------------------------------------------
# Implicit rules
#---------------------------------------------------------------------

{$(XLIBDIR)}.c{$(TMP_DIR)}.obj::
	$(CCPKGCMD) @<<
$<
<<

{$(TTKDIR)}.c{$(TMP_DIR)}.obj::
	$(CCPKGCMD) @<<
$<
<<

{$(ROOT)\unix}.c{$(TMP_DIR)}.obj::
	$(CCPKGCMD) @<<
$<
<<

$(TMP_DIR)\tk.res: $(TMP_DIR)\wish.exe.manifest
$(TMP_DIR)\wish.res: $(TMP_DIR)\wish.exe.manifest

.SUFFIXES:
.SUFFIXES:.c .rc


#---------------------------------------------------------------------
# Installation.
#---------------------------------------------------------------------

install-binaries:
	@echo installing binaries
	@$(CPY) "$(WISH)" "$(BIN_INSTALL_DIR)\"
!if "$(TKLIB)" != "$(TKIMPLIB)"
	@$(CPY) "$(TKLIB)" "$(BIN_INSTALL_DIR)\"
!endif
	@$(CPY) "$(TKIMPLIB)" "$(LIB_INSTALL_DIR)\"
	@$(CPY) "$(TKSTUBLIB)" "$(LIB_INSTALL_DIR)\"
!if !$(STATIC_BUILD)
	@echo creating package index
	@type << > $(OUT_DIR)\pkgIndex.tcl
if {[catch {package present Tcl 8.6-}]} { return }
if {($$::tcl_platform(platform) eq "unix") && ([info exists ::env(DISPLAY)]
	|| ([info exists ::argv] && ("-display" in $$::argv)))} {
    package ifneeded Tk $(TK_PATCH_LEVEL) [list load [file join $$dir .. .. bin libtk$(DOTVERSION).dll] Tk]
} else {
    package ifneeded Tk $(TK_PATCH_LEVEL) [list load [file join $$dir .. .. bin $(TKLIBNAME)] Tk]
}
<<
	@$(CPY) $(OUT_DIR)\pkgIndex.tcl "$(SCRIPT_INSTALL_DIR)\"
!endif

#"

install-libraries:
	@echo installing Tk headers
	@$(CPY) "$(GENERICDIR)\tk.h" "$(INCLUDE_INSTALL_DIR)\"
	@$(CPY) "$(GENERICDIR)\tkDecls.h" "$(INCLUDE_INSTALL_DIR)\"
	@$(CPY) "$(GENERICDIR)\tkPlatDecls.h" "$(INCLUDE_INSTALL_DIR)\"
	@$(CPY) "$(GENERICDIR)\tkIntXlibDecls.h" "$(INCLUDE_INSTALL_DIR)\"
	@$(CPY) "$(XLIBDIR)\X11\*.h" "$(INCLUDE_INSTALL_DIR)\X11\"
	@echo installing script library
	@$(CPY) "$(LIBDIR)\*" "$(SCRIPT_INSTALL_DIR)\"
	@echo installing theme library
	@$(CPY) "$(LIBDIR)\ttk\*" "$(SCRIPT_INSTALL_DIR)\ttk\"
	@echo installing images
	@$(CPY) "$(LIBDIR)\images\*" "$(SCRIPT_INSTALL_DIR)\images\"
	@echo installing language files
	@$(CPY) "$(LIBDIR)\msgs\*" "$(SCRIPT_INSTALL_DIR)\msgs\"
	@echo installing demos
	@$(CPY) "$(DEMODIR)\*" "$(DEMO_INSTALL_DIR)\"
	@$(CPY) "$(DEMODIR)\images\*" "$(DEMO_INSTALL_DIR)\images\"

#"

#---------------------------------------------------------------------
# Clean up
#---------------------------------------------------------------------

clean: default-clean
realclean: hose
hose: default-hose
tidy:
!if "$(TKLIB)" != "$(TKIMPLIB)"
	@echo Removing $(TKLIB) ...
	@if exist $(TKLIB) del $(TKLIB)
!endif
	@echo Removing $(TKIMPLIB) ...
	@if exist $(TKIMPLIB) del $(TKIMPLIB)
	@echo Removing $(WISH) ...
	@if exist $(WISH) del $(WISH)
	@echo Removing $(TKTEST) ...
	@if exist $(TKTEST) del $(TKTEST)
	@echo Removing $(TKSTUBLIB) ...
	@if exist $(TKSTUBLIB) del $(TKSTUBLIB)

<|MERGE_RESOLUTION|>--- conflicted
+++ resolved
@@ -1,738 +1,732 @@
-#------------------------------------------------------------- -*- makefile -*-
-# makefile.vc --
-#
-#	Microsoft Visual C++ makefile for use with nmake.exe v1.62+ (VC++ 5.0+)
-#
-# See the file "license.terms" for information on usage and redistribution
-# of this file, and for a DISCLAIMER OF ALL WARRANTIES.
-#
-# Copyright (c) 1995-1996 Sun Microsystems, Inc.
-# Copyright (c) 1998-2000 Ajuba Solutions.
-# Copyright (c) 2001-2005 ActiveState Corporation.
-# Copyright (c) 2001-2004 David Gravereaux.
-# Copyright (c) 2003-2008 Pat Thoyts.
-# Copyright (c) 2017 Ashok P. Nadkarni
-#------------------------------------------------------------------------------
-
-# General usage:
-#   nmake [-nologo] -f makefile.vc [TARGET|MACRODEF [TARGET|MACRODEF] [...]]
-#
-# For MACRODEF, see TIP 477 (https://core.tcl.tk/tips/doc/trunk/tip/477.md)
-# or examine Sections 6-8 in rules.vc. This makefile has the following
-# values for the OPTS macro in addition to the ones described there.
-#	noxp     = If you do not have the uxtheme.h header then you
-#                  cannot include support for XP themeing.
-#	square   = Include the demo square widget.
-#
-# Possible values for TARGET are:
-#	release  -- Builds the core, the shell and the dlls. (default)
-#	dlls     -- Just builds the windows extensions.
-#	shell    -- Just builds the shell and the core.
-#	core     -- Only builds the core [tkXX.(dll|lib)].
-#	all      -- Builds everything.
-#	test     -- Builds and runs the test suite.
-#	tktest   -- Just builds the binaries for the test suite.
-#	install  -- Installs the built binaries and libraries to $(INSTALLDIR)
-#		    as the root of the install tree.
-#	cwish    -- Builds a console version of wish.
-#	tidy/clean/hose -- varying levels of cleaning.
-#	genstubs -- Rebuilds the Stubs table and support files (dev only).
-#	depend   -- Generates an accurate set of source dependancies for this
-#		    makefile.  Helpful to avoid problems when the sources are
-#		    refreshed and you rebuild, but can "overbuild" when common
-#		    headers like tkInt.h just get small changes.
-#	htmlhelp -- Builds a Windows .chm help file for Tcl and Tk from the
-#		    troff manual pages found in $(ROOT)\doc. You need to
-#		    have installed the HTML Help Compiler package from Microsoft
-#		    to produce the .chm file.
-#
-# The steps to setup a Visual C++ environment depend on which
-# version of Visual Studio and/or the Windows SDK you are building
-# against and are not described here. The simplest method is generally
-# to start a command shell using one of the short cuts installed by
-# Visual Studio/Windows SDK for the appropriate target architecture.
-#
-# NOTE: For older (Visual C++ 6 or the 2003 SDK), to use the Platform
-# SDK (not expressly needed), run setenv.bat after vcvars32.bat
-# according to the instructions for it.  This can also turn on the
-# 64-bit compiler, if your SDK has it.
-#
-# Examples:
-# Assumign Tcl sources lie in ../../tcl
-#       c:\tcl_src\win\>nmake -f makefile.vc release
-# If Tcl sources are not in ../../tcl, use the TCLDIR macro to specify dir
-#       c:\tcl_src\win\>nmake -f makefile.vc release TCLDIR=c:\src\tcl
-# Run the test suite
-#       c:\tcl_src\win\>nmake -f makefile.vc test
-# Install Tk in location specified by INSTALLDIR macro
-#       c:\tcl_src\win\>nmake -f makefile.vc install INSTALLDIR=c:\progra~1\tcl
-# Build release with PDF files
-#       c:\tcl_src\win\>nmake -f makefile.vc release OPTS=pdbs
-# Build debug version
-#       c:\tcl_src\win\>nmake -f makefile.vc release OPTS=symbols
-#
-###############################################################################
-
-# The PROJECT macro is used by rules.vc for generating appropriate
-# macros and rules.
-PROJECT = tk
-
-# Default target to build if no target is specified. If unspecified, the
-# rules.vc file will set up "all" as the target.
-DEFAULT_BUILD_TARGET = release
-
-# We have a custom resource file
-RCFILE = tk.rc
-
-# The rules.vc file does much of the hard work in terms of defining
-# the build configuration, macros, output directories etc.
-!include "rules-ext.vc"
-
-# TCLINSTALL is set to 1 by rules.vc to indicate we are building against
-# an installed Tcl and 0 if building against Tcl source. Tk needs the latter.
-!if $(TCLINSTALL)
-!message *** Warning: Tk requires the source distribution of Tcl to build from,
-!message ***    at this time, sorry.  Please set the TCLDIR macro to point to the
-!message ***    Tcl sources.
-!endif
-
-# Extra makefile options processing for non-standard OPTS values ...
-!if "$(OPTS)" == "" || [nmakehlp -f "$(OPTS)" "none"]
-HAVE_UXTHEME_H    = 1
-TTK_SQUARE_WIDGET = 0
-!else
-!if [nmakehlp -f $(OPTS) "noxp"]
-!message *** Exclude support for XP theme
-HAVE_UXTHEME_H  = 0
-!else
-HAVE_UXTHEME_H  = 1
-!endif
-!if [nmakehlp -f "$(OPTS)" "square"]
-!message *** Include ttk square demo widget
-TTK_SQUARE_WIDGET   = 1
-!else
-TTK_SQUARE_WIDGET   = 0
-!endif
-!endif
-
-TK_NO_DEPRECATED = 0
-!if "$(CHECKS)" != "" && ![nmakehlp -f "$(CHECKS)" "none"]
-!if [nmakehlp -f $(CHECKS) "nodep"]
-TK_NO_DEPRECATED = 1
-!endif
-!endif
-
-WISHC 		= "$(OUT_DIR)\$(WISHNAMEPREFIX)c$(VERSION)$(SUFX).exe"
-
-TKTEST		= "$(OUT_DIR)\$(PROJECT)test.exe"
-CAT32		= "$(OUT_DIR)\cat32.exe"
-
-WISHOBJS = \
-	$(TMP_DIR)\winMain.obj \
-!if $(TCL_USE_STATIC_PACKAGES)
-	$(TCLDDELIB) \
-	$(TCLREGLIB) \
-!endif
-	$(TMP_DIR)\wish.res
-
-TKTESTOBJS = \
-	$(TMP_DIR)\testMain.obj \
-	$(TMP_DIR)\tkSquare.obj \
-	$(TMP_DIR)\tkTest.obj \
-	$(TMP_DIR)\tkOldTest.obj \
-	$(TMP_DIR)\tkWinTest.obj
-
-XLIBOBJS = \
-	$(TMP_DIR)\xcolors.obj \
-	$(TMP_DIR)\xdraw.obj \
-	$(TMP_DIR)\xgc.obj \
-	$(TMP_DIR)\ximage.obj \
-	$(TMP_DIR)\xutil.obj
-
-TKOBJS = \
-	$(TMP_DIR)\tkConsole.obj \
-	$(TMP_DIR)\tkUnixMenubu.obj \
-	$(TMP_DIR)\tkUnixScale.obj \
-	$(XLIBOBJS) \
-	$(TMP_DIR)\tkWin3d.obj \
-	$(TMP_DIR)\tkWin32Dll.obj \
-	$(TMP_DIR)\tkWinButton.obj \
-	$(TMP_DIR)\tkWinClipboard.obj \
-	$(TMP_DIR)\tkWinColor.obj \
-	$(TMP_DIR)\tkWinConfig.obj \
-	$(TMP_DIR)\tkWinCursor.obj \
-	$(TMP_DIR)\tkWinDialog.obj \
-	$(TMP_DIR)\tkWinDraw.obj \
-	$(TMP_DIR)\tkWinEmbed.obj \
-	$(TMP_DIR)\tkWinFont.obj \
-	$(TMP_DIR)\tkWinImage.obj \
-	$(TMP_DIR)\tkWinInit.obj \
-	$(TMP_DIR)\tkWinKey.obj \
-	$(TMP_DIR)\tkWinMenu.obj \
-	$(TMP_DIR)\tkWinPixmap.obj \
-	$(TMP_DIR)\tkWinPointer.obj \
-	$(TMP_DIR)\tkWinRegion.obj \
-	$(TMP_DIR)\tkWinScrlbr.obj \
-	$(TMP_DIR)\tkWinSend.obj \
-	$(TMP_DIR)\tkWinSendCom.obj \
-	$(TMP_DIR)\tkWinWindow.obj \
-	$(TMP_DIR)\tkWinWm.obj \
-	$(TMP_DIR)\tkWinX.obj \
-	$(TMP_DIR)\stubs.obj \
-	$(TMP_DIR)\tk3d.obj \
-	$(TMP_DIR)\tkArgv.obj \
-	$(TMP_DIR)\tkAtom.obj \
-	$(TMP_DIR)\tkBind.obj \
-	$(TMP_DIR)\tkBitField.obj \
-	$(TMP_DIR)\tkBitmap.obj \
-	$(TMP_DIR)\tkBusy.obj \
-	$(TMP_DIR)\tkButton.obj \
-	$(TMP_DIR)\tkCanvArc.obj \
-	$(TMP_DIR)\tkCanvBmap.obj \
-	$(TMP_DIR)\tkCanvImg.obj \
-	$(TMP_DIR)\tkCanvLine.obj \
-	$(TMP_DIR)\tkCanvPoly.obj \
-	$(TMP_DIR)\tkCanvPs.obj \
-	$(TMP_DIR)\tkCanvText.obj \
-	$(TMP_DIR)\tkCanvUtil.obj \
-	$(TMP_DIR)\tkCanvWind.obj \
-	$(TMP_DIR)\tkCanvas.obj \
-	$(TMP_DIR)\tkClipboard.obj \
-	$(TMP_DIR)\tkCmds.obj \
-	$(TMP_DIR)\tkColor.obj \
-	$(TMP_DIR)\tkConfig.obj \
-	$(TMP_DIR)\tkCursor.obj \
-	$(TMP_DIR)\tkEntry.obj \
-	$(TMP_DIR)\tkError.obj \
-	$(TMP_DIR)\tkEvent.obj \
-	$(TMP_DIR)\tkFileFilter.obj \
-	$(TMP_DIR)\tkFocus.obj \
-	$(TMP_DIR)\tkFont.obj \
-	$(TMP_DIR)\tkFrame.obj \
-	$(TMP_DIR)\tkGC.obj \
-	$(TMP_DIR)\tkGeometry.obj \
-	$(TMP_DIR)\tkGet.obj \
-	$(TMP_DIR)\tkGrab.obj \
-	$(TMP_DIR)\tkGrid.obj \
-	$(TMP_DIR)\tkImage.obj \
-	$(TMP_DIR)\tkImgBmap.obj \
-	$(TMP_DIR)\tkImgListFormat.obj \
-	$(TMP_DIR)\tkImgGIF.obj \
-	$(TMP_DIR)\tkImgPNG.obj \
-	$(TMP_DIR)\tkImgPPM.obj \
-	$(TMP_DIR)\tkImgSVGnano.obj \
-	$(TMP_DIR)\tkImgPhoto.obj \
-	$(TMP_DIR)\tkImgPhInstance.obj \
-	$(TMP_DIR)\tkImgUtil.obj \
-	$(TMP_DIR)\tkIntSet.obj \
-	$(TMP_DIR)\tkListbox.obj \
-	$(TMP_DIR)\tkMacWinMenu.obj \
-	$(TMP_DIR)\tkMain.obj \
-	$(TMP_DIR)\tkMain2.obj \
-	$(TMP_DIR)\tkMenu.obj \
-	$(TMP_DIR)\tkMenubutton.obj \
-	$(TMP_DIR)\tkMenuDraw.obj \
-	$(TMP_DIR)\tkMessage.obj \
-	$(TMP_DIR)\tkPanedWindow.obj \
-	$(TMP_DIR)\tkObj.obj \
-	$(TMP_DIR)\tkOldConfig.obj \
-	$(TMP_DIR)\tkOption.obj \
-	$(TMP_DIR)\tkPack.obj \
-	$(TMP_DIR)\tkPkgConfig.obj \
-	$(TMP_DIR)\tkPlace.obj \
-	$(TMP_DIR)\tkPointer.obj \
-	$(TMP_DIR)\tkRangeList.obj \
-	$(TMP_DIR)\tkRectOval.obj \
-	$(TMP_DIR)\tkScale.obj \
-	$(TMP_DIR)\tkScrollbar.obj \
-	$(TMP_DIR)\tkSelect.obj \
-	$(TMP_DIR)\tkStyle.obj \
-	$(TMP_DIR)\tkText.obj \
-	$(TMP_DIR)\tkTextBTree.obj \
-	$(TMP_DIR)\tkTextDisp.obj \
-	$(TMP_DIR)\tkTextImage.obj \
-	$(TMP_DIR)\tkTextIndex.obj \
-	$(TMP_DIR)\tkTextLineBreak.obj \
-	$(TMP_DIR)\tkTextMark.obj \
-	$(TMP_DIR)\tkTextTag.obj \
-	$(TMP_DIR)\tkTextTagSet.obj \
-	$(TMP_DIR)\tkTextUndo.obj \
-	$(TMP_DIR)\tkTextWind.obj \
-	$(TMP_DIR)\tkTrig.obj \
-	$(TMP_DIR)\tkUtil.obj \
-	$(TMP_DIR)\tkVisual.obj \
-	$(TMP_DIR)\tkStubInit.obj \
-	$(TMP_DIR)\tkWindow.obj \
-	$(TTK_OBJS) \
-!if !$(STATIC_BUILD)
-	$(TMP_DIR)\tk.res
-!endif
-
-TTK_OBJS = \
-        $(TMP_DIR)\ttkWinMonitor.obj \
-        $(TMP_DIR)\ttkWinTheme.obj \
-        $(TMP_DIR)\ttkWinXPTheme.obj \
-        $(TMP_DIR)\ttkBlink.obj \
-        $(TMP_DIR)\ttkButton.obj \
-        $(TMP_DIR)\ttkCache.obj \
-        $(TMP_DIR)\ttkClamTheme.obj \
-        $(TMP_DIR)\ttkClassicTheme.obj \
-        $(TMP_DIR)\ttkDefaultTheme.obj \
-        $(TMP_DIR)\ttkElements.obj \
-        $(TMP_DIR)\ttkEntry.obj \
-        $(TMP_DIR)\ttkFrame.obj \
-        $(TMP_DIR)\ttkImage.obj \
-        $(TMP_DIR)\ttkInit.obj \
-        $(TMP_DIR)\ttkLabel.obj \
-        $(TMP_DIR)\ttkLayout.obj \
-        $(TMP_DIR)\ttkManager.obj \
-        $(TMP_DIR)\ttkNotebook.obj \
-        $(TMP_DIR)\ttkPanedwindow.obj \
-        $(TMP_DIR)\ttkProgress.obj \
-        $(TMP_DIR)\ttkScale.obj \
-        $(TMP_DIR)\ttkScrollbar.obj \
-        $(TMP_DIR)\ttkScroll.obj \
-        $(TMP_DIR)\ttkSeparator.obj \
-        $(TMP_DIR)\ttkSquare.obj \
-        $(TMP_DIR)\ttkState.obj \
-        $(TMP_DIR)\ttkTagSet.obj \
-        $(TMP_DIR)\ttkTheme.obj \
-        $(TMP_DIR)\ttkTrace.obj \
-        $(TMP_DIR)\ttkTrack.obj \
-        $(TMP_DIR)\ttkTreeview.obj \
-        $(TMP_DIR)\ttkWidget.obj \
-        $(TMP_DIR)\ttkStubInit.obj
-
-TKSTUBOBJS = \
-	$(TMP_DIR)\tkStubLib.obj \
-	$(TMP_DIR)\ttkStubLib.obj
-
-### The following paths CANNOT have spaces in them as they appear on
-### the left side of implicit rules.
-XLIBDIR		= $(ROOT)\xlib
-TTKDIR		= $(ROOT)\generic\ttk
-BITMAPDIR	= $(ROOT)\bitmaps
-
-# Additional include and C macro definitions for the implicit rules
-# defined in rules.vc
-PRJ_INCLUDES	= -I"$(BITMAPDIR)" -I"$(XLIBDIR)"
-
-CONFIG_DEFS     =-DSTDC_HEADERS=1 -DHAVE_SYS_TYPES_H=1 -DHAVE_SYS_STAT_H=1 \
-<<<<<<< HEAD
-		 -DHAVE_STDLIB_H=1 -DHAVE_STRING_H=1 -DHAVE_MEMORY_H=1 \
-		 -DHAVE_STRINGS_H=1 -DSUPPORT_CONFIG_EMBEDDED \
-!if $(VCVERSION) < 1600
-		 -DHAVE_STDINT_H=0 \
-!else
-		 -DHAVE_STDINT_H=1 \
-!endif
-!if $(VCVERSION) > 1700
-		 -DHAVE_INTTYPES_H=1 \
-!else
-		 -DHAVE_INTTYPES_H=0 \
-!endif
-=======
-		 -DHAVE_STRING_H=1 -DHAVE_MEMORY_H=1 \
-		 -DHAVE_STRINGS_H=1 -DHAVE_INTTYPES_H=1 -DHAVE_STDINT_H=1 \
-		 -DSUPPORT_CONFIG_EMBEDDED \
->>>>>>> 3c99c054
-!if $(HAVE_UXTHEME_H)
-		 -DHAVE_UXTHEME_H=1 \
-!endif
-!if $(TTK_SQUARE_WIDGET)
-		 -DTTK_SQUARE_WIDGET=1 \
-!endif
-!if $(TK_NO_DEPRECATED)
-		 -DTK_NO_DEPRECATED=1
-!endif
-
-PRJ_DEFINES	= -DBUILD_ttk $(CONFIG_DEFS) -Dinline=__inline -D _CRT_SECURE_NO_DEPRECATE -D _CRT_NONSTDC_NO_DEPRECATE
-
-# Additional Link libraries needed beyond those in rules.vc
-PRJ_LIBS   = netapi32.lib gdi32.lib user32.lib userenv.lib
-
-
-#---------------------------------------------------------------------
-# TkTest flags
-#---------------------------------------------------------------------
-
-!if "$(TESTPAT)" != ""
-TESTFLAGS = $(TESTFLAGS) -file $(TESTPAT)
-!endif
-
-#---------------------------------------------------------------------
-# Project specific targets
-#---------------------------------------------------------------------
-
-release:  setup $(TKSTUBLIB) $(WISH)
-all:	  release $(CAT32)
-core:	  setup $(TKSTUBLIB) $(TKLIB)
-cwish:	  $(WISHC)
-install:  install-binaries install-libraries install-docs
-!if $(SYMBOLS)
-install:    install-pdbs
-!endif
-tktest:	  setup $(TKTEST) $(CAT32)
-
-setup: default-setup
-
-test: test-classic test-ttk
-
-test-classic: setup $(TKTEST) $(TKLIB) $(CAT32)
-	@set TCL_LIBRARY=$(TCL_LIBRARY:\=/)
-	@set TK_LIBRARY=$(LIBDIR:\=/)
-	@set TCLLIBPATH=
-!if $(TCLINSTALL)
-	@set PATH=$(_TCLDIR)\bin;$(PATH)
-!else
-	@set PATH=$(_TCLDIR)\win\$(BUILDDIRTOP);$(PATH)
-!endif
-	$(DEBUGGER) $(TKTEST) "$(ROOT:\=/)/tests/all.tcl" $(TESTFLAGS) | $(CAT32)
-
-test-ttk: setup $(TKTEST) $(TKLIB) $(CAT32)
-	@set TCL_LIBRARY=$(TCL_LIBRARY:\=/)
-	@set TK_LIBRARY=$(LIBDIR:\=/)
-	@set TCLLIBPATH=
-!if $(TCLINSTALL)
-	@set PATH=$(_TCLDIR)\bin;$(PATH)
-!else
-	@set PATH=$(_TCLDIR)\win\$(BUILDDIRTOP);$(PATH)
-!endif
-	$(DEBUGGER) $(TKTEST) "$(ROOT:\=/)/tests/ttk/all.tcl" $(TESTFLAGS) | $(CAT32)
-
-runtest: setup $(TKTEST) $(TKLIB) $(CAT32)
-	@set TCL_LIBRARY=$(TCL_LIBRARY:\=/)
-	@set TK_LIBRARY=$(LIBDIR:\=/)
-	@set TCLLIBPATH=
-!if $(TCLINSTALL)
-	@set PATH=$(_TCLDIR)\bin;$(PATH)
-!else
-	@set PATH=$(_TCLDIR)\win\$(BUILDDIRTOP);$(PATH)
-!endif
-	$(DEBUGGER) $(TKTEST)
-
-rundemo: setup $(TKTEST) $(TKLIB) $(CAT32)
-	@set TCL_LIBRARY=$(TCL_LIBRARY:\=/)
-	@set TK_LIBRARY=$(LIBDIR:\=/)
-	@set TCLLIBPATH=
-!if $(TCLINSTALL)
-	@set PATH=$(_TCLDIR)\bin;$(PATH)
-!else
-	@set PATH=$(_TCLDIR)\win\$(BUILDDIRTOP);$(PATH)
-!endif
-	$(TKTEST) $(ROOT:\=/)\library\demos\widget
-
-shell: setup $(WISH)
-	@set TCL_LIBRARY=$(TCL_LIBRARY:\=/)
-	@set TK_LIBRARY=$(LIBDIR:\=/)
-	@set TCLLIBPATH=
-!if $(TCLINSTALL)
-	@set PATH=$(_TCLDIR)\bin;$(PATH)
-!else
-	@set PATH=$(_TCLDIR)\win\$(BUILDDIRTOP);$(PATH)
-!endif
-	$(DEBUGGER) $(WISH) <<
-	console show
-<<
-
-dbgshell: setup $(WISH)
-	@set TCL_LIBRARY=$(TCL_LIBRARY:\=/)
-	@set TK_LIBRARY=$(LIBDIR:\=/)
-	@set TCLLIBPATH=
-!if $(TCLINSTALL)
-	@set PATH=$(_TCLDIR)\bin;$(PATH)
-!else
-	@set PATH=$(_TCLDIR)\win\$(BUILDDIRTOP);$(PATH)
-!endif
-	windbg $(WISH)
-
-!if $(STATIC_BUILD)
-
-$(TKLIB): $(TKOBJS)
-	$(LIBCMD) @<<
-$**
-<<
-
-!else
-
-$(TKLIB): $(TKOBJS)
-	$(DLLCMD) @<<
-$**
-<<
-	$(_VC_MANIFEST_EMBED_DLL)
-	@if exist $*.exp del $*.exp
-
-$(TKIMPLIB): $(TKLIB)
-
-!endif # $(STATIC_BUILD)
-
-$(TKSTUBLIB): $(TKSTUBOBJS)
-	$(LIBCMD) -nodefaultlib $**
-
-
-$(WISH): $(WISHOBJS) $(TKSTUBLIB) $(TKIMPLIB)
-	$(GUIEXECMD) -stack:2300000 $**
-	$(_VC_MANIFEST_EMBED_EXE)
-
-
-$(WISHC): $(WISHOBJS) $(TKSTUBLIB) $(TKIMPLIB)
-	$(CONEXECMD) -stack:2300000 $**
-	$(_VC_MANIFEST_EMBED_EXE)
-
-
-$(TKTEST): $(TKTESTOBJS) $(TKSTUBLIB) $(TKIMPLIB)
-	$(GUIEXECMD) -stack:2300000 $**
-	$(_VC_MANIFEST_EMBED_EXE)
-
-
-$(CAT32): $(_TCLDIR)\win\cat.c
-	$(cc32) $(cflags) $(crt) -D_CRT_NONSTDC_NO_DEPRECATE -DCONSOLE -Fo$(TMP_DIR)\ $?
-	$(CONEXECMD) -DCONSOLE -stack:16384 $(TMP_DIR)\cat.obj
-	$(_VC_MANIFEST_EMBED_EXE)
-
-#---------------------------------------------------------------------
-# Regenerate the stubs files.  [Development use only]
-#---------------------------------------------------------------------
-
-genstubs:
-!if !exist($(TCLSH))
-	@echo Build tclsh first!
-!else
-	set TCL_LIBRARY=$(TCL_LIBRARY)
-	$(TCLSH) $(_TCLDIR)\tools\genStubs.tcl $(GENERICDIR) \
-		$(GENERICDIR)\$(PROJECT).decls $(GENERICDIR)\$(PROJECT)Int.decls
-!endif
-
-
-#---------------------------------------------------------------------
-# Build the Windows HTML help file.
-#---------------------------------------------------------------------
-
-!if defined(PROCESSOR_ARCHITECTURE) && "$(PROCESSOR_ARCHITECTURE)" == "AMD64"
-HHC="%ProgramFiles(x86)%\HTML Help Workshop\hhc.exe"
-!else
-HHC="%ProgramFiles%\HTML Help Workshop\hhc.exe"
-!endif
-HTMLDIR=$(ROOT)\html
-HTMLBASE=TclTk$(TCL_VERSION)
-HHPFILE=$(HTMLDIR)\$(HTMLBASE).hhp
-CHMFILE=$(HTMLDIR)\$(HTMLBASE).chm
-
-htmlhelp: chmsetup $(CHMFILE)
-
-$(CHMFILE): $(DOCDIR)\*
-	@$(TCLSH) $(TCLTOOLSDIR)\tcltk-man2html.tcl
-	@echo Compiling HTML help project
-	@"$(HHC)" <<$(HHPFILE) >NUL
-[OPTIONS]
-Compatibility=1.1 or later
-Compiled file=$(HTMLBASE).chm
-Display compile progress=no
-Error log file=$(HTMLBASE).log
-Language=0x409 English (United States)
-Title=Tcl/Tk $(TCL_DOTVERSION) Help
-[FILES]
-contents.htm
-docs.css
-Keywords
-TclCmd
-TclLib
-TkCmd
-TkLib
-UserCmd
-<<
-
-chmsetup:
-	@if not exist $(HTMLDIR)\nul mkdir $(HTMLDIR)
-
-install-docs:
-!if exist("$(CHMFILE)")
-	@echo Installing compiled HTML help
-	@$(CPY) "$(CHMFILE)" "$(DOC_INSTALL_DIR)\"
-!endif
-# "emacs font-lock highlighting fix
-
-install-pdbs:
-	@echo Installing debug symbols
-	@$(CPY) "$(OUT_DIR)\*.pdb" "$(BIN_INSTALL_DIR)\"
-# "emacs font-lock highlighting fix
-
-#---------------------------------------------------------------------
-# Special case object file targets
-#---------------------------------------------------------------------
-
-$(TMP_DIR)\testMain.obj: $(WINDIR)\winMain.c
-	$(cc32) $(appcflags_nostubs) -DTK_TEST \
-	    -DTCL_USE_STATIC_PACKAGES=$(TCL_USE_STATIC_PACKAGES) \
-	    -Fo$@ $?
-
-$(TMP_DIR)\tkTest.obj: $(GENERICDIR)\tkTest.c
-	$(cc32) $(appcflags_nostubs) -Fo$@ $?
-
-$(TMP_DIR)\tkOldTest.obj: $(GENERICDIR)\tkOldTest.c
-	$(cc32) $(appcflags_nostubs) -Fo$@ $?
-
-$(TMP_DIR)\tkWinTest.obj: $(WINDIR)\tkWinTest.c
-	$(cc32) $(appcflags_nostubs) -Fo$@ $?
-
-$(TMP_DIR)\tkSquare.obj: $(GENERICDIR)\tkSquare.c
-	$(cc32) $(appcflags_nostubs) -Fo$@ $?
-
-$(TMP_DIR)\winMain.obj: $(WINDIR)\winMain.c
-	$(cc32) $(appcflags_nostubs) \
-	    -DTCL_USE_STATIC_PACKAGES=$(TCL_USE_STATIC_PACKAGES) \
-	    -Fo$@ $?
-
-$(TMP_DIR)\tkMain2.obj: $(GENERICDIR)\tkMain.c
-	$(cc32) $(pkgcflags) -DTK_ASCII_MAIN -Fo$@ $?
-
-# The following objects are part of the stub library and should not
-# be built as DLL objects but none of the symbols should be exported
-# and no reference made to a C runtime.
-
-$(TMP_DIR)\tkStubLib.obj : $(GENERICDIR)\tkStubLib.c
-	$(cc32) $(stubscflags) -Fo$@ $?
-
-
-$(TMP_DIR)\wish.exe.manifest: $(WINDIR)\wish.exe.manifest.in
-	@nmakehlp -s << $** >$@
-@MACHINE@	  $(MACHINE:IX86=X86)
-@TK_WIN_VERSION@  $(DOTVERSION).0.0
-<<
-
-#---------------------------------------------------------------------
-# Generate the source dependencies.  Having dependency rules will
-# improve incremental build accuracy without having to resort to a
-# full rebuild just because some non-global header file like
-# tclCompile.h was changed.  These rules aren't needed when building
-# from scratch.
-#---------------------------------------------------------------------
-
-depend:
-!if !exist($(TCLSH))
-	@echo Build tclsh first!
-!else
-	set TCL_LIBRARY=$(TCL_LIBRARY)
-	$(TCLSH) $(TCLTOOLSDIR:\=/)/mkdepend.tcl -vc32 -out:"$(OUT_DIR)\depend.mk" \
-		-passthru:"-DBUILD_tk $(TK_INCLUDES)" $(GENERICDIR),$$(GENERICDIR) \
-		$(WINDIR),$$(WINDIR) $(TTKDIR),$$(TTKDIR) $(XLIBDIR),$$(XLIBDIR) \
-		$(BITMAPDIR),$$(BITMAPDIR) @<<
-$(TKOBJS)
-<<
-!endif
-
-#---------------------------------------------------------------------
-# Dependency rules
-#---------------------------------------------------------------------
-
-$(TMP_DIR)\tk.res: \
-    $(RCDIR)\buttons.bmp \
-    $(RCDIR)\cursor*.cur \
-    $(RCDIR)\tk.ico
-
-!if exist("$(OUT_DIR)\depend.mk")
-!include "$(OUT_DIR)\depend.mk"
-!message *** Dependency rules in use.
-!else
-!message *** Dependency rules are not being used.
-!endif
-
-### add a spacer in the output
-!message
-
-#---------------------------------------------------------------------
-# Implicit rules
-#---------------------------------------------------------------------
-
-{$(XLIBDIR)}.c{$(TMP_DIR)}.obj::
-	$(CCPKGCMD) @<<
-$<
-<<
-
-{$(TTKDIR)}.c{$(TMP_DIR)}.obj::
-	$(CCPKGCMD) @<<
-$<
-<<
-
-{$(ROOT)\unix}.c{$(TMP_DIR)}.obj::
-	$(CCPKGCMD) @<<
-$<
-<<
-
-$(TMP_DIR)\tk.res: $(TMP_DIR)\wish.exe.manifest
-$(TMP_DIR)\wish.res: $(TMP_DIR)\wish.exe.manifest
-
-.SUFFIXES:
-.SUFFIXES:.c .rc
-
-
-#---------------------------------------------------------------------
-# Installation.
-#---------------------------------------------------------------------
-
-install-binaries:
-	@echo installing binaries
-	@$(CPY) "$(WISH)" "$(BIN_INSTALL_DIR)\"
-!if "$(TKLIB)" != "$(TKIMPLIB)"
-	@$(CPY) "$(TKLIB)" "$(BIN_INSTALL_DIR)\"
-!endif
-	@$(CPY) "$(TKIMPLIB)" "$(LIB_INSTALL_DIR)\"
-	@$(CPY) "$(TKSTUBLIB)" "$(LIB_INSTALL_DIR)\"
-!if !$(STATIC_BUILD)
-	@echo creating package index
-	@type << > $(OUT_DIR)\pkgIndex.tcl
-if {[catch {package present Tcl 8.6-}]} { return }
-if {($$::tcl_platform(platform) eq "unix") && ([info exists ::env(DISPLAY)]
-	|| ([info exists ::argv] && ("-display" in $$::argv)))} {
-    package ifneeded Tk $(TK_PATCH_LEVEL) [list load [file join $$dir .. .. bin libtk$(DOTVERSION).dll] Tk]
-} else {
-    package ifneeded Tk $(TK_PATCH_LEVEL) [list load [file join $$dir .. .. bin $(TKLIBNAME)] Tk]
-}
-<<
-	@$(CPY) $(OUT_DIR)\pkgIndex.tcl "$(SCRIPT_INSTALL_DIR)\"
-!endif
-
-#"
-
-install-libraries:
-	@echo installing Tk headers
-	@$(CPY) "$(GENERICDIR)\tk.h" "$(INCLUDE_INSTALL_DIR)\"
-	@$(CPY) "$(GENERICDIR)\tkDecls.h" "$(INCLUDE_INSTALL_DIR)\"
-	@$(CPY) "$(GENERICDIR)\tkPlatDecls.h" "$(INCLUDE_INSTALL_DIR)\"
-	@$(CPY) "$(GENERICDIR)\tkIntXlibDecls.h" "$(INCLUDE_INSTALL_DIR)\"
-	@$(CPY) "$(XLIBDIR)\X11\*.h" "$(INCLUDE_INSTALL_DIR)\X11\"
-	@echo installing script library
-	@$(CPY) "$(LIBDIR)\*" "$(SCRIPT_INSTALL_DIR)\"
-	@echo installing theme library
-	@$(CPY) "$(LIBDIR)\ttk\*" "$(SCRIPT_INSTALL_DIR)\ttk\"
-	@echo installing images
-	@$(CPY) "$(LIBDIR)\images\*" "$(SCRIPT_INSTALL_DIR)\images\"
-	@echo installing language files
-	@$(CPY) "$(LIBDIR)\msgs\*" "$(SCRIPT_INSTALL_DIR)\msgs\"
-	@echo installing demos
-	@$(CPY) "$(DEMODIR)\*" "$(DEMO_INSTALL_DIR)\"
-	@$(CPY) "$(DEMODIR)\images\*" "$(DEMO_INSTALL_DIR)\images\"
-
-#"
-
-#---------------------------------------------------------------------
-# Clean up
-#---------------------------------------------------------------------
-
-clean: default-clean
-realclean: hose
-hose: default-hose
-tidy:
-!if "$(TKLIB)" != "$(TKIMPLIB)"
-	@echo Removing $(TKLIB) ...
-	@if exist $(TKLIB) del $(TKLIB)
-!endif
-	@echo Removing $(TKIMPLIB) ...
-	@if exist $(TKIMPLIB) del $(TKIMPLIB)
-	@echo Removing $(WISH) ...
-	@if exist $(WISH) del $(WISH)
-	@echo Removing $(TKTEST) ...
-	@if exist $(TKTEST) del $(TKTEST)
-	@echo Removing $(TKSTUBLIB) ...
-	@if exist $(TKSTUBLIB) del $(TKSTUBLIB)
-
+#------------------------------------------------------------- -*- makefile -*-
+# makefile.vc --
+#
+#	Microsoft Visual C++ makefile for use with nmake.exe v1.62+ (VC++ 5.0+)
+#
+# See the file "license.terms" for information on usage and redistribution
+# of this file, and for a DISCLAIMER OF ALL WARRANTIES.
+#
+# Copyright (c) 1995-1996 Sun Microsystems, Inc.
+# Copyright (c) 1998-2000 Ajuba Solutions.
+# Copyright (c) 2001-2005 ActiveState Corporation.
+# Copyright (c) 2001-2004 David Gravereaux.
+# Copyright (c) 2003-2008 Pat Thoyts.
+# Copyright (c) 2017 Ashok P. Nadkarni
+#------------------------------------------------------------------------------
+
+# General usage:
+#   nmake [-nologo] -f makefile.vc [TARGET|MACRODEF [TARGET|MACRODEF] [...]]
+#
+# For MACRODEF, see TIP 477 (https://core.tcl.tk/tips/doc/trunk/tip/477.md)
+# or examine Sections 6-8 in rules.vc. This makefile has the following
+# values for the OPTS macro in addition to the ones described there.
+#	noxp     = If you do not have the uxtheme.h header then you
+#                  cannot include support for XP themeing.
+#	square   = Include the demo square widget.
+#
+# Possible values for TARGET are:
+#	release  -- Builds the core, the shell and the dlls. (default)
+#	dlls     -- Just builds the windows extensions.
+#	shell    -- Just builds the shell and the core.
+#	core     -- Only builds the core [tkXX.(dll|lib)].
+#	all      -- Builds everything.
+#	test     -- Builds and runs the test suite.
+#	tktest   -- Just builds the binaries for the test suite.
+#	install  -- Installs the built binaries and libraries to $(INSTALLDIR)
+#		    as the root of the install tree.
+#	cwish    -- Builds a console version of wish.
+#	tidy/clean/hose -- varying levels of cleaning.
+#	genstubs -- Rebuilds the Stubs table and support files (dev only).
+#	depend   -- Generates an accurate set of source dependancies for this
+#		    makefile.  Helpful to avoid problems when the sources are
+#		    refreshed and you rebuild, but can "overbuild" when common
+#		    headers like tkInt.h just get small changes.
+#	htmlhelp -- Builds a Windows .chm help file for Tcl and Tk from the
+#		    troff manual pages found in $(ROOT)\doc. You need to
+#		    have installed the HTML Help Compiler package from Microsoft
+#		    to produce the .chm file.
+#
+# The steps to setup a Visual C++ environment depend on which
+# version of Visual Studio and/or the Windows SDK you are building
+# against and are not described here. The simplest method is generally
+# to start a command shell using one of the short cuts installed by
+# Visual Studio/Windows SDK for the appropriate target architecture.
+#
+# NOTE: For older (Visual C++ 6 or the 2003 SDK), to use the Platform
+# SDK (not expressly needed), run setenv.bat after vcvars32.bat
+# according to the instructions for it.  This can also turn on the
+# 64-bit compiler, if your SDK has it.
+#
+# Examples:
+# Assumign Tcl sources lie in ../../tcl
+#       c:\tcl_src\win\>nmake -f makefile.vc release
+# If Tcl sources are not in ../../tcl, use the TCLDIR macro to specify dir
+#       c:\tcl_src\win\>nmake -f makefile.vc release TCLDIR=c:\src\tcl
+# Run the test suite
+#       c:\tcl_src\win\>nmake -f makefile.vc test
+# Install Tk in location specified by INSTALLDIR macro
+#       c:\tcl_src\win\>nmake -f makefile.vc install INSTALLDIR=c:\progra~1\tcl
+# Build release with PDF files
+#       c:\tcl_src\win\>nmake -f makefile.vc release OPTS=pdbs
+# Build debug version
+#       c:\tcl_src\win\>nmake -f makefile.vc release OPTS=symbols
+#
+###############################################################################
+
+# The PROJECT macro is used by rules.vc for generating appropriate
+# macros and rules.
+PROJECT = tk
+
+# Default target to build if no target is specified. If unspecified, the
+# rules.vc file will set up "all" as the target.
+DEFAULT_BUILD_TARGET = release
+
+# We have a custom resource file
+RCFILE = tk.rc
+
+# The rules.vc file does much of the hard work in terms of defining
+# the build configuration, macros, output directories etc.
+!include "rules-ext.vc"
+
+# TCLINSTALL is set to 1 by rules.vc to indicate we are building against
+# an installed Tcl and 0 if building against Tcl source. Tk needs the latter.
+!if $(TCLINSTALL)
+!message *** Warning: Tk requires the source distribution of Tcl to build from,
+!message ***    at this time, sorry.  Please set the TCLDIR macro to point to the
+!message ***    Tcl sources.
+!endif
+
+# Extra makefile options processing for non-standard OPTS values ...
+!if "$(OPTS)" == "" || [nmakehlp -f "$(OPTS)" "none"]
+HAVE_UXTHEME_H    = 1
+TTK_SQUARE_WIDGET = 0
+!else
+!if [nmakehlp -f $(OPTS) "noxp"]
+!message *** Exclude support for XP theme
+HAVE_UXTHEME_H  = 0
+!else
+HAVE_UXTHEME_H  = 1
+!endif
+!if [nmakehlp -f "$(OPTS)" "square"]
+!message *** Include ttk square demo widget
+TTK_SQUARE_WIDGET   = 1
+!else
+TTK_SQUARE_WIDGET   = 0
+!endif
+!endif
+
+TK_NO_DEPRECATED = 0
+!if "$(CHECKS)" != "" && ![nmakehlp -f "$(CHECKS)" "none"]
+!if [nmakehlp -f $(CHECKS) "nodep"]
+TK_NO_DEPRECATED = 1
+!endif
+!endif
+
+WISHC 		= "$(OUT_DIR)\$(WISHNAMEPREFIX)c$(VERSION)$(SUFX).exe"
+
+TKTEST		= "$(OUT_DIR)\$(PROJECT)test.exe"
+CAT32		= "$(OUT_DIR)\cat32.exe"
+
+WISHOBJS = \
+	$(TMP_DIR)\winMain.obj \
+!if $(TCL_USE_STATIC_PACKAGES)
+	$(TCLDDELIB) \
+	$(TCLREGLIB) \
+!endif
+	$(TMP_DIR)\wish.res
+
+TKTESTOBJS = \
+	$(TMP_DIR)\testMain.obj \
+	$(TMP_DIR)\tkSquare.obj \
+	$(TMP_DIR)\tkTest.obj \
+	$(TMP_DIR)\tkOldTest.obj \
+	$(TMP_DIR)\tkWinTest.obj
+
+XLIBOBJS = \
+	$(TMP_DIR)\xcolors.obj \
+	$(TMP_DIR)\xdraw.obj \
+	$(TMP_DIR)\xgc.obj \
+	$(TMP_DIR)\ximage.obj \
+	$(TMP_DIR)\xutil.obj
+
+TKOBJS = \
+	$(TMP_DIR)\tkConsole.obj \
+	$(TMP_DIR)\tkUnixMenubu.obj \
+	$(TMP_DIR)\tkUnixScale.obj \
+	$(XLIBOBJS) \
+	$(TMP_DIR)\tkWin3d.obj \
+	$(TMP_DIR)\tkWin32Dll.obj \
+	$(TMP_DIR)\tkWinButton.obj \
+	$(TMP_DIR)\tkWinClipboard.obj \
+	$(TMP_DIR)\tkWinColor.obj \
+	$(TMP_DIR)\tkWinConfig.obj \
+	$(TMP_DIR)\tkWinCursor.obj \
+	$(TMP_DIR)\tkWinDialog.obj \
+	$(TMP_DIR)\tkWinDraw.obj \
+	$(TMP_DIR)\tkWinEmbed.obj \
+	$(TMP_DIR)\tkWinFont.obj \
+	$(TMP_DIR)\tkWinImage.obj \
+	$(TMP_DIR)\tkWinInit.obj \
+	$(TMP_DIR)\tkWinKey.obj \
+	$(TMP_DIR)\tkWinMenu.obj \
+	$(TMP_DIR)\tkWinPixmap.obj \
+	$(TMP_DIR)\tkWinPointer.obj \
+	$(TMP_DIR)\tkWinRegion.obj \
+	$(TMP_DIR)\tkWinScrlbr.obj \
+	$(TMP_DIR)\tkWinSend.obj \
+	$(TMP_DIR)\tkWinSendCom.obj \
+	$(TMP_DIR)\tkWinWindow.obj \
+	$(TMP_DIR)\tkWinWm.obj \
+	$(TMP_DIR)\tkWinX.obj \
+	$(TMP_DIR)\stubs.obj \
+	$(TMP_DIR)\tk3d.obj \
+	$(TMP_DIR)\tkArgv.obj \
+	$(TMP_DIR)\tkAtom.obj \
+	$(TMP_DIR)\tkBind.obj \
+	$(TMP_DIR)\tkBitField.obj \
+	$(TMP_DIR)\tkBitmap.obj \
+	$(TMP_DIR)\tkBusy.obj \
+	$(TMP_DIR)\tkButton.obj \
+	$(TMP_DIR)\tkCanvArc.obj \
+	$(TMP_DIR)\tkCanvBmap.obj \
+	$(TMP_DIR)\tkCanvImg.obj \
+	$(TMP_DIR)\tkCanvLine.obj \
+	$(TMP_DIR)\tkCanvPoly.obj \
+	$(TMP_DIR)\tkCanvPs.obj \
+	$(TMP_DIR)\tkCanvText.obj \
+	$(TMP_DIR)\tkCanvUtil.obj \
+	$(TMP_DIR)\tkCanvWind.obj \
+	$(TMP_DIR)\tkCanvas.obj \
+	$(TMP_DIR)\tkClipboard.obj \
+	$(TMP_DIR)\tkCmds.obj \
+	$(TMP_DIR)\tkColor.obj \
+	$(TMP_DIR)\tkConfig.obj \
+	$(TMP_DIR)\tkCursor.obj \
+	$(TMP_DIR)\tkEntry.obj \
+	$(TMP_DIR)\tkError.obj \
+	$(TMP_DIR)\tkEvent.obj \
+	$(TMP_DIR)\tkFileFilter.obj \
+	$(TMP_DIR)\tkFocus.obj \
+	$(TMP_DIR)\tkFont.obj \
+	$(TMP_DIR)\tkFrame.obj \
+	$(TMP_DIR)\tkGC.obj \
+	$(TMP_DIR)\tkGeometry.obj \
+	$(TMP_DIR)\tkGet.obj \
+	$(TMP_DIR)\tkGrab.obj \
+	$(TMP_DIR)\tkGrid.obj \
+	$(TMP_DIR)\tkImage.obj \
+	$(TMP_DIR)\tkImgBmap.obj \
+	$(TMP_DIR)\tkImgListFormat.obj \
+	$(TMP_DIR)\tkImgGIF.obj \
+	$(TMP_DIR)\tkImgPNG.obj \
+	$(TMP_DIR)\tkImgPPM.obj \
+	$(TMP_DIR)\tkImgSVGnano.obj \
+	$(TMP_DIR)\tkImgPhoto.obj \
+	$(TMP_DIR)\tkImgPhInstance.obj \
+	$(TMP_DIR)\tkImgUtil.obj \
+	$(TMP_DIR)\tkIntSet.obj \
+	$(TMP_DIR)\tkListbox.obj \
+	$(TMP_DIR)\tkMacWinMenu.obj \
+	$(TMP_DIR)\tkMain.obj \
+	$(TMP_DIR)\tkMain2.obj \
+	$(TMP_DIR)\tkMenu.obj \
+	$(TMP_DIR)\tkMenubutton.obj \
+	$(TMP_DIR)\tkMenuDraw.obj \
+	$(TMP_DIR)\tkMessage.obj \
+	$(TMP_DIR)\tkPanedWindow.obj \
+	$(TMP_DIR)\tkObj.obj \
+	$(TMP_DIR)\tkOldConfig.obj \
+	$(TMP_DIR)\tkOption.obj \
+	$(TMP_DIR)\tkPack.obj \
+	$(TMP_DIR)\tkPkgConfig.obj \
+	$(TMP_DIR)\tkPlace.obj \
+	$(TMP_DIR)\tkPointer.obj \
+	$(TMP_DIR)\tkRangeList.obj \
+	$(TMP_DIR)\tkRectOval.obj \
+	$(TMP_DIR)\tkScale.obj \
+	$(TMP_DIR)\tkScrollbar.obj \
+	$(TMP_DIR)\tkSelect.obj \
+	$(TMP_DIR)\tkStyle.obj \
+	$(TMP_DIR)\tkText.obj \
+	$(TMP_DIR)\tkTextBTree.obj \
+	$(TMP_DIR)\tkTextDisp.obj \
+	$(TMP_DIR)\tkTextImage.obj \
+	$(TMP_DIR)\tkTextIndex.obj \
+	$(TMP_DIR)\tkTextLineBreak.obj \
+	$(TMP_DIR)\tkTextMark.obj \
+	$(TMP_DIR)\tkTextTag.obj \
+	$(TMP_DIR)\tkTextTagSet.obj \
+	$(TMP_DIR)\tkTextUndo.obj \
+	$(TMP_DIR)\tkTextWind.obj \
+	$(TMP_DIR)\tkTrig.obj \
+	$(TMP_DIR)\tkUtil.obj \
+	$(TMP_DIR)\tkVisual.obj \
+	$(TMP_DIR)\tkStubInit.obj \
+	$(TMP_DIR)\tkWindow.obj \
+	$(TTK_OBJS) \
+!if !$(STATIC_BUILD)
+	$(TMP_DIR)\tk.res
+!endif
+
+TTK_OBJS = \
+        $(TMP_DIR)\ttkWinMonitor.obj \
+        $(TMP_DIR)\ttkWinTheme.obj \
+        $(TMP_DIR)\ttkWinXPTheme.obj \
+        $(TMP_DIR)\ttkBlink.obj \
+        $(TMP_DIR)\ttkButton.obj \
+        $(TMP_DIR)\ttkCache.obj \
+        $(TMP_DIR)\ttkClamTheme.obj \
+        $(TMP_DIR)\ttkClassicTheme.obj \
+        $(TMP_DIR)\ttkDefaultTheme.obj \
+        $(TMP_DIR)\ttkElements.obj \
+        $(TMP_DIR)\ttkEntry.obj \
+        $(TMP_DIR)\ttkFrame.obj \
+        $(TMP_DIR)\ttkImage.obj \
+        $(TMP_DIR)\ttkInit.obj \
+        $(TMP_DIR)\ttkLabel.obj \
+        $(TMP_DIR)\ttkLayout.obj \
+        $(TMP_DIR)\ttkManager.obj \
+        $(TMP_DIR)\ttkNotebook.obj \
+        $(TMP_DIR)\ttkPanedwindow.obj \
+        $(TMP_DIR)\ttkProgress.obj \
+        $(TMP_DIR)\ttkScale.obj \
+        $(TMP_DIR)\ttkScrollbar.obj \
+        $(TMP_DIR)\ttkScroll.obj \
+        $(TMP_DIR)\ttkSeparator.obj \
+        $(TMP_DIR)\ttkSquare.obj \
+        $(TMP_DIR)\ttkState.obj \
+        $(TMP_DIR)\ttkTagSet.obj \
+        $(TMP_DIR)\ttkTheme.obj \
+        $(TMP_DIR)\ttkTrace.obj \
+        $(TMP_DIR)\ttkTrack.obj \
+        $(TMP_DIR)\ttkTreeview.obj \
+        $(TMP_DIR)\ttkWidget.obj \
+        $(TMP_DIR)\ttkStubInit.obj
+
+TKSTUBOBJS = \
+	$(TMP_DIR)\tkStubLib.obj \
+	$(TMP_DIR)\ttkStubLib.obj
+
+### The following paths CANNOT have spaces in them as they appear on
+### the left side of implicit rules.
+XLIBDIR		= $(ROOT)\xlib
+TTKDIR		= $(ROOT)\generic\ttk
+BITMAPDIR	= $(ROOT)\bitmaps
+
+# Additional include and C macro definitions for the implicit rules
+# defined in rules.vc
+PRJ_INCLUDES	= -I"$(BITMAPDIR)" -I"$(XLIBDIR)"
+
+CONFIG_DEFS     =-DSTDC_HEADERS=1 -DHAVE_SYS_TYPES_H=1 -DHAVE_SYS_STAT_H=1 \
+		 -DHAVE_STRING_H=1 -DHAVE_MEMORY_H=1 \
+		 -DHAVE_STRINGS_H=1 -DSUPPORT_CONFIG_EMBEDDED \
+!if $(VCVERSION) < 1600
+		 -DHAVE_STDINT_H=0 \
+!else
+		 -DHAVE_STDINT_H=1 \
+!endif
+!if $(VCVERSION) > 1700
+		 -DHAVE_INTTYPES_H=1 \
+!else
+		 -DHAVE_INTTYPES_H=0 \
+!endif
+!if $(HAVE_UXTHEME_H)
+		 -DHAVE_UXTHEME_H=1 \
+!endif
+!if $(TTK_SQUARE_WIDGET)
+		 -DTTK_SQUARE_WIDGET=1 \
+!endif
+!if $(TK_NO_DEPRECATED)
+		 -DTK_NO_DEPRECATED=1
+!endif
+
+PRJ_DEFINES	= -DBUILD_ttk $(CONFIG_DEFS) -Dinline=__inline -D _CRT_SECURE_NO_DEPRECATE -D _CRT_NONSTDC_NO_DEPRECATE
+
+# Additional Link libraries needed beyond those in rules.vc
+PRJ_LIBS   = netapi32.lib gdi32.lib user32.lib userenv.lib
+
+
+#---------------------------------------------------------------------
+# TkTest flags
+#---------------------------------------------------------------------
+
+!if "$(TESTPAT)" != ""
+TESTFLAGS = $(TESTFLAGS) -file $(TESTPAT)
+!endif
+
+#---------------------------------------------------------------------
+# Project specific targets
+#---------------------------------------------------------------------
+
+release:  setup $(TKSTUBLIB) $(WISH)
+all:	  release $(CAT32)
+core:	  setup $(TKSTUBLIB) $(TKLIB)
+cwish:	  $(WISHC)
+install:  install-binaries install-libraries install-docs
+!if $(SYMBOLS)
+install:    install-pdbs
+!endif
+tktest:	  setup $(TKTEST) $(CAT32)
+
+setup: default-setup
+
+test: test-classic test-ttk
+
+test-classic: setup $(TKTEST) $(TKLIB) $(CAT32)
+	@set TCL_LIBRARY=$(TCL_LIBRARY:\=/)
+	@set TK_LIBRARY=$(LIBDIR:\=/)
+	@set TCLLIBPATH=
+!if $(TCLINSTALL)
+	@set PATH=$(_TCLDIR)\bin;$(PATH)
+!else
+	@set PATH=$(_TCLDIR)\win\$(BUILDDIRTOP);$(PATH)
+!endif
+	$(DEBUGGER) $(TKTEST) "$(ROOT:\=/)/tests/all.tcl" $(TESTFLAGS) | $(CAT32)
+
+test-ttk: setup $(TKTEST) $(TKLIB) $(CAT32)
+	@set TCL_LIBRARY=$(TCL_LIBRARY:\=/)
+	@set TK_LIBRARY=$(LIBDIR:\=/)
+	@set TCLLIBPATH=
+!if $(TCLINSTALL)
+	@set PATH=$(_TCLDIR)\bin;$(PATH)
+!else
+	@set PATH=$(_TCLDIR)\win\$(BUILDDIRTOP);$(PATH)
+!endif
+	$(DEBUGGER) $(TKTEST) "$(ROOT:\=/)/tests/ttk/all.tcl" $(TESTFLAGS) | $(CAT32)
+
+runtest: setup $(TKTEST) $(TKLIB) $(CAT32)
+	@set TCL_LIBRARY=$(TCL_LIBRARY:\=/)
+	@set TK_LIBRARY=$(LIBDIR:\=/)
+	@set TCLLIBPATH=
+!if $(TCLINSTALL)
+	@set PATH=$(_TCLDIR)\bin;$(PATH)
+!else
+	@set PATH=$(_TCLDIR)\win\$(BUILDDIRTOP);$(PATH)
+!endif
+	$(DEBUGGER) $(TKTEST)
+
+rundemo: setup $(TKTEST) $(TKLIB) $(CAT32)
+	@set TCL_LIBRARY=$(TCL_LIBRARY:\=/)
+	@set TK_LIBRARY=$(LIBDIR:\=/)
+	@set TCLLIBPATH=
+!if $(TCLINSTALL)
+	@set PATH=$(_TCLDIR)\bin;$(PATH)
+!else
+	@set PATH=$(_TCLDIR)\win\$(BUILDDIRTOP);$(PATH)
+!endif
+	$(TKTEST) $(ROOT:\=/)\library\demos\widget
+
+shell: setup $(WISH)
+	@set TCL_LIBRARY=$(TCL_LIBRARY:\=/)
+	@set TK_LIBRARY=$(LIBDIR:\=/)
+	@set TCLLIBPATH=
+!if $(TCLINSTALL)
+	@set PATH=$(_TCLDIR)\bin;$(PATH)
+!else
+	@set PATH=$(_TCLDIR)\win\$(BUILDDIRTOP);$(PATH)
+!endif
+	$(DEBUGGER) $(WISH) <<
+	console show
+<<
+
+dbgshell: setup $(WISH)
+	@set TCL_LIBRARY=$(TCL_LIBRARY:\=/)
+	@set TK_LIBRARY=$(LIBDIR:\=/)
+	@set TCLLIBPATH=
+!if $(TCLINSTALL)
+	@set PATH=$(_TCLDIR)\bin;$(PATH)
+!else
+	@set PATH=$(_TCLDIR)\win\$(BUILDDIRTOP);$(PATH)
+!endif
+	windbg $(WISH)
+
+!if $(STATIC_BUILD)
+
+$(TKLIB): $(TKOBJS)
+	$(LIBCMD) @<<
+$**
+<<
+
+!else
+
+$(TKLIB): $(TKOBJS)
+	$(DLLCMD) @<<
+$**
+<<
+	$(_VC_MANIFEST_EMBED_DLL)
+	@if exist $*.exp del $*.exp
+
+$(TKIMPLIB): $(TKLIB)
+
+!endif # $(STATIC_BUILD)
+
+$(TKSTUBLIB): $(TKSTUBOBJS)
+	$(LIBCMD) -nodefaultlib $**
+
+
+$(WISH): $(WISHOBJS) $(TKSTUBLIB) $(TKIMPLIB)
+	$(GUIEXECMD) -stack:2300000 $**
+	$(_VC_MANIFEST_EMBED_EXE)
+
+
+$(WISHC): $(WISHOBJS) $(TKSTUBLIB) $(TKIMPLIB)
+	$(CONEXECMD) -stack:2300000 $**
+	$(_VC_MANIFEST_EMBED_EXE)
+
+
+$(TKTEST): $(TKTESTOBJS) $(TKSTUBLIB) $(TKIMPLIB)
+	$(GUIEXECMD) -stack:2300000 $**
+	$(_VC_MANIFEST_EMBED_EXE)
+
+
+$(CAT32): $(_TCLDIR)\win\cat.c
+	$(cc32) $(cflags) $(crt) -D_CRT_NONSTDC_NO_DEPRECATE -DCONSOLE -Fo$(TMP_DIR)\ $?
+	$(CONEXECMD) -DCONSOLE -stack:16384 $(TMP_DIR)\cat.obj
+	$(_VC_MANIFEST_EMBED_EXE)
+
+#---------------------------------------------------------------------
+# Regenerate the stubs files.  [Development use only]
+#---------------------------------------------------------------------
+
+genstubs:
+!if !exist($(TCLSH))
+	@echo Build tclsh first!
+!else
+	set TCL_LIBRARY=$(TCL_LIBRARY)
+	$(TCLSH) $(_TCLDIR)\tools\genStubs.tcl $(GENERICDIR) \
+		$(GENERICDIR)\$(PROJECT).decls $(GENERICDIR)\$(PROJECT)Int.decls
+!endif
+
+
+#---------------------------------------------------------------------
+# Build the Windows HTML help file.
+#---------------------------------------------------------------------
+
+!if defined(PROCESSOR_ARCHITECTURE) && "$(PROCESSOR_ARCHITECTURE)" == "AMD64"
+HHC="%ProgramFiles(x86)%\HTML Help Workshop\hhc.exe"
+!else
+HHC="%ProgramFiles%\HTML Help Workshop\hhc.exe"
+!endif
+HTMLDIR=$(ROOT)\html
+HTMLBASE=TclTk$(TCL_VERSION)
+HHPFILE=$(HTMLDIR)\$(HTMLBASE).hhp
+CHMFILE=$(HTMLDIR)\$(HTMLBASE).chm
+
+htmlhelp: chmsetup $(CHMFILE)
+
+$(CHMFILE): $(DOCDIR)\*
+	@$(TCLSH) $(TCLTOOLSDIR)\tcltk-man2html.tcl
+	@echo Compiling HTML help project
+	@"$(HHC)" <<$(HHPFILE) >NUL
+[OPTIONS]
+Compatibility=1.1 or later
+Compiled file=$(HTMLBASE).chm
+Display compile progress=no
+Error log file=$(HTMLBASE).log
+Language=0x409 English (United States)
+Title=Tcl/Tk $(TCL_DOTVERSION) Help
+[FILES]
+contents.htm
+docs.css
+Keywords
+TclCmd
+TclLib
+TkCmd
+TkLib
+UserCmd
+<<
+
+chmsetup:
+	@if not exist $(HTMLDIR)\nul mkdir $(HTMLDIR)
+
+install-docs:
+!if exist("$(CHMFILE)")
+	@echo Installing compiled HTML help
+	@$(CPY) "$(CHMFILE)" "$(DOC_INSTALL_DIR)\"
+!endif
+# "emacs font-lock highlighting fix
+
+install-pdbs:
+	@echo Installing debug symbols
+	@$(CPY) "$(OUT_DIR)\*.pdb" "$(BIN_INSTALL_DIR)\"
+# "emacs font-lock highlighting fix
+
+#---------------------------------------------------------------------
+# Special case object file targets
+#---------------------------------------------------------------------
+
+$(TMP_DIR)\testMain.obj: $(WINDIR)\winMain.c
+	$(cc32) $(appcflags_nostubs) -DTK_TEST \
+	    -DTCL_USE_STATIC_PACKAGES=$(TCL_USE_STATIC_PACKAGES) \
+	    -Fo$@ $?
+
+$(TMP_DIR)\tkTest.obj: $(GENERICDIR)\tkTest.c
+	$(cc32) $(appcflags_nostubs) -Fo$@ $?
+
+$(TMP_DIR)\tkOldTest.obj: $(GENERICDIR)\tkOldTest.c
+	$(cc32) $(appcflags_nostubs) -Fo$@ $?
+
+$(TMP_DIR)\tkWinTest.obj: $(WINDIR)\tkWinTest.c
+	$(cc32) $(appcflags_nostubs) -Fo$@ $?
+
+$(TMP_DIR)\tkSquare.obj: $(GENERICDIR)\tkSquare.c
+	$(cc32) $(appcflags_nostubs) -Fo$@ $?
+
+$(TMP_DIR)\winMain.obj: $(WINDIR)\winMain.c
+	$(cc32) $(appcflags_nostubs) \
+	    -DTCL_USE_STATIC_PACKAGES=$(TCL_USE_STATIC_PACKAGES) \
+	    -Fo$@ $?
+
+$(TMP_DIR)\tkMain2.obj: $(GENERICDIR)\tkMain.c
+	$(cc32) $(pkgcflags) -DTK_ASCII_MAIN -Fo$@ $?
+
+# The following objects are part of the stub library and should not
+# be built as DLL objects but none of the symbols should be exported
+# and no reference made to a C runtime.
+
+$(TMP_DIR)\tkStubLib.obj : $(GENERICDIR)\tkStubLib.c
+	$(cc32) $(stubscflags) -Fo$@ $?
+
+
+$(TMP_DIR)\wish.exe.manifest: $(WINDIR)\wish.exe.manifest.in
+	@nmakehlp -s << $** >$@
+@MACHINE@	  $(MACHINE:IX86=X86)
+@TK_WIN_VERSION@  $(DOTVERSION).0.0
+<<
+
+#---------------------------------------------------------------------
+# Generate the source dependencies.  Having dependency rules will
+# improve incremental build accuracy without having to resort to a
+# full rebuild just because some non-global header file like
+# tclCompile.h was changed.  These rules aren't needed when building
+# from scratch.
+#---------------------------------------------------------------------
+
+depend:
+!if !exist($(TCLSH))
+	@echo Build tclsh first!
+!else
+	set TCL_LIBRARY=$(TCL_LIBRARY)
+	$(TCLSH) $(TCLTOOLSDIR:\=/)/mkdepend.tcl -vc32 -out:"$(OUT_DIR)\depend.mk" \
+		-passthru:"-DBUILD_tk $(TK_INCLUDES)" $(GENERICDIR),$$(GENERICDIR) \
+		$(WINDIR),$$(WINDIR) $(TTKDIR),$$(TTKDIR) $(XLIBDIR),$$(XLIBDIR) \
+		$(BITMAPDIR),$$(BITMAPDIR) @<<
+$(TKOBJS)
+<<
+!endif
+
+#---------------------------------------------------------------------
+# Dependency rules
+#---------------------------------------------------------------------
+
+$(TMP_DIR)\tk.res: \
+    $(RCDIR)\buttons.bmp \
+    $(RCDIR)\cursor*.cur \
+    $(RCDIR)\tk.ico
+
+!if exist("$(OUT_DIR)\depend.mk")
+!include "$(OUT_DIR)\depend.mk"
+!message *** Dependency rules in use.
+!else
+!message *** Dependency rules are not being used.
+!endif
+
+### add a spacer in the output
+!message
+
+#---------------------------------------------------------------------
+# Implicit rules
+#---------------------------------------------------------------------
+
+{$(XLIBDIR)}.c{$(TMP_DIR)}.obj::
+	$(CCPKGCMD) @<<
+$<
+<<
+
+{$(TTKDIR)}.c{$(TMP_DIR)}.obj::
+	$(CCPKGCMD) @<<
+$<
+<<
+
+{$(ROOT)\unix}.c{$(TMP_DIR)}.obj::
+	$(CCPKGCMD) @<<
+$<
+<<
+
+$(TMP_DIR)\tk.res: $(TMP_DIR)\wish.exe.manifest
+$(TMP_DIR)\wish.res: $(TMP_DIR)\wish.exe.manifest
+
+.SUFFIXES:
+.SUFFIXES:.c .rc
+
+
+#---------------------------------------------------------------------
+# Installation.
+#---------------------------------------------------------------------
+
+install-binaries:
+	@echo installing binaries
+	@$(CPY) "$(WISH)" "$(BIN_INSTALL_DIR)\"
+!if "$(TKLIB)" != "$(TKIMPLIB)"
+	@$(CPY) "$(TKLIB)" "$(BIN_INSTALL_DIR)\"
+!endif
+	@$(CPY) "$(TKIMPLIB)" "$(LIB_INSTALL_DIR)\"
+	@$(CPY) "$(TKSTUBLIB)" "$(LIB_INSTALL_DIR)\"
+!if !$(STATIC_BUILD)
+	@echo creating package index
+	@type << > $(OUT_DIR)\pkgIndex.tcl
+if {[catch {package present Tcl 8.6-}]} { return }
+if {($$::tcl_platform(platform) eq "unix") && ([info exists ::env(DISPLAY)]
+	|| ([info exists ::argv] && ("-display" in $$::argv)))} {
+    package ifneeded Tk $(TK_PATCH_LEVEL) [list load [file join $$dir .. .. bin libtk$(DOTVERSION).dll] Tk]
+} else {
+    package ifneeded Tk $(TK_PATCH_LEVEL) [list load [file join $$dir .. .. bin $(TKLIBNAME)] Tk]
+}
+<<
+	@$(CPY) $(OUT_DIR)\pkgIndex.tcl "$(SCRIPT_INSTALL_DIR)\"
+!endif
+
+#"
+
+install-libraries:
+	@echo installing Tk headers
+	@$(CPY) "$(GENERICDIR)\tk.h" "$(INCLUDE_INSTALL_DIR)\"
+	@$(CPY) "$(GENERICDIR)\tkDecls.h" "$(INCLUDE_INSTALL_DIR)\"
+	@$(CPY) "$(GENERICDIR)\tkPlatDecls.h" "$(INCLUDE_INSTALL_DIR)\"
+	@$(CPY) "$(GENERICDIR)\tkIntXlibDecls.h" "$(INCLUDE_INSTALL_DIR)\"
+	@$(CPY) "$(XLIBDIR)\X11\*.h" "$(INCLUDE_INSTALL_DIR)\X11\"
+	@echo installing script library
+	@$(CPY) "$(LIBDIR)\*" "$(SCRIPT_INSTALL_DIR)\"
+	@echo installing theme library
+	@$(CPY) "$(LIBDIR)\ttk\*" "$(SCRIPT_INSTALL_DIR)\ttk\"
+	@echo installing images
+	@$(CPY) "$(LIBDIR)\images\*" "$(SCRIPT_INSTALL_DIR)\images\"
+	@echo installing language files
+	@$(CPY) "$(LIBDIR)\msgs\*" "$(SCRIPT_INSTALL_DIR)\msgs\"
+	@echo installing demos
+	@$(CPY) "$(DEMODIR)\*" "$(DEMO_INSTALL_DIR)\"
+	@$(CPY) "$(DEMODIR)\images\*" "$(DEMO_INSTALL_DIR)\images\"
+
+#"
+
+#---------------------------------------------------------------------
+# Clean up
+#---------------------------------------------------------------------
+
+clean: default-clean
+realclean: hose
+hose: default-hose
+tidy:
+!if "$(TKLIB)" != "$(TKIMPLIB)"
+	@echo Removing $(TKLIB) ...
+	@if exist $(TKLIB) del $(TKLIB)
+!endif
+	@echo Removing $(TKIMPLIB) ...
+	@if exist $(TKIMPLIB) del $(TKIMPLIB)
+	@echo Removing $(WISH) ...
+	@if exist $(WISH) del $(WISH)
+	@echo Removing $(TKTEST) ...
+	@if exist $(TKTEST) del $(TKTEST)
+	@echo Removing $(TKSTUBLIB) ...
+	@if exist $(TKSTUBLIB) del $(TKSTUBLIB)
+