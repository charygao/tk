--- conflicted
+++ resolved
@@ -121,14 +121,9 @@
  * The following macros define the class names for Tk Window types.
  */
 
-<<<<<<< HEAD
-#define TK_WIN_TOPLEVEL_CLASS_NAME TEXT("TkTopLevel")
-#define TK_WIN_TOPLEVEL_SHADOW_CLASS_NAME TEXT("TkTopLevelShadow")
-#define TK_WIN_CHILD_CLASS_NAME TEXT("TkChild")
-=======
 #define TK_WIN_TOPLEVEL_CLASS_NAME L"TkTopLevel"
+#define TK_WIN_TOPLEVEL_SHADOW_CLASS_NAME L"TkTopLevelShadow"
 #define TK_WIN_CHILD_CLASS_NAME L"TkChild"
->>>>>>> aa229cea
 
 /*
  * The following variable is a translation table between X gc functions and
