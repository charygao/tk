<<<<<<< HEAD
/* $Id: ttkWinMonitor.c,v 1.18 2010/11/29 09:07:13 nijtmans Exp $
 */

=======
>>>>>>> 661db781
#ifdef _MSC_VER
#define WIN32_LEAN_AND_MEAN
#endif

#include <tkWinInt.h>
#include "ttk/ttkTheme.h"

#if !defined(WM_THEMECHANGED)
#define WM_THEMECHANGED 0x031A
#endif

static LRESULT WINAPI WndProc(HWND hwnd, UINT msg, WPARAM wp, LPARAM lp);

/*
 * RegisterSystemColors --
 *	Register all known Windows system colors (as per GetSysColor) as Tk
 *	named colors.
 */

typedef struct {
    const char *name;
    int index;
} SystemColorEntry;

static SystemColorEntry sysColors[] = {
	{ "System3dDarkShadow",		COLOR_3DDKSHADOW },
	{ "System3dLight",		COLOR_3DLIGHT },
	{ "SystemActiveBorder",		COLOR_ACTIVEBORDER },
	{ "SystemActiveCaption",	COLOR_ACTIVECAPTION },
	{ "SystemAppWorkspace",		COLOR_APPWORKSPACE },
	{ "SystemBackground",		COLOR_BACKGROUND },
	{ "SystemButtonFace",		COLOR_BTNFACE },
	{ "SystemButtonHighlight",	COLOR_BTNHIGHLIGHT },
	{ "SystemButtonShadow",		COLOR_BTNSHADOW },
	{ "SystemButtonText",		COLOR_BTNTEXT },
	{ "SystemCaptionText",		COLOR_CAPTIONTEXT },
	{ "SystemDisabledText",		COLOR_GRAYTEXT },
	{ "SystemGrayText",		COLOR_GRAYTEXT },
	{ "SystemHighlight",		COLOR_HIGHLIGHT },
	{ "SystemHighlightText",	COLOR_HIGHLIGHTTEXT },
	{ "SystemInactiveBorder",	COLOR_INACTIVEBORDER },
	{ "SystemInactiveCaption",	COLOR_INACTIVECAPTION },
	{ "SystemInactiveCaptionText",	COLOR_INACTIVECAPTIONTEXT },
	{ "SystemInfoBackground",	COLOR_INFOBK },
	{ "SystemInfoText",		COLOR_INFOTEXT },
	{ "SystemMenu",			COLOR_MENU },
	{ "SystemMenuText",		COLOR_MENUTEXT },
	{ "SystemScrollbar",		COLOR_SCROLLBAR },
	{ "SystemWindow",		COLOR_WINDOW },
	{ "SystemWindowFrame",		COLOR_WINDOWFRAME },
	{ "SystemWindowText",		COLOR_WINDOWTEXT },
	{ NULL, 0 }
};

static void RegisterSystemColors(Tcl_Interp *interp)
{
    Ttk_ResourceCache cache = Ttk_GetResourceCache(interp);
    SystemColorEntry *sysColor;

    for (sysColor = sysColors; sysColor->name; ++sysColor) {
	DWORD pixel = GetSysColor(sysColor->index);
	XColor colorSpec;
	colorSpec.red = GetRValue(pixel) * 257;
	colorSpec.green = GetGValue(pixel) * 257;
	colorSpec.blue = GetBValue(pixel) * 257;
	Ttk_RegisterNamedColor(cache, sysColor->name, &colorSpec);
    }
}

static HWND
CreateThemeMonitorWindow(HINSTANCE hinst, Tcl_Interp *interp)
{
    WNDCLASSEX wc;
    HWND       hwnd = NULL;
    TCHAR      title[32] = TEXT("TtkMonitorWindow");
    TCHAR      name[32] = TEXT("TtkMonitorClass");
    
    wc.cbSize        = sizeof(WNDCLASSEX);
    wc.style         = CS_HREDRAW | CS_VREDRAW;
    wc.lpfnWndProc   = (WNDPROC)WndProc;
    wc.cbClsExtra    = 0;
    wc.cbWndExtra    = 0;
    wc.hInstance     = hinst;
    wc.hIcon         = LoadIcon(NULL, IDI_APPLICATION);
    wc.hIconSm       = LoadIcon(NULL, IDI_APPLICATION);
    wc.hCursor       = LoadCursor(NULL, IDC_ARROW);
    wc.hbrBackground = (HBRUSH)COLOR_WINDOW;
    wc.lpszMenuName  = name;
    wc.lpszClassName = name;

    if (RegisterClassEx(&wc)) {
	hwnd = CreateWindow( name, title, WS_OVERLAPPEDWINDOW,
	    CW_USEDEFAULT, CW_USEDEFAULT, CW_USEDEFAULT, CW_USEDEFAULT,
	    NULL, NULL, hinst, NULL );
	SetWindowLongPtr(hwnd, GWLP_USERDATA, (LONG_PTR) interp);
	ShowWindow(hwnd, SW_HIDE);
	UpdateWindow(hwnd);
    }
    return hwnd;
}

static void 
DestroyThemeMonitorWindow(void *clientData)
{
    HWND hwnd = (HWND)clientData;
    DestroyWindow(hwnd);
}

static LRESULT WINAPI
WndProc(HWND hwnd, UINT msg, WPARAM wp, LPARAM lp)
{
    Tcl_Interp *interp = (Tcl_Interp *)GetWindowLongPtr(hwnd, GWLP_USERDATA);
    Ttk_Theme theme;

    switch (msg) {
    case WM_DESTROY:
	break;

    case WM_SYSCOLORCHANGE:
	RegisterSystemColors(interp);
	break;

    case WM_THEMECHANGED:
	/*
	 * Reset the application theme to 'xpnative' if present,
	 * which will in turn fall back to 'winnative' if XP theming
	 * is disabled.
	 */

	theme = Ttk_GetTheme(interp, "xpnative");
	if (theme) {
	    Ttk_UseTheme(interp, theme);
	    /* @@@ What to do about errors here? */
	}
	break;
    }
    return DefWindowProc(hwnd, msg, wp, lp);
}

/*
 * Windows-specific platform initialization:
 */

MODULE_SCOPE int TtkWinTheme_Init(Tcl_Interp *, HWND hwnd);
MODULE_SCOPE int TtkXPTheme_Init(Tcl_Interp *, HWND hwnd);

MODULE_SCOPE int Ttk_WinPlatformInit(Tcl_Interp *interp)
{
    HWND hwnd;

    hwnd = CreateThemeMonitorWindow(Tk_GetHINSTANCE(), interp);
    Ttk_RegisterCleanup(interp, (ClientData)hwnd, DestroyThemeMonitorWindow);

    TtkWinTheme_Init(interp, hwnd);
    TtkXPTheme_Init(interp, hwnd);

    return TCL_OK;
}<|MERGE_RESOLUTION|>--- conflicted
+++ resolved
@@ -1,9 +1,3 @@
-<<<<<<< HEAD
-/* $Id: ttkWinMonitor.c,v 1.18 2010/11/29 09:07:13 nijtmans Exp $
- */
-
-=======
->>>>>>> 661db781
 #ifdef _MSC_VER
 #define WIN32_LEAN_AND_MEAN
 #endif
