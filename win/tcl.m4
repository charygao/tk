--- conflicted
+++ resolved
@@ -822,10 +822,10 @@
 	fi
     fi
 
-<<<<<<< HEAD
     if test "$do64bit" != "no" ; then
 	AC_DEFINE(TCL_CFG_DO64BIT)
-=======
+    fi
+
     if test "${GCC}" = "yes" ; then
 	AC_CACHE_CHECK(for SEH support in compiler,
 	    tcl_cv_seh,
@@ -919,7 +919,6 @@
 	    AC_DEFINE(HAVE_CAST_TO_UNION, 1,
 		    [Defined when compiler supports casting to union type.])
 	fi
->>>>>>> 49df1107
     fi
 
     # DL_LIBS is empty, but then we match the Unix version
