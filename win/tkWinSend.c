/*
 * tkWinSend.c --
 *
 *	This file provides functions that implement the "send" command,
 *	allowing commands to be passed from interpreter to interpreter.
 *
 * Copyright (c) 1997 by Sun Microsystems, Inc.
 * Copyright (c) 2003 Pat Thoyts <patthoyts@users.sourceforge.net>
 *
 * See the file "license.terms" for information on usage and redistribution of
 * this file, and for a DISCLAIMER OF ALL WARRANTIES.
<<<<<<< HEAD
 *
 * RCS: @(#) $Id: tkWinSend.c,v 1.25 2010/09/28 08:22:30 nijtmans Exp $
=======
>>>>>>> c97f0c88
 */

#include "tkInt.h"
#include "tkWinSendCom.h"

/*
 * Should be defined in WTypes.h but mingw 1.0 is missing them.
 */

#ifndef _ROTFLAGS_DEFINED
#define _ROTFLAGS_DEFINED
#define ROTFLAGS_REGISTRATIONKEEPSALIVE 0x01
#define ROTFLAGS_ALLOWANYCLIENT		0x02
#endif /* ! _ROTFLAGS_DEFINED */

#define TKWINSEND_CLASS_NAME		"TclEval"
#define TKWINSEND_REGISTRATION_BASE	L"TclEval"

#define MK_E_MONIKERALREADYREGISTERED \
	MAKE_HRESULT(SEVERITY_ERROR, FACILITY_ITF, 0x02A1)

/*
 * Package information structure. This is used to keep interpreter specific
 * details for use when releasing the package resources upon interpreter
 * deletion or package removal.
 */

typedef struct {
    char *name;			/* The registered application name */
    DWORD cookie;		/* ROT cookie returned on registration */
    LPUNKNOWN obj;		/* Interface for the registration object */
    Tcl_Interp *interp;
    Tcl_Command token;		/* Winsend command token */
} RegisteredInterp;

typedef struct SendEvent {
    Tcl_Event header;
    Tcl_Interp *interp;
    Tcl_Obj *cmdPtr;
} SendEvent;

#ifdef TK_SEND_ENABLED_ON_WINDOWS
typedef struct {
    int initialized;
} ThreadSpecificData;
static Tcl_ThreadDataKey dataKey;
#endif

/*
 * Functions internal to this file.
 */

#ifdef TK_SEND_ENABLED_ON_WINDOWS
static void		CmdDeleteProc(ClientData clientData);
static void		InterpDeleteProc(ClientData clientData,
			    Tcl_Interp *interp);
static void		RevokeObjectRegistration(RegisteredInterp *riPtr);
#endif
static HRESULT		BuildMoniker(const char *name, LPMONIKER *pmk);
#ifdef TK_SEND_ENABLED_ON_WINDOWS
static HRESULT		RegisterInterp(const char *name,
			    RegisteredInterp *riPtr);
#endif
static int		FindInterpreterObject(Tcl_Interp *interp,
			    const char *name, LPDISPATCH *ppdisp);
static int		Send(LPDISPATCH pdispInterp, Tcl_Interp *interp,
			    int async, ClientData clientData, int objc,
			    Tcl_Obj *const objv[]);
static Tcl_Obj *	Win32ErrorObj(HRESULT hrError);
static void		SendTrace(const char *format, ...);
static Tcl_EventProc	SendEventProc;

#if defined(DEBUG) || defined(_DEBUG)
#define TRACE SendTrace
#else
#define TRACE 1 ? ((void)0) : SendTrace
#endif

/*
 *--------------------------------------------------------------
 *
 * Tk_SetAppName --
 *
 *	This function is called to associate an ASCII name with a Tk
 *	application. If the application has already been named, the name
 *	replaces the old one.
 *
 * Results:
 *	The return value is the name actually given to the application. This
 *	will normally be the same as name, but if name was already in use for
 *	an application then a name of the form "name #2" will be chosen, with
 *	a high enough number to make the name unique.
 *
 * Side effects:
 *	Registration info is saved, thereby allowing the "send" command to be
 *	used later to invoke commands in the application. In addition, the
 *	"send" command is created in the application's interpreter. The
 *	registration will be removed automatically if the interpreter is
 *	deleted or the "send" command is removed.
 *
 *--------------------------------------------------------------
 */

const char *
Tk_SetAppName(
    Tk_Window tkwin,		/* Token for any window in the application to
				 * be named: it is just used to identify the
				 * application and the display.  */
    const char *name)		/* The name that will be used to refer to the
				 * interpreter in later "send" commands. Must
				 * be globally unique. */
{
#ifndef TK_SEND_ENABLED_ON_WINDOWS
    /*
     * Temporarily disabled for bug #858822
     */

    return name;
#else /* TK_SEND_ENABLED_ON_WINDOWS */

    ThreadSpecificData *tsdPtr = NULL;
    TkWindow *winPtr = (TkWindow *) tkwin;
    RegisteredInterp *riPtr = NULL;
    Tcl_Interp *interp;
    HRESULT hr = S_OK;

    interp = winPtr->mainPtr->interp;

    tsdPtr = (ThreadSpecificData *)
	    Tcl_GetThreadData(&dataKey, sizeof(ThreadSpecificData));

    /*
     * Initialise the COM library for this interpreter just once.
     */

    if (tsdPtr->initialized == 0) {
	hr = CoInitialize(0);
	if (FAILED(hr)) {
	    Tcl_SetResult(interp,
		    "failed to initialize the COM library", TCL_STATIC);
	    return "";
	}
	tsdPtr->initialized = 1;
	TRACE("Initialized COM library for interp 0x%08X\n", (long)interp);
    }

    /*
     * If the interp hasn't been registered before then we need to create the
     * registration structure and the COM object. If it has been registered
     * already then we can reuse all and just register the new name.
     */

    riPtr = Tcl_GetAssocData(interp, "tkWinSend::ri", NULL);
    if (riPtr == NULL) {
	LPUNKNOWN *objPtr;

	riPtr = ckalloc(sizeof(RegisteredInterp));
	memset(riPtr, 0, sizeof(RegisteredInterp));
	riPtr->interp = interp;

	objPtr = &riPtr->obj;
	hr = TkWinSendCom_CreateInstance(interp, &IID_IUnknown,
		(void **) objPtr);

	Tcl_CreateObjCommand(interp, "send", Tk_SendObjCmd, riPtr,
		CmdDeleteProc);
	if (Tcl_IsSafe(interp)) {
	    Tcl_HideCommand(interp, "send", "send");
	}
	Tcl_SetAssocData(interp, "tkWinSend::ri", NULL, riPtr);
    } else {
	RevokeObjectRegistration(riPtr);
    }

    RegisterInterp(name, riPtr);
    return (const char *) riPtr->name;
#endif /* TK_SEND_ENABLED_ON_WINDOWS */
}

/*
 *----------------------------------------------------------------------
 *
 * TkGetInterpNames --
 *
 *	This function is invoked to fetch a list of all the interpreter names
 *	currently registered for the display of a particular window.
 *
 * Results:
 *	A standard Tcl return value. Interp->result will be set to hold a list
 *	of all the interpreter names defined for tkwin's display. If an error
 *	occurs, then TCL_ERROR is returned and interp->result will hold an
 *	error message.
 *
 * Side effects:
 *	None.
 *
 *----------------------------------------------------------------------
 */

int
TkGetInterpNames(
    Tcl_Interp *interp,		/* Interpreter for returning a result. */
    Tk_Window tkwin)		/* Window whose display is to be used for the
				 * lookup. */
{
#ifndef TK_SEND_ENABLED_ON_WINDOWS
    /*
     * Temporarily disabled for bug #858822
     */

    return TCL_OK;
#else /* TK_SEND_ENABLED_ON_WINDOWS */

    LPRUNNINGOBJECTTABLE pROT = NULL;
    LPCOLESTR oleszStub = TKWINSEND_REGISTRATION_BASE;
    HRESULT hr = S_OK;
    Tcl_Obj *objList = NULL;
    int result = TCL_OK;

    hr = GetRunningObjectTable(0, &pROT);
    if (SUCCEEDED(hr)) {
	IBindCtx* pBindCtx = NULL;
	objList = Tcl_NewListObj(0, NULL);
	hr = CreateBindCtx(0, &pBindCtx);

	if (SUCCEEDED(hr)) {
	    IEnumMoniker* pEnum;

	    hr = pROT->lpVtbl->EnumRunning(pROT, &pEnum);
	    if (SUCCEEDED(hr)) {
		IMoniker* pmk = NULL;

		while (pEnum->lpVtbl->Next(pEnum, 1, &pmk, NULL) == S_OK) {
		    LPOLESTR olestr;

		    hr = pmk->lpVtbl->GetDisplayName(pmk, pBindCtx, NULL,
			    &olestr);
		    if (SUCCEEDED(hr)) {
			IMalloc *pMalloc = NULL;

			if (wcsncmp(olestr, oleszStub,
				wcslen(oleszStub)) == 0) {
			    LPOLESTR p = olestr + wcslen(oleszStub);

			    if (*p) {
				result = Tcl_ListObjAppendElement(interp,
					objList, Tcl_NewUnicodeObj(p + 1, -1));
			    }
			}

			hr = CoGetMalloc(1, &pMalloc);
			if (SUCCEEDED(hr)) {
			    pMalloc->lpVtbl->Free(pMalloc, (void*)olestr);
			    pMalloc->lpVtbl->Release(pMalloc);
			}
		    }
		    pmk->lpVtbl->Release(pmk);
		}
		pEnum->lpVtbl->Release(pEnum);
	    }
	    pBindCtx->lpVtbl->Release(pBindCtx);
	}
	pROT->lpVtbl->Release(pROT);
    }

    if (FAILED(hr)) {
	/*
	 * Expire the list if set.
	 */

	if (objList != NULL) {
	    Tcl_DecrRefCount(objList);
	}
	Tcl_SetObjResult(interp, Win32ErrorObj(hr));
	result = TCL_ERROR;
    }

    if (result == TCL_OK) {
	Tcl_SetObjResult(interp, objList);
    }

    return result;
#endif /* TK_SEND_ENABLED_ON_WINDOWS */
}

/*
 *--------------------------------------------------------------
 *
 * Tk_SendCmd --
 *
 *	This function is invoked to process the "send" Tcl command. See the
 *	user documentation for details on what it does.
 *
 * Results:
 *	A standard Tcl result.
 *
 * Side effects:
 *	See the user documentation.
 *
 *--------------------------------------------------------------
 */

int
Tk_SendObjCmd(
    ClientData clientData,	/* Information about sender (only dispPtr
				 * field is used). */
    Tcl_Interp *interp,		/* Current interpreter. */
    int objc,			/* Number of arguments. */
    Tcl_Obj *const objv[])	/* Argument strings. */
{
    enum {
	SEND_ASYNC, SEND_DISPLAYOF, SEND_LAST
    };
    static const char *const sendOptions[] = {
	"-async",   "-displayof",   "--",  NULL
    };
    int result = TCL_OK;
    int i, optind, async = 0;
    Tcl_Obj *displayPtr = NULL;

    /*
     * Process the command options.
     */

    for (i = 1; i < objc; i++) {
	if (Tcl_GetIndexFromObj(interp, objv[i], sendOptions,
		"option", 0, &optind) != TCL_OK) {
	    break;
	}
	if (optind == SEND_ASYNC) {
	    ++async;
	} else if (optind == SEND_DISPLAYOF) {
	    displayPtr = objv[++i];
	} else if (optind == SEND_LAST) {
	    i++;
	    break;
	}
    }

    /*
     * Ensure we still have a valid command.
     */

    if ((objc - i) < 2) {
	Tcl_WrongNumArgs(interp, 1, objv,
		"?-async? ?-displayof? ?--? interpName arg ?arg ...?");
	result = TCL_ERROR;
    }

    /*
     * We don't support displayPtr. See TIP #150.
     */

    if (displayPtr) {
	Tcl_SetResult(interp, "option not implemented: \"displayof\" is "
		"not available for this platform.", TCL_STATIC);
	result = TCL_ERROR;
    }

    /*
     * Send the arguments to the foreign interp.
     */
    /* FIX ME: we need to check for local interp */
    if (result == TCL_OK) {
	LPDISPATCH pdisp;

	result = FindInterpreterObject(interp, Tcl_GetString(objv[i]), &pdisp);
	if (result == TCL_OK) {
	    i++;
	    result = Send(pdisp, interp, async, clientData, objc-i, objv+i);
	    pdisp->lpVtbl->Release(pdisp);
	}
    }

    return result;
}

/*
 *--------------------------------------------------------------
 *
 * FindInterpreterObject --
 *
 *	Search the set of objects currently registered with the Running Object
 *	Table for one which matches the registered name. Tk objects are named
 *	using BuildMoniker by always prefixing with TclEval.
 *
 * Results:
 *	If a matching object registration is found, then the registered
 *	IDispatch interface pointer is returned. If not, then an error message
 *	is placed in the interpreter and TCL_ERROR is returned.
 *
 * Side effects:
 *	None.
 *
 *--------------------------------------------------------------
 */

static int
FindInterpreterObject(
    Tcl_Interp *interp,
    const char *name,
    LPDISPATCH *ppdisp)
{
    LPRUNNINGOBJECTTABLE pROT = NULL;
    int result = TCL_OK;
    HRESULT hr = GetRunningObjectTable(0, &pROT);

    if (SUCCEEDED(hr)) {
	IBindCtx* pBindCtx = NULL;

	hr = CreateBindCtx(0, &pBindCtx);
	if (SUCCEEDED(hr)) {
	    LPMONIKER pmk = NULL;

	    hr = BuildMoniker(name, &pmk);
	    if (SUCCEEDED(hr)) {
		IUnknown *pUnkInterp = NULL, **ppUnkInterp = &pUnkInterp;

		hr = pROT->lpVtbl->IsRunning(pROT, pmk);
		hr = pmk->lpVtbl->BindToObject(pmk, pBindCtx, NULL,
			&IID_IUnknown, (void **) ppUnkInterp);
		if (SUCCEEDED(hr)) {
		    hr = pUnkInterp->lpVtbl->QueryInterface(pUnkInterp,
			    &IID_IDispatch, (void **) ppdisp);
		    pUnkInterp->lpVtbl->Release(pUnkInterp);

		} else {
		    Tcl_ResetResult(interp);
		    Tcl_AppendResult(interp,
			    "no application named \"", name, "\"", NULL);
		    result = TCL_ERROR;
		}

		pmk->lpVtbl->Release(pmk);
	    }
	    pBindCtx->lpVtbl->Release(pBindCtx);
	}
	pROT->lpVtbl->Release(pROT);
    }
    if (FAILED(hr) && result == TCL_OK) {
	Tcl_SetObjResult(interp, Win32ErrorObj(hr));
	result = TCL_ERROR;
    }
    return result;
}

/*
 *--------------------------------------------------------------
 *
 * CmdDeleteProc --
 *
 *	This function is invoked by Tcl when the "send" command is deleted in
 *	an interpreter. It unregisters the interpreter.
 *
 * Results:
 *	None.
 *
 * Side effects:
 *	The interpreter given by riPtr is unregistered, the registration
 *	structure is free'd and the COM object unregistered and released.
 *
 *--------------------------------------------------------------
 */

#ifdef TK_SEND_ENABLED_ON_WINDOWS
static void
CmdDeleteProc(
    ClientData clientData)
{
    RegisteredInterp *riPtr = (RegisteredInterp *)clientData;

    /*
     * Lock the package structure in memory.
     */

    Tcl_Preserve(clientData);

    /*
     * Revoke the ROT registration.
     */

    RevokeObjectRegistration(riPtr);

    /*
     * Release the registration object.
     */

    riPtr->obj->lpVtbl->Release(riPtr->obj);
    riPtr->obj = NULL;

    Tcl_DeleteAssocData(riPtr->interp, "tkWinSend::ri");

    /*
     * Unlock the package data structure.
     */

    Tcl_Release(clientData);

    ckfree(clientData);
}

/*
 *--------------------------------------------------------------
 *
 * RevokeObjectRegistration --
 *
 *	Releases the interpreters registration object from the Running Object
 *	Table.
 *
 * Results:
 *	None.
 *
 * Side effects:
 *	The stored cookie value is zeroed and the name is free'd and the
 *	pointer set to NULL.
 *
 *--------------------------------------------------------------
 */

static void
RevokeObjectRegistration(
    RegisteredInterp *riPtr)
{
    LPRUNNINGOBJECTTABLE pROT = NULL;
    HRESULT hr = S_OK;

    if (riPtr->cookie != 0) {
	hr = GetRunningObjectTable(0, &pROT);
	if (SUCCEEDED(hr)) {
	    hr = pROT->lpVtbl->Revoke(pROT, riPtr->cookie);
	    pROT->lpVtbl->Release(pROT);
	    riPtr->cookie = 0;
	}
    }

    /*
     * Release the name storage.
     */

    if (riPtr->name != NULL) {
	free(riPtr->name);
	riPtr->name = NULL;
    }
}
#endif

/*
 * ----------------------------------------------------------------------
 *
 * InterpDeleteProc --
 *
 *	This is called when the interpreter is deleted and used to unregister
 *	the COM libraries.
 *
 * Results:
 *	None.
 *
 * Side effects:
 *	None.
 *
 * ----------------------------------------------------------------------
 */

#ifdef TK_SEND_ENABLED_ON_WINDOWS
static void
InterpDeleteProc(
    ClientData clientData,
    Tcl_Interp *interp)
{
    CoUninitialize();
}
#endif

/*
 * ----------------------------------------------------------------------
 *
 * BuildMoniker --
 *
 *	Construct a moniker from the given name. This ensures that all our
 *	monikers have the same prefix.
 *
 * Results:
 *	S_OK. If the name cannot be turned into a moniker then a COM error
 *	code is returned.
 *
 * Side effects:
 *	The moniker created is stored at the address given by ppmk.
 *
 * ----------------------------------------------------------------------
 */

static HRESULT
BuildMoniker(
    const char *name,
    LPMONIKER *ppmk)
{
    LPMONIKER pmkClass = NULL;
    HRESULT hr = CreateFileMoniker(TKWINSEND_REGISTRATION_BASE, &pmkClass);

    if (SUCCEEDED(hr)) {
	LPMONIKER pmkItem = NULL;
	Tcl_DString dString;

	Tcl_DStringInit(&dString);
	Tcl_UtfToUniCharDString(name, -1, &dString);
	hr = CreateFileMoniker((LPOLESTR)Tcl_DStringValue(&dString), &pmkItem);
	Tcl_DStringFree(&dString);
	if (SUCCEEDED(hr)) {
	    hr = pmkClass->lpVtbl->ComposeWith(pmkClass, pmkItem, FALSE, ppmk);
	    pmkItem->lpVtbl->Release(pmkItem);
	}
	pmkClass->lpVtbl->Release(pmkClass);
    }
    return hr;
}

/*
 * ----------------------------------------------------------------------
 *
 * RegisterInterp --
 *
 *	Attempts to register the provided name for this interpreter. If the
 *	given name is already in use, then a numeric suffix is appended as
 *	" #n" until we identify a unique name.
 *
 * Results:
 *	Returns S_OK if successful, else a COM error code.
 *
 * Side effects:
 *	Registration returns a cookie value which is stored. We also store a
 *	copy of the name.
 *
 * ----------------------------------------------------------------------
 */

#ifdef TK_SEND_ENABLED_ON_WINDOWS
static HRESULT
RegisterInterp(
    const char *name,
    RegisteredInterp *riPtr)
{
    HRESULT hr = S_OK;
    LPRUNNINGOBJECTTABLE pROT = NULL;
    LPMONIKER pmk = NULL;
    int i, offset;
    const char *actualName = name;
    Tcl_DString dString;
    Tcl_DStringInit(&dString);

    hr = GetRunningObjectTable(0, &pROT);
    if (SUCCEEDED(hr)) {
	offset = 0;
	for (i = 1; SUCCEEDED(hr); i++) {
	    if (i > 1) {
		if (i == 2) {
		    Tcl_DStringInit(&dString);
		    Tcl_DStringAppend(&dString, name, -1);
		    Tcl_DStringAppend(&dString, " #", 2);
		    offset = Tcl_DStringLength(&dString);
		    Tcl_DStringSetLength(&dString, offset+TCL_INTEGER_SPACE);
		    actualName = Tcl_DStringValue(&dString);
		}
		sprintf(Tcl_DStringValue(&dString) + offset, "%d", i);
	    }

	    hr = BuildMoniker(actualName, &pmk);
	    if (SUCCEEDED(hr)) {

		hr = pROT->lpVtbl->Register(pROT,
		    ROTFLAGS_REGISTRATIONKEEPSALIVE,
		    riPtr->obj, pmk, &riPtr->cookie);

		pmk->lpVtbl->Release(pmk);
	    }

	    if (hr == MK_S_MONIKERALREADYREGISTERED) {
		pROT->lpVtbl->Revoke(pROT, riPtr->cookie);
	    } else if (hr == S_OK) {
		break;
	    }
	}

	pROT->lpVtbl->Release(pROT);
    }

    if (SUCCEEDED(hr)) {
	riPtr->name = strdup(actualName);
    }

    Tcl_DStringFree(&dString);
    return hr;
}
#endif

/*
 * ----------------------------------------------------------------------
 *
 * Send --
 *
 *	Perform an interface call to the server object. We convert the Tcl
 *	arguments into a BSTR using 'concat'. The result should be a BSTR that
 *	we can set as the interp's result string.
 *
 * Results:
 *	None.
 *
 * Side effects:
 *	None.
 *
 * ----------------------------------------------------------------------
 */

static int
Send(
    LPDISPATCH pdispInterp,	/* Pointer to the remote interp's COM
				 * object. */
    Tcl_Interp *interp,		/* The local interpreter. */
    int async,			/* Flag for the calling style. */
    ClientData clientData,	/* The RegisteredInterp structure for this
				 * interp. */
    int objc,			/* Number of arguments to be sent. */
    Tcl_Obj *const objv[])	/* The arguments to be sent. */
{
    VARIANT vCmd, vResult;
    DISPPARAMS dp;
    EXCEPINFO ei;
    UINT uiErr = 0;
    HRESULT hr = S_OK, ehr = S_OK;
    Tcl_Obj *cmd = NULL;
    DISPID dispid;

    cmd = Tcl_ConcatObj(objc, objv);

    /*
     * Setup the arguments for the COM method call.
     */

    VariantInit(&vCmd);
    VariantInit(&vResult);
    memset(&dp, 0, sizeof(dp));
    memset(&ei, 0, sizeof(ei));

    vCmd.vt = VT_BSTR;
    vCmd.bstrVal = SysAllocString(Tcl_GetUnicode(cmd));

    dp.cArgs = 1;
    dp.rgvarg = &vCmd;

    /*
     * Select the method to use based upon the async flag and call the method.
     */

    dispid = async ? TKWINSENDCOM_DISPID_ASYNC : TKWINSENDCOM_DISPID_SEND;

    hr = pdispInterp->lpVtbl->Invoke(pdispInterp, dispid,
	    &IID_NULL, LOCALE_SYSTEM_DEFAULT, DISPATCH_METHOD,
	    &dp, &vResult, &ei, &uiErr);

    /*
     * Convert the result into a string and place in the interps result.
     */

    ehr = VariantChangeType(&vResult, &vResult, 0, VT_BSTR);
    if (SUCCEEDED(ehr)) {
	Tcl_SetObjResult(interp, Tcl_NewUnicodeObj(vResult.bstrVal, -1));
    }

    /*
     * Errors are returned as dispatch exceptions. If an error code was
     * returned then we decode the exception and setup the Tcl error
     * variables.
     */

    if (hr == DISP_E_EXCEPTION) {
	Tcl_Obj *opError, *opErrorCode, *opErrorInfo;

	if (ei.bstrSource != NULL) {
	    int len;
	    const char *szErrorInfo;

	    opError = Tcl_NewUnicodeObj(ei.bstrSource, -1);
	    Tcl_ListObjIndex(interp, opError, 0, &opErrorCode);
	    Tcl_SetObjErrorCode(interp, opErrorCode);

	    Tcl_ListObjIndex(interp, opError, 1, &opErrorInfo);
	    szErrorInfo = Tcl_GetStringFromObj(opErrorInfo, &len);
	    Tcl_AddObjErrorInfo(interp, szErrorInfo, len);
	}
    }

    /*
     * Clean up any COM allocated resources.
     */

    SysFreeString(ei.bstrDescription);
    SysFreeString(ei.bstrSource);
    SysFreeString(ei.bstrHelpFile);
    VariantClear(&vCmd);

    return (SUCCEEDED(hr) ? TCL_OK : TCL_ERROR);
}

/*
 * ----------------------------------------------------------------------
 *
 * Win32ErrorObj --
 *
 *	Returns a string object containing text from a COM or Win32 error code
 *
 * Results:
 *	A Tcl_Obj containing the Win32 error message.
 *
 * Side effects:
 *	Removed the error message from the COM threads error object.
 *
 * ----------------------------------------------------------------------
 */

static Tcl_Obj*
Win32ErrorObj(
    HRESULT hrError)
{
    LPTSTR lpBuffer = NULL, p = NULL;
    TCHAR  sBuffer[30];
    Tcl_Obj* errPtr = NULL;

    FormatMessage(FORMAT_MESSAGE_ALLOCATE_BUFFER | FORMAT_MESSAGE_FROM_SYSTEM
	    | FORMAT_MESSAGE_IGNORE_INSERTS, NULL, (DWORD)hrError,
	    LANG_NEUTRAL, (LPTSTR)&lpBuffer, 0, NULL);

    if (lpBuffer == NULL) {
	lpBuffer = sBuffer;
	wsprintf(sBuffer, TEXT("Error Code: %08lX"), hrError);
    }

    if ((p = _tcsrchr(lpBuffer, TEXT('\r'))) != NULL) {
	*p = TEXT('\0');
    }

#ifdef _UNICODE
    errPtr = Tcl_NewUnicodeObj(lpBuffer, (int)wcslen(lpBuffer));
#else
    errPtr = Tcl_NewStringObj(lpBuffer, (int)strlen(lpBuffer));
#endif

    if (lpBuffer != sBuffer) {
	LocalFree((HLOCAL)lpBuffer);
    }

    return errPtr;
}

/*
 * ----------------------------------------------------------------------
 *
 * SetErrorInfo --
 *
 *	Convert the error information from a Tcl interpreter into a COM
 *	exception structure. This information is then registered with the COM
 *	thread exception object so that it can be used for rich error
 *	reporting by COM clients.
 *
 * Results:
 *	None.
 *
 * Side effects:
 *	The current COM thread has its error object modified.
 *
 * ----------------------------------------------------------------------
 */

void
SetExcepInfo(
    Tcl_Interp* interp,
    EXCEPINFO *pExcepInfo)
{
    if (pExcepInfo) {
	Tcl_Obj *opError, *opErrorInfo, *opErrorCode;
	ICreateErrorInfo *pCEI;
	IErrorInfo *pEI, **ppEI = &pEI;
	HRESULT hr;

	opError = Tcl_GetObjResult(interp);
	opErrorInfo = Tcl_GetVar2Ex(interp, "errorInfo",NULL, TCL_GLOBAL_ONLY);
	opErrorCode = Tcl_GetVar2Ex(interp, "errorCode",NULL, TCL_GLOBAL_ONLY);

	if (Tcl_IsShared(opErrorCode)) {
	    Tcl_Obj *ec = Tcl_DuplicateObj(opErrorCode);

	    Tcl_IncrRefCount(ec);
	    Tcl_DecrRefCount(opErrorCode);
	    opErrorCode = ec;
	}
	Tcl_ListObjAppendElement(interp, opErrorCode, opErrorInfo);

	pExcepInfo->bstrDescription = SysAllocString(Tcl_GetUnicode(opError));
	pExcepInfo->bstrSource = SysAllocString(Tcl_GetUnicode(opErrorCode));
	pExcepInfo->scode = E_FAIL;

	hr = CreateErrorInfo(&pCEI);
	if (SUCCEEDED(hr)) {
	    hr = pCEI->lpVtbl->SetGUID(pCEI, &IID_IDispatch);
	    hr = pCEI->lpVtbl->SetDescription(pCEI,
		    pExcepInfo->bstrDescription);
	    hr = pCEI->lpVtbl->SetSource(pCEI, pExcepInfo->bstrSource);
	    hr = pCEI->lpVtbl->QueryInterface(pCEI, &IID_IErrorInfo,
		    (void**) ppEI);
	    if (SUCCEEDED(hr)) {
		SetErrorInfo(0, pEI);
		pEI->lpVtbl->Release(pEI);
	    }
	    pCEI->lpVtbl->Release(pCEI);
	}
    }
}

/*
 * ----------------------------------------------------------------------
 *
 * TkWinSend_QueueCommand --
 *
 *	Queue a script for asynchronous evaluation. This is called from the
 *	COM objects Async method.
 *
 * Results:
 *	None.
 *
 * Side effects:
 *	None.
 *
 * ----------------------------------------------------------------------
 */

int
TkWinSend_QueueCommand(
    Tcl_Interp *interp,
    Tcl_Obj *cmdPtr)
{
    SendEvent *evPtr;

    TRACE("SendQueueCommand()\n");

    evPtr = ckalloc(sizeof(SendEvent));
    evPtr->header.proc = SendEventProc;
    evPtr->header.nextPtr = NULL;
    evPtr->interp = interp;
    Tcl_Preserve(evPtr->interp);

    if (Tcl_IsShared(cmdPtr)) {
	evPtr->cmdPtr = Tcl_DuplicateObj(cmdPtr);
    } else {
	evPtr->cmdPtr = cmdPtr;
	Tcl_IncrRefCount(evPtr->cmdPtr);
    }

    Tcl_QueueEvent((Tcl_Event *)evPtr, TCL_QUEUE_TAIL);

    return 0;
}

/*
 * ----------------------------------------------------------------------
 *
 * SendEventProc --
 *
 *	Handle a request for an asynchronous send. Nothing is returned to the
 *	caller so the result is discarded.
 *
 * Results:
 *	Returns 1 if the event was handled or 0 to indicate it has been
 *	deferred.
 *
 * Side effects:
 *	The target interpreter's result will be modified.
 *
 * ----------------------------------------------------------------------
 */

static int
SendEventProc(
    Tcl_Event *eventPtr,
    int flags)
{
    int result = TCL_OK;
    SendEvent *evPtr = (SendEvent *)eventPtr;

    TRACE("SendEventProc\n");

    result = Tcl_EvalObjEx(evPtr->interp, evPtr->cmdPtr,
	    TCL_EVAL_DIRECT | TCL_EVAL_GLOBAL);

    Tcl_DecrRefCount(evPtr->cmdPtr);
    Tcl_Release(evPtr->interp);

    return 1; /* 1 to indicate the event has been handled */
}

/*
 * ----------------------------------------------------------------------
 *
 * SendTrace --
 *
 *	Provide trace information to the Windows debug stream. To use this -
 *	use the TRACE macro, which compiles to nothing when DEBUG is not
 *	defined.
 *
 * Results:
 *	None.
 *
 * Side effects:
 *	None.
 *
 * ----------------------------------------------------------------------
 */

static void
SendTrace(
    const char *format, ...)
{
    va_list args;
    static char buffer[1024];

    va_start(args, format);
    _vsnprintf(buffer, 1023, format, args);
    OutputDebugStringA(buffer);
    va_end(args);
}

/*
 * Local Variables:
 * mode: c
 * c-basic-offset: 4
 * fill-column: 78
 * End:
 */<|MERGE_RESOLUTION|>--- conflicted
+++ resolved
@@ -9,11 +9,6 @@
  *
  * See the file "license.terms" for information on usage and redistribution of
  * this file, and for a DISCLAIMER OF ALL WARRANTIES.
-<<<<<<< HEAD
- *
- * RCS: @(#) $Id: tkWinSend.c,v 1.25 2010/09/28 08:22:30 nijtmans Exp $
-=======
->>>>>>> c97f0c88
  */
 
 #include "tkInt.h"
