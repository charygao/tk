--- conflicted
+++ resolved
@@ -1,1074 +1,537 @@
-<<<<<<< HEAD
-#
-# Makefile for Borland C++ 5.5 (or C++ Builder 5), adapted from the makefile
-#   for Visual C++ that came with tk 8.3.3
-#
-# Some "not so obvious" details in this makefile are preceded by a comment
-# "maintenance hint", which tries to explain what's going on. Better to
-# leave those in place.
-# Helmut Giese, July 2002
-#
-# See the file "license.terms" for information on usage and redistribution
-# of this file, and for a DISCLAIMER OF ALL WARRANTIES.
-#
-# Copyright (c) 1995-1997 Sun Microsystems, Inc.
-# Copyright (c) 1998-2000 Ajuba Solutions.
-
-# Does not depend on the presence of any environment variables in
-# order to compile tcl; all needed information is derived from
-# location of the compiler directories.
-
-#
-# Project directories
-#
-# ROOT    = top of source tree
-#
-# TMPDIR  = location where .obj files should be stored during build
-#
-# TOOLS32 = location of Borland development tools.
-#
-# TCLDIR = location of top of Tcl source hierarchy
-#
-
-ROOT        = ..
-TCLDIR      = ..\..\tcl8.4
-INSTALLDIR  = D:\tmp\tcl
-
-# If you have C++ Builder 5 or the free Borland C++ 5.5 compiler
-# adapt the following paths as appropriate for your system
-TOOLS32    = d:\cbld5
-TOOLS32_rc = d:\cbld5
-#TOOLS32    = c:\bc55
-#TOOLS32_rc = c:\bc55
-
-cc32      = "$(TOOLS32)\bin\bcc32.exe"
-link32    = "$(TOOLS32)\bin\ilink32.exe"
-lib32     = "$(TOOLS32)\bin\tlib.exe"
-rc32      = "$(TOOLS32_rc)\bin\brcc32.exe"
-include32 = -I"$(TOOLS32)\include;$(TOOLS32)\include\mfc"
-libpath32 = -L"$(TOOLS32)\lib"
-
-# Uncomment the following line to compile with thread support
-#THREADDEFINES = -DTCL_THREADS=1
-
-# Allow definition of NDEBUG via command line
-# Set NODEBUG to 0 to compile with symbols
-!if !defined(NODEBUG)
-NODEBUG = 1
-!endif
-
-# uncomment the following two lines to compile with TCL_MEM_DEBUG
-#DEBUGDEFINES =-DTCL_MEM_DEBUG
-
-######################################################################
-# Do not modify below this line
-######################################################################
-
-TCLNAMEPREFIX = tcl
-TKNAMEPREFIX = tk
-WISHNAMEPREFIX = wish
-VERSION = 84
-DOTVERSION = 8.4
-
-TCLSTUBPREFIX = $(TCLNAMEPREFIX)stub
-TKSTUBPREFIX  = $(TKNAMEPREFIX)stub
-
-
-BINROOT   = .
-!IF "$(NODEBUG)" == "1"
-TMPDIRNAME  = Release
-DBGX        =
-!ELSE
-TMPDIRNAME  = Debug
-DBGX        =
-#DBGX       = d
-!ENDIF
-TMPDIR      = $(BINROOT)\$(TMPDIRNAME)
-OUTDIRNAME  = $(TMPDIRNAME)
-OUTDIR      = $(TMPDIR)
-
-TCLLIB        = $(TCLNAMEPREFIX)$(VERSION)$(DBGX).lib
-TCLPLUGINLIB  = $(TCLNAMEPREFIX)$(VERSION)p.lib
-TCLSTUBLIB    = $(TCLSTUBPREFIX)$(VERSION)$(DBGX).lib
-TKDLLNAME     = $(TKNAMEPREFIX)$(VERSION)$(DBGX).dll
-TKDLL         = $(OUTDIR)\$(TKDLLNAME)
-TKLIB         = $(OUTDIR)\$(TKNAMEPREFIX)$(VERSION)$(DBGX).lib
-TKSTUBLIBNAME = $(TKSTUBPREFIX)$(VERSION)$(DBGX).lib
-TKSTUBLIB     = $(OUTDIR)\$(TKSTUBLIBNAME)
-TKPLUGINDLLNAME = $(TKNAMEPREFIX)$(VERSION)p$(DBG).dll
-TKPLUGINDLL   = $(OUTDIR)\$(TKPLUGINDLLNAME)
-TKPLUGINLIB   = $(OUTDIR)\$(TKNAMEPREFIX)$(VERSION)p$(DBGX).lib
-
-WISH      = $(OUTDIR)\$(WISHNAMEPREFIX)$(VERSION)$(DBGX).exe
-WISHC     = $(OUTDIR)\$(WISHNAMEPREFIX)c$(VERSION)$(DBGX).exe
-WISHP     = $(OUTDIR)\$(WISHNAMEPREFIX)p$(VERSION)$(DBGX).exe
-TKTEST    = $(OUTDIR)\$(TKNAMEPREFIX)test.exe
-CAT32     = $(TMPDIR)\cat32.exe
-
-BIN_INSTALL_DIR     = $(INSTALLDIR)\bin
-INCLUDE_INSTALL_DIR = $(INSTALLDIR)\include
-LIB_INSTALL_DIR     = $(INSTALLDIR)\lib
-SCRIPT_INSTALL_DIR  = $(LIB_INSTALL_DIR)\tk$(DOTVERSION)
-
-WISHOBJS = \
-  $(TMPDIR)\winMain.obj
-
-TKTESTOBJS = \
-  $(TMPDIR)\tkTest.obj \
-  $(TMPDIR)\tkSquare.obj \
-  $(TMPDIR)\testMain.obj \
-  $(TMPDIR)\tkOldTest.obj \
-  $(TMPDIR)\tkWinTest.obj \
-  $(TCLLIBDIR)\tclThreadTest.obj
-
-XLIBOBJS = \
-  $(TMPDIR)\xcolors.obj \
-  $(TMPDIR)\xdraw.obj \
-  $(TMPDIR)\xgc.obj \
-  $(TMPDIR)\ximage.obj \
-  $(TMPDIR)\xutil.obj
-
-TKOBJS = \
-	$(TMPDIR)\tkConsole.obj \
-	$(TMPDIR)\tkUnixMenubu.obj \
-	$(TMPDIR)\tkUnixScale.obj \
-	$(XLIBOBJS) \
-	$(TMPDIR)\tkWin3d.obj \
-	$(TMPDIR)\tkWin32Dll.obj \
-	$(TMPDIR)\tkWinButton.obj \
-	$(TMPDIR)\tkWinClipboard.obj \
-	$(TMPDIR)\tkWinColor.obj \
-	$(TMPDIR)\tkWinConfig.obj \
-	$(TMPDIR)\tkWinCursor.obj \
-	$(TMPDIR)\tkWinDialog.obj \
-	$(TMPDIR)\tkWinDraw.obj \
-	$(TMPDIR)\tkWinEmbed.obj \
-	$(TMPDIR)\tkWinFont.obj \
-	$(TMPDIR)\tkWinImage.obj \
-	$(TMPDIR)\tkWinInit.obj \
-	$(TMPDIR)\tkWinKey.obj \
-	$(TMPDIR)\tkWinMenu.obj \
-	$(TMPDIR)\tkWinPixmap.obj \
-	$(TMPDIR)\tkWinPointer.obj \
-	$(TMPDIR)\tkWinRegion.obj \
-	$(TMPDIR)\tkWinScrlbr.obj \
-	$(TMPDIR)\tkWinSend.obj \
-	$(TMPDIR)\tkWinWindow.obj \
-	$(TMPDIR)\tkWinWm.obj \
-	$(TMPDIR)\tkWinX.obj \
-	$(TMPDIR)\stubs.obj \
-	$(TMPDIR)\tk3d.obj \
-	$(TMPDIR)\tkArgv.obj \
-	$(TMPDIR)\tkAtom.obj \
-	$(TMPDIR)\tkBind.obj \
-	$(TMPDIR)\tkBitmap.obj \
-	$(TMPDIR)\tkBusy.obj \
-	$(TMPDIR)\tkButton.obj \
-	$(TMPDIR)\tkCanvArc.obj \
-	$(TMPDIR)\tkCanvBmap.obj \
-	$(TMPDIR)\tkCanvImg.obj \
-	$(TMPDIR)\tkCanvLine.obj \
-	$(TMPDIR)\tkCanvPoly.obj \
-	$(TMPDIR)\tkCanvPs.obj \
-	$(TMPDIR)\tkCanvText.obj \
-	$(TMPDIR)\tkCanvUtil.obj \
-	$(TMPDIR)\tkCanvWind.obj \
-	$(TMPDIR)\tkCanvas.obj \
-	$(TMPDIR)\tkClipboard.obj \
-	$(TMPDIR)\tkCmds.obj \
-	$(TMPDIR)\tkColor.obj \
-	$(TMPDIR)\tkConfig.obj \
-	$(TMPDIR)\tkCursor.obj \
-	$(TMPDIR)\tkEntry.obj \
-	$(TMPDIR)\tkError.obj \
-	$(TMPDIR)\tkEvent.obj \
-	$(TMPDIR)\tkFileFilter.obj \
-	$(TMPDIR)\tkFocus.obj \
-	$(TMPDIR)\tkFont.obj \
-	$(TMPDIR)\tkFrame.obj \
-	$(TMPDIR)\tkGC.obj \
-	$(TMPDIR)\tkGeometry.obj \
-	$(TMPDIR)\tkGet.obj \
-	$(TMPDIR)\tkGrab.obj \
-	$(TMPDIR)\tkGrid.obj \
-	$(TMPDIR)\tkImage.obj \
-	$(TMPDIR)\tkImgBmap.obj \
-	$(TMPDIR)\tkImgGIF.obj \
-	$(TMPDIR)\tkImgPPM.obj \
-	$(TMPDIR)\tkImgPhoto.obj \
-	$(TMPDIR)\tkImgPhInstance.obj \
-	$(TMPDIR)\tkImgUtil.obj \
-	$(TMPDIR)\tkListbox.obj \
-	$(TMPDIR)\tkMacWinMenu.obj \
-	$(TMPDIR)\tkMain.obj \
-	$(TMPDIR)\tkMenu.obj \
-	$(TMPDIR)\tkMenubutton.obj \
-	$(TMPDIR)\tkMenuDraw.obj \
-	$(TMPDIR)\tkMessage.obj \
-	$(TMP_DIR)\tkPanedWindow.obj \
-	$(TMPDIR)\tkObj.obj \
-	$(TMPDIR)\tkOldConfig.obj \
-	$(TMPDIR)\tkOption.obj \
-	$(TMPDIR)\tkPack.obj \
-	$(TMPDIR)\tkPlace.obj \
-	$(TMPDIR)\tkPointer.obj \
-	$(TMPDIR)\tkRectOval.obj \
-	$(TMPDIR)\tkScale.obj \
-	$(TMPDIR)\tkScrollbar.obj \
-	$(TMPDIR)\tkSelect.obj \
-	$(TMPDIR)\tkText.obj \
-	$(TMPDIR)\tkTextBTree.obj \
-	$(TMPDIR)\tkTextDisp.obj \
-	$(TMPDIR)\tkTextImage.obj \
-	$(TMPDIR)\tkTextIndex.obj \
-	$(TMPDIR)\tkTextMark.obj \
-	$(TMPDIR)\tkTextTag.obj \
-	$(TMPDIR)\tkTextWind.obj \
-	$(TMPDIR)\tkTrig.obj \
-	$(TMPDIR)\tkUtil.obj \
-	$(TMPDIR)\tkVisual.obj \
-	$(TMPDIR)\tkStubInit.obj \
-	$(TMPDIR)\tkWindow.obj
-
-# Maintenance hint: Please have multiple members of TKSTUBOBJS be separated
-# by exactly one ' ' (see below the rule for making TKSTUBLIB)
-TKSTUBOBJS = $(TMPDIR)\tkStubLib.obj
-
-WINDIR      = $(ROOT)\win
-GENERICDIR  = $(ROOT)\generic
-XLIBDIR     = $(ROOT)\xlib
-BITMAPDIR   = $(ROOT)\bitmaps
-TCLLIBDIR   = $(TCLDIR)\win\$(OUTDIRNAME)
-RCDIR       = $(WINDIR)\rc
-
-TK_INCLUDES = -I$(WINDIR) -I$(GENERICDIR) -I$(BITMAPDIR) -I$(XLIBDIR) \
-      -I$(TCLDIR)\generic -I$(TCLDIR)\win
-
-TK_DEFINES  = -D_WIN32 $(DEBUGDEFINES) $(THREADDEFINES) SUPPORT_CONFIG_EMBEDDED
-
-######################################################################
-# Compile flags
-######################################################################
-
-!IF "$(NODEBUG)" == "1"
-# these macros cause maximum optimization and no symbols
-cdebug = -v- -vi- -O2 -D_DEBUG
-!ELSE
-# these macros enable debugging
-cdebug = -k -Od -r- -v -vi- -y
-!ENDIF
-
-SYSDEFINES = _MT;NO_STRICT;_NO_VCL
-
-# declarations common to all compiler options
-cbase = -3 -a4 -c -g0 -tWM -Ve -Vx -X-
-WARNINGS = -w-rch -w-pch -w-par -w-dup -w-pro -w-dpu
-
-ccons = -tWC
-
-CFLAGS      = $(cdebug) $(cbase) $(WARNINGS) -D$(SYSDEFINES)
-
-CON_CFLAGS  = $(CFLAGS) $(TK_DEFINES) $(include32) $(ccons)
-WISH_CFLAGS = $(CFLAGS) $(include32) $(TK_INCLUDES) $(TK_DEFINES)
-TK_CFLAGS   = $(CFLAGS) $(include32) $(TK_INCLUDES) $(TK_DEFINES) \
-                   -DUSE_TCL_STUBS
-
-######################################################################
-# Link flags
-######################################################################
-
-!IF "$(NODEBUG)" == "1"
-ldebug =
-!ELSE
-ldebug = -v
-!ENDIF
-
-# declarations common to all linker options
-LNFLAGS = -D"" -Gn -I$(TMPDIR) -x $(ldebug) $(libpath32)
-# -Gi: create lib file (is -Gl in doc)
-# -aa: Windows app, -ap: Windows console app
-LNFLAGS_DLL  = -ap -Gi -Tpd
-LNFLAGS_CONS = -ap -Tpe
-LNFLAGS_GUI  = -aa -Tpe
-
-LNLIBS = import32 cw32mt
-
-
-######################################################################
-# Project specific targets
-######################################################################
-
-all:      setup $(WISH) $(CAT32)
-install:  install-binaries install-libraries
-plugin:   setup $(TKPLUGINDLL) $(WISHP)
-tktest:   setup $(TKTEST) $(CAT32)
-
-# Maintenance hint: We want to set environment variables before calling tktest.
-#  If we do this in the form of normal commands, they will not persist up to
-#  the call of tktest. Therfore we put all commands wanted into a batch file.
-#  The normal way of using 'echo >x.bat' and 'echo >>x.bat' does not work here
-#  because we cannot write '... > tktest.txt' this way. Hence this advanced
-#  form of loop hopping:
-#    - Have MAKE produce a temporary file with the content we want.
-#    - Use it as input to the COPY command to produce a batch file.
-#    - Run the batch file and be happy.
-#
-test:     setup $(TKTEST) $(TKLIB) $(CAT32)
-  copy &&!
-  set TCL_LIBRARY=$(TCLDIR)/library
-  set PATH=$(TCLDIR)\win\$(TMPDIRNAME);$(PATH)
-  $(TKTEST) $(ROOT)/tests/all.tcl > tktest.txt
-! _test.bat
-  _test.bat
-#  del _test.bat
-
-runtest:  setup $(TKTEST) $(TKLIB) $(CAT32)
-  echo set TCL_LIBRARY=$(TCLDIR)/library             > _test2.bat
-  echo set PATH=$(TCLDIR)\win\$(TMPDIRNAME);$(PATH) >> _test2.bat
-  echo $(TKTEST)                                    >> _test2.bat
-  _test2.bat
-#  del _test2.bat
-
-console-wish : all $(WISHC)
-
-stubs:
-  $(TCLDIR)\win\$(TMPDIRNAME)\tclsh$(VERSION)$(DBGX) \
-    $(TCLDIR)\tools\genStubs.tcl $(GENERICDIR) \
-    $(GENERICDIR)\tk.decls $(GENERICDIR)\tkInt.decls
-
-setup:
-  @mkd $(TMPDIR)
-  @mkd $(OUTDIR)
-
-install-binaries:
-  @mkd "$(BIN_INSTALL_DIR)"
-  copy $(TKDLL) "$(BIN_INSTALL_DIR)"
-  copy $(WISH) "$(BIN_INSTALL_DIR)"
-  @mkd "$(LIB_INSTALL_DIR)"
-  copy $(TKLIB) "$(LIB_INSTALL_DIR)"
-
-install-libraries:
-  @mkd "$(INCLUDE_INSTALL_DIR)"
-  @mkd "$(INCLUDE_INSTALL_DIR)\X11"
-  copy "$(GENERICDIR)\tk.h"             "$(INCLUDE_INSTALL_DIR)"
-  copy "$(GENERICDIR)\tkDecls.h"        "$(INCLUDE_INSTALL_DIR)"
-  copy "$(GENERICDIR)\tkPlatDecls.h"    "$(INCLUDE_INSTALL_DIR)"
-  copy "$(GENERICDIR)\tkIntXlibDecls.h" "$(INCLUDE_INSTALL_DIR)"
-  xcopy "$(XLIBDIR)\X11\*.h"            "$(INCLUDE_INSTALL_DIR)\X11"
-  @mkd "$(SCRIPT_INSTALL_DIR)"
-  @mkd "$(SCRIPT_INSTALL_DIR)\images"
-  @mkd "$(SCRIPT_INSTALL_DIR)\demos"
-  @mkd "$(SCRIPT_INSTALL_DIR)\demos\images"
-  @mkd "$(SCRIPT_INSTALL_DIR)\msgs"
-  xcopy "$(ROOT)\library"		"$(SCRIPT_INSTALL_DIR)"
-  xcopy "$(ROOT)\library\images"	"$(SCRIPT_INSTALL_DIR)\images"
-  xcopy "$(ROOT)\library\demos"		"$(SCRIPT_INSTALL_DIR)\demos"
-  xcopy "$(ROOT)\library\demos\images"	"$(SCRIPT_INSTALL_DIR)\demos\images"
-  xcopy "$(ROOT)\library\msgs"		"$(SCRIPT_INSTALL_DIR)\msgs"
-
-$(TKLIB): $(TKDLL) $(TKSTUBLIB)
-
-# Maintenance hint: The macro puts a '+-' before the first member of
-#   TKSTUBOBJS, than replaces any ' ' with ' +-' - together putting '+-' in
-#   front of any member of TKSTUBOBJS (provided, they are separated in their
-#   defintion by just one space).
-#
-# The first time you *make* this target, you will get a warning
-#   tkStubLib not found in library
-# This is (probably) because of the '-' option, telling TLIB to remove
-# 'tkStubLib' when it does not yet exist. Forcing a re-make when it already
-# exists avoids this warning.
-#
-$(TKSTUBLIB): $(TKSTUBOBJS)
-    $(lib32) $@ +-$(TKSTUBOBJS: = +-)
-
-#    $(lib32) $@ @&&!
-#+-$(TKSTUBOBJS: = &^
-#+-)
-#!
-
-$(TKDLL): $(TKOBJS) $(TMPDIR)\tk.res
-    $(link32) $(ldebug) $(LNFLAGS) $(LNFLAGS_DLL) $(TOOLS32)\lib\c0d32 @&&!
-      $(TKOBJS), $@, -x, $(LNLIBS) $(TCLLIBDIR)\$(TCLSTUBLIB),, $(TMPDIR)\tk.res
-!
-
-$(TKPLUGINLIB): $(TKPLUGINDLL)
-
-#$(TKPLUGINDLL): $(TKOBJS) $(TMPDIR)\tk.res
-#        $(link32) $(ldebug) $(dlllflags) \
-#    -out:$@ $(TMPDIR)\tk.res $(TCLLIBDIR)\$(TCLPLUGINLIB) \
-#    $(guilibsdll) @<<
-#      $(TKOBJS)
-#<<
-
-$(WISH): $(WISHOBJS) $(TKLIB) $(TMPDIR)\wish.res
-  $(link32) $(ldebug) -S:2400000 $(LNFLAGS) $(LNFLAGS_GUI) $(TOOLS32)\lib\c0x32 @&&!
-    $(WISHOBJS), $@, -x, $(LNLIBS) $(TCLLIBDIR)\$(TCLLIB) $(TKLIB),, $(TMPDIR)\wish.res
-!
-
-$(WISHC): $(WISHOBJS) $(TKLIB) $(TMPDIR)\wish.res
-  $(link32) $(ldebug) -S:2400000 $(LNFLAGS) $(LNFLAGS_CONS) $(TOOLS32)\lib\c0x32 @&&!
-    $(WISHOBJS), $@, -x, $(LNLIBS) $(TCLLIBDIR)\$(TCLLIB) $(TKLIB),, $(TMPDIR)\wish.res
-!
-
-$(WISHP): $(WISHOBJS) $(TKPLUGINLIB) $(TMPDIR)\wish.res
-  $(link32) $(ldebug) $(guilflags) $(TMPDIR)\wish.res -out:$@ \
-    $(guilibsdll) $(TCLLIBDIR)\$(TCLPLUGINLIB) \
-    $(TKPLUGINLIB) $(WISHOBJS)
-
-$(TKTEST): $(TKTESTOBJS) $(TKLIB) $(TMPDIR)\wish.res
-  $(link32) $(ldebug) -S:2400000 $(LNFLAGS) $(LNFLAGS_GUI) $(TOOLS32)\lib\c0x32 @&&!
-    $(TKTESTOBJS), $@, -x, $(LNLIBS) $(TCLLIBDIR)\$(TCLLIB) $(TKLIB),, $(TMPDIR)\wish.res
-!
-#  $(link32) $(ldebug) $(guilflags) $(TMPDIR)\wish.res -out:$@ \
-#    $(guilibsdll) $(TCLLIBDIR)\$(TCLLIB) $(TKLIB) $(TKTESTOBJS)
-
-#$(CAT32): $(TCLDIR)\win\cat.c
-#  $(cc32) $(CON_CFLAGS) -o$(TMPDIR)\cat.obj $?
-#  $(link32) $(conlflags) -out:$@ -stack:16384 $(TMPDIR)\cat.obj $(conlibs)
-
-$(CAT32): $(TCLDIR)\win\cat.c
-  $(cc32) $(CONS_CFLAGS) -o$(TMPDIR)\cat.obj $?
-  $(link32) $(ldebug) $(LNFLAGS) $(LNFLAGS_CONS) $(TOOLS32)\lib\c0x32 \
-      $(TMPDIR)\cat.obj, $@, -x, $(LNLIBS),,
-
-#
-# Regenerate the stubs files.
-#
-
-genstubs:
-  tclsh$(VERSION) $(TCLDIR)\tools\genStubs.tcl $(GENERICDIR) \
-    $(GENERICDIR)\tk.decls $(GENERICDIR)\tkInt.decls
-
-#
-# Special case object file targets
-#
-
-$(TMPDIR)\testMain.obj: $(WINDIR)\winMain.c
-  $(cc32) $(WISH_CFLAGS) -DTK_TEST -o$@ $?
-
-$(TMPDIR)\tkTest.obj: $(GENERICDIR)\tkTest.c
-  $(cc32) $(WISH_CFLAGS) -o$@ $?
-
-$(TMPDIR)\tkOldTest.obj: $(GENERICDIR)\tkOldTest.c
-  $(cc32) $(WISH_CFLAGS) -o$@ $?
-
-$(TMPDIR)\tkWinTest.obj: $(WINDIR)\tkWinTest.c
-  $(cc32) $(WISH_CFLAGS) -o$@ $?
-
-$(TMPDIR)\tkSquare.obj: $(GENERICDIR)\tkSquare.c
-  $(cc32) $(WISH_CFLAGS) -o$@ $?
-
-$(TMPDIR)\winMain.obj: $(WINDIR)\winMain.c
-  $(cc32) $(WISH_CFLAGS) -o$@ $?
-
-$(TMPDIR)\tkStubLib.obj : $(GENERICDIR)\tkStubLib.c
-  $(cc32) $(TK_CFLAGS) -DSTATIC_BUILD -o$@ $?
-
-#
-# Implicit rules
-#
-
-{$(XLIBDIR)}.c{$(TMPDIR)}.obj:
-  $(cc32) -DDLL_BUILD -DBUILD_tk $(TK_CFLAGS) -o$@ $<
-
-{$(GENERICDIR)}.c{$(TMPDIR)}.obj:
-  $(cc32) -DDLL_BUILD -DBUILD_tk $(TK_CFLAGS) -o$@ $<
-
-{$(WINDIR)}.c{$(TMPDIR)}.obj:
-  $(cc32) -DDLL_BUILD -DBUILD_tk $(TK_CFLAGS) -o$@ $<
-
-{$(ROOT)\unix}.c{$(TMPDIR)}.obj:
-  $(cc32) -DDLL_BUILD -DBUILD_tk $(TK_CFLAGS) -o$@ $<
-
-{$(RCDIR)}.rc{$(TMPDIR)}.res:
-  $(rc32) -I"$(GENERICDIR)" -I"$(TOOLS32)\include" -I"$(TCLDIR)\generic" \
-      -D$(USERDEFINES);$(SYSDEFINES) -fo$@ $<
-
-clean:
-  -@del $(OUTDIR)\*.exp
-  -@del $(OUTDIR)\*.lib
-  -@del $(OUTDIR)\*.dll
-  -@del $(OUTDIR)\*.exe
-  -@del $(OUTDIR)\*.pdb
-  -@del $(TMPDIR)\*.pch
-  -@del $(TMPDIR)\*.obj
-  -@del $(TMPDIR)\*.res
-  -@del $(TMPDIR)\*.exe
-  -@rmd $(OUTDIR)
-  -@rmd $(TMPDIR)
-
-# dependencies
-
-$(TMPDIR)\tk.res: \
-    $(RCDIR)\buttons.bmp \
-    $(RCDIR)\cursor*.cur \
-    $(RCDIR)\tk.ico
-
-$(GENERICDIR)/default.h: $(WINDIR)/tkWinDefault.h
-$(GENERICDIR)/tkButton.c: $(GENERICDIR)/default.h
-$(GENERICDIR)/tkCanvas.c: $(GENERICDIR)/default.h
-$(GENERICDIR)/tkEntry.c: $(GENERICDIR)/default.h
-$(GENERICDIR)/tkFrame.c: $(GENERICDIR)/default.h
-$(GENERICDIR)/tkListbox.c: $(GENERICDIR)/default.h
-$(GENERICDIR)/tkMenu.c: $(GENERICDIR)/default.h
-$(GENERICDIR)/tkMenubutton.c: $(GENERICDIR)/default.h
-$(GENERICDIR)/tkMessage.c: $(GENERICDIR)/default.h
-$(GENERICDIR)/tkScale.c: $(GENERICDIR)/default.h
-$(GENERICDIR)/tkScrollbar.c: $(GENERICDIR)/default.h
-$(GENERICDIR)/tkText.c: $(GENERICDIR)/default.h
-$(GENERICDIR)/tkTextIndex.c: $(GENERICDIR)/default.h
-$(GENERICDIR)/tkTextTag.c: $(GENERICDIR)/default.h
-
-$(GENERICDIR)/tkText.c: $(GENERICDIR)/tkText.h
-$(GENERICDIR)/tkTextBTree.c: $(GENERICDIR)/tkText.h
-$(GENERICDIR)/tkTextDisp.c: $(GENERICDIR)/tkText.h
-$(GENERICDIR)/tkTextDisp.c: $(GENERICDIR)/tkText.h
-$(GENERICDIR)/tkTextImage.c: $(GENERICDIR)/tkText.h
-$(GENERICDIR)/tkTextIndex.c: $(GENERICDIR)/tkText.h
-$(GENERICDIR)/tkTextMark.c: $(GENERICDIR)/tkText.h
-$(GENERICDIR)/tkTextTag.c: $(GENERICDIR)/tkText.h
-$(GENERICDIR)/tkTextWind.c: $(GENERICDIR)/tkText.h
-
-$(GENERICDIR)/tkMacWinMenu.c: $(GENERICDIR)/tkMenu.h
-$(GENERICDIR)/tkMenu.c: $(GENERICDIR)/tkMenu.h
-$(GENERICDIR)/tkMenuDraw.c: $(GENERICDIR)/tkMenu.h
-$(WINDIR)/tkWinMenu.c: $(GENERICDIR)/tkMenu.h
-
-=======
-#
-# Makefile for Borland C++ 5.5 (or C++ Builder 5), adapted from the makefile
-#   for Visual C++ that came with tk 8.3.3
-#
-# Some "not so obvious" details in this makefile are preceded by a comment
-# "maintenance hint", which tries to explain what's going on. Better to
-# leave those in place.
-# Helmut Giese, July 2002
-#
-# See the file "license.terms" for information on usage and redistribution
-# of this file, and for a DISCLAIMER OF ALL WARRANTIES.
-#
-# Copyright (c) 1995-1997 Sun Microsystems, Inc.
-# Copyright (c) 1998-2000 Ajuba Solutions.
-
-# Does not depend on the presence of any environment variables in
-# order to compile tcl; all needed information is derived from
-# location of the compiler directories.
-
-#
-# Project directories
-#
-# ROOT    = top of source tree
-#
-# TMPDIR  = location where .obj files should be stored during build
-#
-# TOOLS32 = location of Borland development tools.
-#
-# TCLDIR = location of top of Tcl source hierarchy
-#
-
-ROOT        = ..
-TCLDIR      = ..\..\tcl8.4
-INSTALLDIR  = D:\tmp\tcl
-
-# If you have C++ Builder 5 or the free Borland C++ 5.5 compiler
-# adapt the following paths as appropriate for your system
-TOOLS32    = d:\cbld5
-TOOLS32_rc = d:\cbld5
-#TOOLS32    = c:\bc55
-#TOOLS32_rc = c:\bc55
-
-cc32      = "$(TOOLS32)\bin\bcc32.exe"
-link32    = "$(TOOLS32)\bin\ilink32.exe"
-lib32     = "$(TOOLS32)\bin\tlib.exe"
-rc32      = "$(TOOLS32_rc)\bin\brcc32.exe"
-include32 = -I"$(TOOLS32)\include;$(TOOLS32)\include\mfc"
-libpath32 = -L"$(TOOLS32)\lib"
-
-# Uncomment the following line to compile with thread support
-#THREADDEFINES = -DTCL_THREADS=1
-
-# Allow definition of NDEBUG via command line
-# Set NODEBUG to 0 to compile with symbols
-!if !defined(NODEBUG)
-NODEBUG = 1
-!endif
-
-# uncomment the following two lines to compile with TCL_MEM_DEBUG
-#DEBUGDEFINES =-DTCL_MEM_DEBUG
-
-######################################################################
-# Do not modify below this line
-######################################################################
-
-TCLNAMEPREFIX = tcl
-TKNAMEPREFIX = tk
-WISHNAMEPREFIX = wish
-VERSION = 84
-DOTVERSION = 8.4
-
-TCLSTUBPREFIX = $(TCLNAMEPREFIX)stub
-TKSTUBPREFIX  = $(TKNAMEPREFIX)stub
-
-
-BINROOT   = .
-!IF "$(NODEBUG)" == "1"
-TMPDIRNAME  = Release
-DBGX        =
-!ELSE
-TMPDIRNAME  = Debug
-DBGX        =
-#DBGX       = d
-!ENDIF
-TMPDIR      = $(BINROOT)\$(TMPDIRNAME)
-OUTDIRNAME  = $(TMPDIRNAME)
-OUTDIR      = $(TMPDIR)
-
-TCLLIB        = $(TCLNAMEPREFIX)$(VERSION)$(DBGX).lib
-TCLPLUGINLIB  = $(TCLNAMEPREFIX)$(VERSION)p.lib
-TCLSTUBLIB    = $(TCLSTUBPREFIX)$(VERSION)$(DBGX).lib
-TKDLLNAME     = $(TKNAMEPREFIX)$(VERSION)$(DBGX).dll
-TKDLL         = $(OUTDIR)\$(TKDLLNAME)
-TKLIB         = $(OUTDIR)\$(TKNAMEPREFIX)$(VERSION)$(DBGX).lib
-TKSTUBLIBNAME = $(TKSTUBPREFIX)$(VERSION)$(DBGX).lib
-TKSTUBLIB     = $(OUTDIR)\$(TKSTUBLIBNAME)
-TKPLUGINDLLNAME = $(TKNAMEPREFIX)$(VERSION)p$(DBG).dll
-TKPLUGINDLL   = $(OUTDIR)\$(TKPLUGINDLLNAME)
-TKPLUGINLIB   = $(OUTDIR)\$(TKNAMEPREFIX)$(VERSION)p$(DBGX).lib
-
-WISH      = $(OUTDIR)\$(WISHNAMEPREFIX)$(VERSION)$(DBGX).exe
-WISHC     = $(OUTDIR)\$(WISHNAMEPREFIX)c$(VERSION)$(DBGX).exe
-WISHP     = $(OUTDIR)\$(WISHNAMEPREFIX)p$(VERSION)$(DBGX).exe
-TKTEST    = $(OUTDIR)\$(TKNAMEPREFIX)test.exe
-CAT32     = $(TMPDIR)\cat32.exe
-
-BIN_INSTALL_DIR     = $(INSTALLDIR)\bin
-INCLUDE_INSTALL_DIR = $(INSTALLDIR)\include
-LIB_INSTALL_DIR     = $(INSTALLDIR)\lib
-SCRIPT_INSTALL_DIR  = $(LIB_INSTALL_DIR)\tk$(DOTVERSION)
-
-WISHOBJS = \
-  $(TMPDIR)\winMain.obj
-
-TKTESTOBJS = \
-  $(TMPDIR)\tkTest.obj \
-  $(TMPDIR)\tkSquare.obj \
-  $(TMPDIR)\testMain.obj \
-  $(TMPDIR)\tkOldTest.obj \
-  $(TMPDIR)\tkWinTest.obj \
-  $(TCLLIBDIR)\tclThreadTest.obj
-
-XLIBOBJS = \
-  $(TMPDIR)\xcolors.obj \
-  $(TMPDIR)\xdraw.obj \
-  $(TMPDIR)\xgc.obj \
-  $(TMPDIR)\ximage.obj \
-  $(TMPDIR)\xutil.obj
-
-TKOBJS = \
-	$(TMPDIR)\tkConsole.obj \
-	$(TMPDIR)\tkUnixMenubu.obj \
-	$(TMPDIR)\tkUnixScale.obj \
-	$(XLIBOBJS) \
-	$(TMPDIR)\tkWin3d.obj \
-	$(TMPDIR)\tkWin32Dll.obj \
-	$(TMPDIR)\tkWinButton.obj \
-	$(TMPDIR)\tkWinClipboard.obj \
-	$(TMPDIR)\tkWinColor.obj \
-	$(TMPDIR)\tkWinConfig.obj \
-	$(TMPDIR)\tkWinCursor.obj \
-	$(TMPDIR)\tkWinDialog.obj \
-	$(TMPDIR)\tkWinDraw.obj \
-	$(TMPDIR)\tkWinEmbed.obj \
-	$(TMPDIR)\tkWinFont.obj \
-	$(TMPDIR)\tkWinImage.obj \
-	$(TMPDIR)\tkWinInit.obj \
-	$(TMPDIR)\tkWinKey.obj \
-	$(TMPDIR)\tkWinMenu.obj \
-	$(TMPDIR)\tkWinPixmap.obj \
-	$(TMPDIR)\tkWinPointer.obj \
-	$(TMPDIR)\tkWinRegion.obj \
-	$(TMPDIR)\tkWinScrlbr.obj \
-	$(TMPDIR)\tkWinSend.obj \
-	$(TMPDIR)\tkWinWindow.obj \
-	$(TMPDIR)\tkWinWm.obj \
-	$(TMPDIR)\tkWinX.obj \
-	$(TMPDIR)\stubs.obj \
-	$(TMPDIR)\tk3d.obj \
-	$(TMPDIR)\tkArgv.obj \
-	$(TMPDIR)\tkAtom.obj \
-	$(TMPDIR)\tkBind.obj \
-	$(TMPDIR)\tkBitmap.obj \
-	$(TMPDIR)\tkButton.obj \
-	$(TMPDIR)\tkCanvArc.obj \
-	$(TMPDIR)\tkCanvBmap.obj \
-	$(TMPDIR)\tkCanvImg.obj \
-	$(TMPDIR)\tkCanvLine.obj \
-	$(TMPDIR)\tkCanvPoly.obj \
-	$(TMPDIR)\tkCanvPs.obj \
-	$(TMPDIR)\tkCanvText.obj \
-	$(TMPDIR)\tkCanvUtil.obj \
-	$(TMPDIR)\tkCanvWind.obj \
-	$(TMPDIR)\tkCanvas.obj \
-	$(TMPDIR)\tkClipboard.obj \
-	$(TMPDIR)\tkCmds.obj \
-	$(TMPDIR)\tkColor.obj \
-	$(TMPDIR)\tkConfig.obj \
-	$(TMPDIR)\tkCursor.obj \
-	$(TMPDIR)\tkEntry.obj \
-	$(TMPDIR)\tkError.obj \
-	$(TMPDIR)\tkEvent.obj \
-	$(TMPDIR)\tkFileFilter.obj \
-	$(TMPDIR)\tkFocus.obj \
-	$(TMPDIR)\tkFont.obj \
-	$(TMPDIR)\tkFrame.obj \
-	$(TMPDIR)\tkGC.obj \
-	$(TMPDIR)\tkGeometry.obj \
-	$(TMPDIR)\tkGet.obj \
-	$(TMPDIR)\tkGrab.obj \
-	$(TMPDIR)\tkGrid.obj \
-	$(TMPDIR)\tkImage.obj \
-	$(TMPDIR)\tkImgBmap.obj \
-	$(TMPDIR)\tkImgGIF.obj \
-	$(TMPDIR)\tkImgPPM.obj \
-	$(TMPDIR)\tkImgPhoto.obj \
-	$(TMPDIR)\tkImgUtil.obj \
-	$(TMPDIR)\tkListbox.obj \
-	$(TMPDIR)\tkMacWinMenu.obj \
-	$(TMPDIR)\tkMain.obj \
-	$(TMPDIR)\tkMenu.obj \
-	$(TMPDIR)\tkMenubutton.obj \
-	$(TMPDIR)\tkMenuDraw.obj \
-	$(TMPDIR)\tkMessage.obj \
-	$(TMP_DIR)\tkPanedWindow.obj \
-	$(TMPDIR)\tkObj.obj \
-	$(TMPDIR)\tkOldConfig.obj \
-	$(TMPDIR)\tkOption.obj \
-	$(TMPDIR)\tkPack.obj \
-	$(TMPDIR)\tkPlace.obj \
-	$(TMPDIR)\tkPointer.obj \
-	$(TMPDIR)\tkRectOval.obj \
-	$(TMPDIR)\tkScale.obj \
-	$(TMPDIR)\tkScrollbar.obj \
-	$(TMPDIR)\tkSelect.obj \
-	$(TMPDIR)\tkText.obj \
-	$(TMPDIR)\tkTextBTree.obj \
-	$(TMPDIR)\tkTextDisp.obj \
-	$(TMPDIR)\tkTextImage.obj \
-	$(TMPDIR)\tkTextIndex.obj \
-	$(TMPDIR)\tkTextMark.obj \
-	$(TMPDIR)\tkTextTag.obj \
-	$(TMPDIR)\tkTextWind.obj \
-	$(TMPDIR)\tkTrig.obj \
-	$(TMPDIR)\tkUtil.obj \
-	$(TMPDIR)\tkVisual.obj \
-	$(TMPDIR)\tkStubInit.obj \
-	$(TMPDIR)\tkWindow.obj
-
-# Maintenance hint: Please have multiple members of TKSTUBOBJS be separated
-# by exactly one ' ' (see below the rule for making TKSTUBLIB)
-TKSTUBOBJS = $(TMPDIR)\tkStubLib.obj
-
-WINDIR      = $(ROOT)\win
-GENERICDIR  = $(ROOT)\generic
-XLIBDIR     = $(ROOT)\xlib
-BITMAPDIR   = $(ROOT)\bitmaps
-TCLLIBDIR   = $(TCLDIR)\win\$(OUTDIRNAME)
-RCDIR       = $(WINDIR)\rc
-
-TK_INCLUDES = -I$(WINDIR) -I$(GENERICDIR) -I$(BITMAPDIR) -I$(XLIBDIR) \
-      -I$(TCLDIR)\generic -I$(TCLDIR)\win
-
-TK_DEFINES  = -D__WIN32__ $(DEBUGDEFINES) $(THREADDEFINES) SUPPORT_CONFIG_EMBEDDED
-
-######################################################################
-# Compile flags
-######################################################################
-
-!IF "$(NODEBUG)" == "1"
-# these macros cause maximum optimization and no symbols
-cdebug = -v- -vi- -O2 -D_DEBUG
-!ELSE
-# these macros enable debugging
-cdebug = -k -Od -r- -v -vi- -y
-!ENDIF
-
-SYSDEFINES = _MT;NO_STRICT;_NO_VCL
-
-# declarations common to all compiler options
-cbase = -3 -a4 -c -g0 -tWM -Ve -Vx -X-
-WARNINGS = -w-rch -w-pch -w-par -w-dup -w-pro -w-dpu
-
-ccons = -tWC
-
-CFLAGS      = $(cdebug) $(cbase) $(WARNINGS) -D$(SYSDEFINES)
-
-CON_CFLAGS  = $(CFLAGS) $(TK_DEFINES) $(include32) $(ccons)
-WISH_CFLAGS = $(CFLAGS) $(include32) $(TK_INCLUDES) $(TK_DEFINES)
-TK_CFLAGS   = $(CFLAGS) $(include32) $(TK_INCLUDES) $(TK_DEFINES) \
-                   -DUSE_TCL_STUBS
-
-######################################################################
-# Link flags
-######################################################################
-
-!IF "$(NODEBUG)" == "1"
-ldebug =
-!ELSE
-ldebug = -v
-!ENDIF
-
-# declarations common to all linker options
-LNFLAGS = -D"" -Gn -I$(TMPDIR) -x $(ldebug) $(libpath32)
-# -Gi: create lib file (is -Gl in doc)
-# -aa: Windows app, -ap: Windows console app
-LNFLAGS_DLL  = -ap -Gi -Tpd
-LNFLAGS_CONS = -ap -Tpe
-LNFLAGS_GUI  = -aa -Tpe
-
-LNLIBS = import32 cw32mt
-
-
-######################################################################
-# Project specific targets
-######################################################################
-
-all:      setup $(WISH) $(CAT32)
-install:  install-binaries install-libraries
-plugin:   setup $(TKPLUGINDLL) $(WISHP)
-tktest:   setup $(TKTEST) $(CAT32)
-
-# Maintenance hint: We want to set environment variables before calling tktest.
-#  If we do this in the form of normal commands, they will not persist up to
-#  the call of tktest. Therfore we put all commands wanted into a batch file.
-#  The normal way of using 'echo >x.bat' and 'echo >>x.bat' does not work here
-#  because we cannot write '... > tktest.txt' this way. Hence this advanced
-#  form of loop hopping:
-#    - Have MAKE produce a temporary file with the content we want.
-#    - Use it as input to the COPY command to produce a batch file.
-#    - Run the batch file and be happy.
-#
-test:     setup $(TKTEST) $(TKLIB) $(CAT32)
-  copy &&!
-  set TCL_LIBRARY=$(TCLDIR)/library
-  set PATH=$(TCLDIR)\win\$(TMPDIRNAME);$(PATH)
-  $(TKTEST) $(ROOT)/tests/all.tcl > tktest.txt
-! _test.bat
-  _test.bat
-#  del _test.bat
-
-runtest:  setup $(TKTEST) $(TKLIB) $(CAT32)
-  echo set TCL_LIBRARY=$(TCLDIR)/library             > _test2.bat
-  echo set PATH=$(TCLDIR)\win\$(TMPDIRNAME);$(PATH) >> _test2.bat
-  echo $(TKTEST)                                    >> _test2.bat
-  _test2.bat
-#  del _test2.bat
-
-console-wish : all $(WISHC)
-
-stubs:
-  $(TCLDIR)\win\$(TMPDIRNAME)\tclsh$(VERSION)$(DBGX) \
-    $(TCLDIR)\tools\genStubs.tcl $(GENERICDIR) \
-    $(GENERICDIR)\tk.decls $(GENERICDIR)\tkInt.decls
-
-setup:
-  @mkd $(TMPDIR)
-  @mkd $(OUTDIR)
-
-install-binaries:
-  @mkd "$(BIN_INSTALL_DIR)"
-  copy $(TKDLL) "$(BIN_INSTALL_DIR)"
-  copy $(WISH) "$(BIN_INSTALL_DIR)"
-  @mkd "$(LIB_INSTALL_DIR)"
-  copy $(TKLIB) "$(LIB_INSTALL_DIR)"
-
-install-libraries:
-  @mkd "$(INCLUDE_INSTALL_DIR)"
-  @mkd "$(INCLUDE_INSTALL_DIR)\X11"
-  copy "$(GENERICDIR)\tk.h"             "$(INCLUDE_INSTALL_DIR)"
-  copy "$(GENERICDIR)\tkDecls.h"        "$(INCLUDE_INSTALL_DIR)"
-  copy "$(GENERICDIR)\tkPlatDecls.h"    "$(INCLUDE_INSTALL_DIR)"
-  copy "$(GENERICDIR)\tkIntXlibDecls.h" "$(INCLUDE_INSTALL_DIR)"
-  xcopy "$(XLIBDIR)\X11\*.h"            "$(INCLUDE_INSTALL_DIR)\X11"
-  @mkd "$(SCRIPT_INSTALL_DIR)"
-  @mkd "$(SCRIPT_INSTALL_DIR)\images"
-  @mkd "$(SCRIPT_INSTALL_DIR)\demos"
-  @mkd "$(SCRIPT_INSTALL_DIR)\demos\images"
-  @mkd "$(SCRIPT_INSTALL_DIR)\msgs"
-  xcopy "$(ROOT)\library"		"$(SCRIPT_INSTALL_DIR)"
-  xcopy "$(ROOT)\library\images"	"$(SCRIPT_INSTALL_DIR)\images"
-  xcopy "$(ROOT)\library\demos"		"$(SCRIPT_INSTALL_DIR)\demos"
-  xcopy "$(ROOT)\library\demos\images"	"$(SCRIPT_INSTALL_DIR)\demos\images"
-  xcopy "$(ROOT)\library\msgs"		"$(SCRIPT_INSTALL_DIR)\msgs"
-
-$(TKLIB): $(TKDLL) $(TKSTUBLIB)
-
-# Maintenance hint: The macro puts a '+-' before the first member of
-#   TKSTUBOBJS, than replaces any ' ' with ' +-' - together putting '+-' in
-#   front of any member of TKSTUBOBJS (provided, they are separated in their
-#   defintion by just one space).
-#
-# The first time you *make* this target, you will get a warning
-#   tkStubLib not found in library
-# This is (probably) because of the '-' option, telling TLIB to remove
-# 'tkStubLib' when it does not yet exist. Forcing a re-make when it already
-# exists avoids this warning.
-#
-$(TKSTUBLIB): $(TKSTUBOBJS)
-    $(lib32) $@ +-$(TKSTUBOBJS: = +-)
-
-#    $(lib32) $@ @&&!
-#+-$(TKSTUBOBJS: = &^
-#+-)
-#!
-
-$(TKDLL): $(TKOBJS) $(TMPDIR)\tk.res
-    $(link32) $(ldebug) $(LNFLAGS) $(LNFLAGS_DLL) $(TOOLS32)\lib\c0d32 @&&!
-      $(TKOBJS), $@, -x, $(LNLIBS) $(TCLLIBDIR)\$(TCLSTUBLIB),, $(TMPDIR)\tk.res
-!
-
-$(TKPLUGINLIB): $(TKPLUGINDLL)
-
-#$(TKPLUGINDLL): $(TKOBJS) $(TMPDIR)\tk.res
-#        $(link32) $(ldebug) $(dlllflags) \
-#    -out:$@ $(TMPDIR)\tk.res $(TCLLIBDIR)\$(TCLPLUGINLIB) \
-#    $(guilibsdll) @<<
-#      $(TKOBJS)
-#<<
-
-$(WISH): $(WISHOBJS) $(TKLIB) $(TMPDIR)\wish.res
-  $(link32) $(ldebug) -S:2400000 $(LNFLAGS) $(LNFLAGS_GUI) $(TOOLS32)\lib\c0x32 @&&!
-    $(WISHOBJS), $@, -x, $(LNLIBS) $(TCLLIBDIR)\$(TCLLIB) $(TKLIB),, $(TMPDIR)\wish.res
-!
-
-$(WISHC): $(WISHOBJS) $(TKLIB) $(TMPDIR)\wish.res
-  $(link32) $(ldebug) -S:2400000 $(LNFLAGS) $(LNFLAGS_CONS) $(TOOLS32)\lib\c0x32 @&&!
-    $(WISHOBJS), $@, -x, $(LNLIBS) $(TCLLIBDIR)\$(TCLLIB) $(TKLIB),, $(TMPDIR)\wish.res
-!
-
-$(WISHP): $(WISHOBJS) $(TKPLUGINLIB) $(TMPDIR)\wish.res
-  $(link32) $(ldebug) $(guilflags) $(TMPDIR)\wish.res -out:$@ \
-    $(guilibsdll) $(TCLLIBDIR)\$(TCLPLUGINLIB) \
-    $(TKPLUGINLIB) $(WISHOBJS)
-
-$(TKTEST): $(TKTESTOBJS) $(TKLIB) $(TMPDIR)\wish.res
-  $(link32) $(ldebug) -S:2400000 $(LNFLAGS) $(LNFLAGS_GUI) $(TOOLS32)\lib\c0x32 @&&!
-    $(TKTESTOBJS), $@, -x, $(LNLIBS) $(TCLLIBDIR)\$(TCLLIB) $(TKLIB),, $(TMPDIR)\wish.res
-!
-#  $(link32) $(ldebug) $(guilflags) $(TMPDIR)\wish.res -out:$@ \
-#    $(guilibsdll) $(TCLLIBDIR)\$(TCLLIB) $(TKLIB) $(TKTESTOBJS)
-
-#$(CAT32): $(TCLDIR)\win\cat.c
-#  $(cc32) $(CON_CFLAGS) -o$(TMPDIR)\cat.obj $?
-#  $(link32) $(conlflags) -out:$@ -stack:16384 $(TMPDIR)\cat.obj $(conlibs)
-
-$(CAT32): $(TCLDIR)\win\cat.c
-  $(cc32) $(CONS_CFLAGS) -o$(TMPDIR)\cat.obj $?
-  $(link32) $(ldebug) $(LNFLAGS) $(LNFLAGS_CONS) $(TOOLS32)\lib\c0x32 \
-      $(TMPDIR)\cat.obj, $@, -x, $(LNLIBS),,
-
-#
-# Regenerate the stubs files.
-#
-
-genstubs:
-  tclsh$(VERSION) $(TCLDIR)\tools\genStubs.tcl $(GENERICDIR) \
-    $(GENERICDIR)\tk.decls $(GENERICDIR)\tkInt.decls
-
-#
-# Special case object file targets
-#
-
-$(TMPDIR)\testMain.obj: $(WINDIR)\winMain.c
-  $(cc32) $(WISH_CFLAGS) -DTK_TEST -o$@ $?
-
-$(TMPDIR)\tkTest.obj: $(GENERICDIR)\tkTest.c
-  $(cc32) $(WISH_CFLAGS) -o$@ $?
-
-$(TMPDIR)\tkOldTest.obj: $(GENERICDIR)\tkOldTest.c
-  $(cc32) $(WISH_CFLAGS) -o$@ $?
-
-$(TMPDIR)\tkWinTest.obj: $(WINDIR)\tkWinTest.c
-  $(cc32) $(WISH_CFLAGS) -o$@ $?
-
-$(TMPDIR)\tkSquare.obj: $(GENERICDIR)\tkSquare.c
-  $(cc32) $(WISH_CFLAGS) -o$@ $?
-
-$(TMPDIR)\winMain.obj: $(WINDIR)\winMain.c
-  $(cc32) $(WISH_CFLAGS) -o$@ $?
-
-$(TMPDIR)\tkStubLib.obj : $(GENERICDIR)\tkStubLib.c
-  $(cc32) $(TK_CFLAGS) -DSTATIC_BUILD -o$@ $?
-
-#
-# Implicit rules
-#
-
-{$(XLIBDIR)}.c{$(TMPDIR)}.obj:
-  $(cc32) -DDLL_BUILD -DBUILD_tk $(TK_CFLAGS) -o$@ $<
-
-{$(GENERICDIR)}.c{$(TMPDIR)}.obj:
-  $(cc32) -DDLL_BUILD -DBUILD_tk $(TK_CFLAGS) -o$@ $<
-
-{$(WINDIR)}.c{$(TMPDIR)}.obj:
-  $(cc32) -DDLL_BUILD -DBUILD_tk $(TK_CFLAGS) -o$@ $<
-
-{$(ROOT)\unix}.c{$(TMPDIR)}.obj:
-  $(cc32) -DDLL_BUILD -DBUILD_tk $(TK_CFLAGS) -o$@ $<
-
-{$(RCDIR)}.rc{$(TMPDIR)}.res:
-  $(rc32) -I"$(GENERICDIR)" -I"$(TOOLS32)\include" -I"$(TCLDIR)\generic" \
-      -D$(USERDEFINES);$(SYSDEFINES) -fo$@ $<
-
-clean:
-  -@del $(OUTDIR)\*.exp
-  -@del $(OUTDIR)\*.lib
-  -@del $(OUTDIR)\*.dll
-  -@del $(OUTDIR)\*.exe
-  -@del $(OUTDIR)\*.pdb
-  -@del $(TMPDIR)\*.pch
-  -@del $(TMPDIR)\*.obj
-  -@del $(TMPDIR)\*.res
-  -@del $(TMPDIR)\*.exe
-  -@rmd $(OUTDIR)
-  -@rmd $(TMPDIR)
-
-# dependencies
-
-$(TMPDIR)\tk.res: \
-    $(RCDIR)\buttons.bmp \
-    $(RCDIR)\cursor*.cur \
-    $(RCDIR)\tk.ico
-
-$(GENERICDIR)/default.h: $(WINDIR)/tkWinDefault.h
-$(GENERICDIR)/tkButton.c: $(GENERICDIR)/default.h
-$(GENERICDIR)/tkCanvas.c: $(GENERICDIR)/default.h
-$(GENERICDIR)/tkEntry.c: $(GENERICDIR)/default.h
-$(GENERICDIR)/tkFrame.c: $(GENERICDIR)/default.h
-$(GENERICDIR)/tkListbox.c: $(GENERICDIR)/default.h
-$(GENERICDIR)/tkMenu.c: $(GENERICDIR)/default.h
-$(GENERICDIR)/tkMenubutton.c: $(GENERICDIR)/default.h
-$(GENERICDIR)/tkMessage.c: $(GENERICDIR)/default.h
-$(GENERICDIR)/tkScale.c: $(GENERICDIR)/default.h
-$(GENERICDIR)/tkScrollbar.c: $(GENERICDIR)/default.h
-$(GENERICDIR)/tkText.c: $(GENERICDIR)/default.h
-$(GENERICDIR)/tkTextIndex.c: $(GENERICDIR)/default.h
-$(GENERICDIR)/tkTextTag.c: $(GENERICDIR)/default.h
-
-$(GENERICDIR)/tkText.c: $(GENERICDIR)/tkText.h
-$(GENERICDIR)/tkTextBTree.c: $(GENERICDIR)/tkText.h
-$(GENERICDIR)/tkTextDisp.c: $(GENERICDIR)/tkText.h
-$(GENERICDIR)/tkTextDisp.c: $(GENERICDIR)/tkText.h
-$(GENERICDIR)/tkTextImage.c: $(GENERICDIR)/tkText.h
-$(GENERICDIR)/tkTextIndex.c: $(GENERICDIR)/tkText.h
-$(GENERICDIR)/tkTextMark.c: $(GENERICDIR)/tkText.h
-$(GENERICDIR)/tkTextTag.c: $(GENERICDIR)/tkText.h
-$(GENERICDIR)/tkTextWind.c: $(GENERICDIR)/tkText.h
-
-$(GENERICDIR)/tkMacWinMenu.c: $(GENERICDIR)/tkMenu.h
-$(GENERICDIR)/tkMenu.c: $(GENERICDIR)/tkMenu.h
-$(GENERICDIR)/tkMenuDraw.c: $(GENERICDIR)/tkMenu.h
-$(WINDIR)/tkWinMenu.c: $(GENERICDIR)/tkMenu.h
-
-
->>>>>>> 69cded06
+#
+# Makefile for Borland C++ 5.5 (or C++ Builder 5), adapted from the makefile
+#   for Visual C++ that came with tk 8.3.3
+#
+# Some "not so obvious" details in this makefile are preceded by a comment
+# "maintenance hint", which tries to explain what's going on. Better to
+# leave those in place.
+# Helmut Giese, July 2002
+#
+# See the file "license.terms" for information on usage and redistribution
+# of this file, and for a DISCLAIMER OF ALL WARRANTIES.
+#
+# Copyright (c) 1995-1997 Sun Microsystems, Inc.
+# Copyright (c) 1998-2000 Ajuba Solutions.
+
+# Does not depend on the presence of any environment variables in
+# order to compile tcl; all needed information is derived from
+# location of the compiler directories.
+
+#
+# Project directories
+#
+# ROOT    = top of source tree
+#
+# TMPDIR  = location where .obj files should be stored during build
+#
+# TOOLS32 = location of Borland development tools.
+#
+# TCLDIR = location of top of Tcl source hierarchy
+#
+
+ROOT        = ..
+TCLDIR      = ..\..\tcl8.4
+INSTALLDIR  = D:\tmp\tcl
+
+# If you have C++ Builder 5 or the free Borland C++ 5.5 compiler
+# adapt the following paths as appropriate for your system
+TOOLS32    = d:\cbld5
+TOOLS32_rc = d:\cbld5
+#TOOLS32    = c:\bc55
+#TOOLS32_rc = c:\bc55
+
+cc32      = "$(TOOLS32)\bin\bcc32.exe"
+link32    = "$(TOOLS32)\bin\ilink32.exe"
+lib32     = "$(TOOLS32)\bin\tlib.exe"
+rc32      = "$(TOOLS32_rc)\bin\brcc32.exe"
+include32 = -I"$(TOOLS32)\include;$(TOOLS32)\include\mfc"
+libpath32 = -L"$(TOOLS32)\lib"
+
+# Uncomment the following line to compile with thread support
+#THREADDEFINES = -DTCL_THREADS=1
+
+# Allow definition of NDEBUG via command line
+# Set NODEBUG to 0 to compile with symbols
+!if !defined(NODEBUG)
+NODEBUG = 1
+!endif
+
+# uncomment the following two lines to compile with TCL_MEM_DEBUG
+#DEBUGDEFINES =-DTCL_MEM_DEBUG
+
+######################################################################
+# Do not modify below this line
+######################################################################
+
+TCLNAMEPREFIX = tcl
+TKNAMEPREFIX = tk
+WISHNAMEPREFIX = wish
+VERSION = 84
+DOTVERSION = 8.4
+
+TCLSTUBPREFIX = $(TCLNAMEPREFIX)stub
+TKSTUBPREFIX  = $(TKNAMEPREFIX)stub
+
+
+BINROOT   = .
+!IF "$(NODEBUG)" == "1"
+TMPDIRNAME  = Release
+DBGX        =
+!ELSE
+TMPDIRNAME  = Debug
+DBGX        =
+#DBGX       = d
+!ENDIF
+TMPDIR      = $(BINROOT)\$(TMPDIRNAME)
+OUTDIRNAME  = $(TMPDIRNAME)
+OUTDIR      = $(TMPDIR)
+
+TCLLIB        = $(TCLNAMEPREFIX)$(VERSION)$(DBGX).lib
+TCLPLUGINLIB  = $(TCLNAMEPREFIX)$(VERSION)p.lib
+TCLSTUBLIB    = $(TCLSTUBPREFIX)$(VERSION)$(DBGX).lib
+TKDLLNAME     = $(TKNAMEPREFIX)$(VERSION)$(DBGX).dll
+TKDLL         = $(OUTDIR)\$(TKDLLNAME)
+TKLIB         = $(OUTDIR)\$(TKNAMEPREFIX)$(VERSION)$(DBGX).lib
+TKSTUBLIBNAME = $(TKSTUBPREFIX)$(VERSION)$(DBGX).lib
+TKSTUBLIB     = $(OUTDIR)\$(TKSTUBLIBNAME)
+TKPLUGINDLLNAME = $(TKNAMEPREFIX)$(VERSION)p$(DBG).dll
+TKPLUGINDLL   = $(OUTDIR)\$(TKPLUGINDLLNAME)
+TKPLUGINLIB   = $(OUTDIR)\$(TKNAMEPREFIX)$(VERSION)p$(DBGX).lib
+
+WISH      = $(OUTDIR)\$(WISHNAMEPREFIX)$(VERSION)$(DBGX).exe
+WISHC     = $(OUTDIR)\$(WISHNAMEPREFIX)c$(VERSION)$(DBGX).exe
+WISHP     = $(OUTDIR)\$(WISHNAMEPREFIX)p$(VERSION)$(DBGX).exe
+TKTEST    = $(OUTDIR)\$(TKNAMEPREFIX)test.exe
+CAT32     = $(TMPDIR)\cat32.exe
+
+BIN_INSTALL_DIR     = $(INSTALLDIR)\bin
+INCLUDE_INSTALL_DIR = $(INSTALLDIR)\include
+LIB_INSTALL_DIR     = $(INSTALLDIR)\lib
+SCRIPT_INSTALL_DIR  = $(LIB_INSTALL_DIR)\tk$(DOTVERSION)
+
+WISHOBJS = \
+  $(TMPDIR)\winMain.obj
+
+TKTESTOBJS = \
+  $(TMPDIR)\tkTest.obj \
+  $(TMPDIR)\tkSquare.obj \
+  $(TMPDIR)\testMain.obj \
+  $(TMPDIR)\tkOldTest.obj \
+  $(TMPDIR)\tkWinTest.obj \
+  $(TCLLIBDIR)\tclThreadTest.obj
+
+XLIBOBJS = \
+  $(TMPDIR)\xcolors.obj \
+  $(TMPDIR)\xdraw.obj \
+  $(TMPDIR)\xgc.obj \
+  $(TMPDIR)\ximage.obj \
+  $(TMPDIR)\xutil.obj
+
+TKOBJS = \
+	$(TMPDIR)\tkConsole.obj \
+	$(TMPDIR)\tkUnixMenubu.obj \
+	$(TMPDIR)\tkUnixScale.obj \
+	$(XLIBOBJS) \
+	$(TMPDIR)\tkWin3d.obj \
+	$(TMPDIR)\tkWin32Dll.obj \
+	$(TMPDIR)\tkWinButton.obj \
+	$(TMPDIR)\tkWinClipboard.obj \
+	$(TMPDIR)\tkWinColor.obj \
+	$(TMPDIR)\tkWinConfig.obj \
+	$(TMPDIR)\tkWinCursor.obj \
+	$(TMPDIR)\tkWinDialog.obj \
+	$(TMPDIR)\tkWinDraw.obj \
+	$(TMPDIR)\tkWinEmbed.obj \
+	$(TMPDIR)\tkWinFont.obj \
+	$(TMPDIR)\tkWinImage.obj \
+	$(TMPDIR)\tkWinInit.obj \
+	$(TMPDIR)\tkWinKey.obj \
+	$(TMPDIR)\tkWinMenu.obj \
+	$(TMPDIR)\tkWinPixmap.obj \
+	$(TMPDIR)\tkWinPointer.obj \
+	$(TMPDIR)\tkWinRegion.obj \
+	$(TMPDIR)\tkWinScrlbr.obj \
+	$(TMPDIR)\tkWinSend.obj \
+	$(TMPDIR)\tkWinWindow.obj \
+	$(TMPDIR)\tkWinWm.obj \
+	$(TMPDIR)\tkWinX.obj \
+	$(TMPDIR)\stubs.obj \
+	$(TMPDIR)\tk3d.obj \
+	$(TMPDIR)\tkArgv.obj \
+	$(TMPDIR)\tkAtom.obj \
+	$(TMPDIR)\tkBind.obj \
+	$(TMPDIR)\tkBitmap.obj \
+	$(TMPDIR)\tkBusy.obj \
+	$(TMPDIR)\tkButton.obj \
+	$(TMPDIR)\tkCanvArc.obj \
+	$(TMPDIR)\tkCanvBmap.obj \
+	$(TMPDIR)\tkCanvImg.obj \
+	$(TMPDIR)\tkCanvLine.obj \
+	$(TMPDIR)\tkCanvPoly.obj \
+	$(TMPDIR)\tkCanvPs.obj \
+	$(TMPDIR)\tkCanvText.obj \
+	$(TMPDIR)\tkCanvUtil.obj \
+	$(TMPDIR)\tkCanvWind.obj \
+	$(TMPDIR)\tkCanvas.obj \
+	$(TMPDIR)\tkClipboard.obj \
+	$(TMPDIR)\tkCmds.obj \
+	$(TMPDIR)\tkColor.obj \
+	$(TMPDIR)\tkConfig.obj \
+	$(TMPDIR)\tkCursor.obj \
+	$(TMPDIR)\tkEntry.obj \
+	$(TMPDIR)\tkError.obj \
+	$(TMPDIR)\tkEvent.obj \
+	$(TMPDIR)\tkFileFilter.obj \
+	$(TMPDIR)\tkFocus.obj \
+	$(TMPDIR)\tkFont.obj \
+	$(TMPDIR)\tkFrame.obj \
+	$(TMPDIR)\tkGC.obj \
+	$(TMPDIR)\tkGeometry.obj \
+	$(TMPDIR)\tkGet.obj \
+	$(TMPDIR)\tkGrab.obj \
+	$(TMPDIR)\tkGrid.obj \
+	$(TMPDIR)\tkImage.obj \
+	$(TMPDIR)\tkImgBmap.obj \
+	$(TMPDIR)\tkImgGIF.obj \
+	$(TMPDIR)\tkImgPPM.obj \
+	$(TMPDIR)\tkImgPhoto.obj \
+	$(TMPDIR)\tkImgPhInstance.obj \
+	$(TMPDIR)\tkImgUtil.obj \
+	$(TMPDIR)\tkListbox.obj \
+	$(TMPDIR)\tkMacWinMenu.obj \
+	$(TMPDIR)\tkMain.obj \
+	$(TMPDIR)\tkMenu.obj \
+	$(TMPDIR)\tkMenubutton.obj \
+	$(TMPDIR)\tkMenuDraw.obj \
+	$(TMPDIR)\tkMessage.obj \
+	$(TMP_DIR)\tkPanedWindow.obj \
+	$(TMPDIR)\tkObj.obj \
+	$(TMPDIR)\tkOldConfig.obj \
+	$(TMPDIR)\tkOption.obj \
+	$(TMPDIR)\tkPack.obj \
+	$(TMPDIR)\tkPlace.obj \
+	$(TMPDIR)\tkPointer.obj \
+	$(TMPDIR)\tkRectOval.obj \
+	$(TMPDIR)\tkScale.obj \
+	$(TMPDIR)\tkScrollbar.obj \
+	$(TMPDIR)\tkSelect.obj \
+	$(TMPDIR)\tkText.obj \
+	$(TMPDIR)\tkTextBTree.obj \
+	$(TMPDIR)\tkTextDisp.obj \
+	$(TMPDIR)\tkTextImage.obj \
+	$(TMPDIR)\tkTextIndex.obj \
+	$(TMPDIR)\tkTextMark.obj \
+	$(TMPDIR)\tkTextTag.obj \
+	$(TMPDIR)\tkTextWind.obj \
+	$(TMPDIR)\tkTrig.obj \
+	$(TMPDIR)\tkUtil.obj \
+	$(TMPDIR)\tkVisual.obj \
+	$(TMPDIR)\tkStubInit.obj \
+	$(TMPDIR)\tkWindow.obj
+
+# Maintenance hint: Please have multiple members of TKSTUBOBJS be separated
+# by exactly one ' ' (see below the rule for making TKSTUBLIB)
+TKSTUBOBJS = $(TMPDIR)\tkStubLib.obj
+
+WINDIR      = $(ROOT)\win
+GENERICDIR  = $(ROOT)\generic
+XLIBDIR     = $(ROOT)\xlib
+BITMAPDIR   = $(ROOT)\bitmaps
+TCLLIBDIR   = $(TCLDIR)\win\$(OUTDIRNAME)
+RCDIR       = $(WINDIR)\rc
+
+TK_INCLUDES = -I$(WINDIR) -I$(GENERICDIR) -I$(BITMAPDIR) -I$(XLIBDIR) \
+      -I$(TCLDIR)\generic -I$(TCLDIR)\win
+
+TK_DEFINES  = -D_WIN32 $(DEBUGDEFINES) $(THREADDEFINES) SUPPORT_CONFIG_EMBEDDED
+
+######################################################################
+# Compile flags
+######################################################################
+
+!IF "$(NODEBUG)" == "1"
+# these macros cause maximum optimization and no symbols
+cdebug = -v- -vi- -O2 -D_DEBUG
+!ELSE
+# these macros enable debugging
+cdebug = -k -Od -r- -v -vi- -y
+!ENDIF
+
+SYSDEFINES = _MT;NO_STRICT;_NO_VCL
+
+# declarations common to all compiler options
+cbase = -3 -a4 -c -g0 -tWM -Ve -Vx -X-
+WARNINGS = -w-rch -w-pch -w-par -w-dup -w-pro -w-dpu
+
+ccons = -tWC
+
+CFLAGS      = $(cdebug) $(cbase) $(WARNINGS) -D$(SYSDEFINES)
+
+CON_CFLAGS  = $(CFLAGS) $(TK_DEFINES) $(include32) $(ccons)
+WISH_CFLAGS = $(CFLAGS) $(include32) $(TK_INCLUDES) $(TK_DEFINES)
+TK_CFLAGS   = $(CFLAGS) $(include32) $(TK_INCLUDES) $(TK_DEFINES) \
+                   -DUSE_TCL_STUBS
+
+######################################################################
+# Link flags
+######################################################################
+
+!IF "$(NODEBUG)" == "1"
+ldebug =
+!ELSE
+ldebug = -v
+!ENDIF
+
+# declarations common to all linker options
+LNFLAGS = -D"" -Gn -I$(TMPDIR) -x $(ldebug) $(libpath32)
+# -Gi: create lib file (is -Gl in doc)
+# -aa: Windows app, -ap: Windows console app
+LNFLAGS_DLL  = -ap -Gi -Tpd
+LNFLAGS_CONS = -ap -Tpe
+LNFLAGS_GUI  = -aa -Tpe
+
+LNLIBS = import32 cw32mt
+
+
+######################################################################
+# Project specific targets
+######################################################################
+
+all:      setup $(WISH) $(CAT32)
+install:  install-binaries install-libraries
+plugin:   setup $(TKPLUGINDLL) $(WISHP)
+tktest:   setup $(TKTEST) $(CAT32)
+
+# Maintenance hint: We want to set environment variables before calling tktest.
+#  If we do this in the form of normal commands, they will not persist up to
+#  the call of tktest. Therfore we put all commands wanted into a batch file.
+#  The normal way of using 'echo >x.bat' and 'echo >>x.bat' does not work here
+#  because we cannot write '... > tktest.txt' this way. Hence this advanced
+#  form of loop hopping:
+#    - Have MAKE produce a temporary file with the content we want.
+#    - Use it as input to the COPY command to produce a batch file.
+#    - Run the batch file and be happy.
+#
+test:     setup $(TKTEST) $(TKLIB) $(CAT32)
+  copy &&!
+  set TCL_LIBRARY=$(TCLDIR)/library
+  set PATH=$(TCLDIR)\win\$(TMPDIRNAME);$(PATH)
+  $(TKTEST) $(ROOT)/tests/all.tcl > tktest.txt
+! _test.bat
+  _test.bat
+#  del _test.bat
+
+runtest:  setup $(TKTEST) $(TKLIB) $(CAT32)
+  echo set TCL_LIBRARY=$(TCLDIR)/library             > _test2.bat
+  echo set PATH=$(TCLDIR)\win\$(TMPDIRNAME);$(PATH) >> _test2.bat
+  echo $(TKTEST)                                    >> _test2.bat
+  _test2.bat
+#  del _test2.bat
+
+console-wish : all $(WISHC)
+
+stubs:
+  $(TCLDIR)\win\$(TMPDIRNAME)\tclsh$(VERSION)$(DBGX) \
+    $(TCLDIR)\tools\genStubs.tcl $(GENERICDIR) \
+    $(GENERICDIR)\tk.decls $(GENERICDIR)\tkInt.decls
+
+setup:
+  @mkd $(TMPDIR)
+  @mkd $(OUTDIR)
+
+install-binaries:
+  @mkd "$(BIN_INSTALL_DIR)"
+  copy $(TKDLL) "$(BIN_INSTALL_DIR)"
+  copy $(WISH) "$(BIN_INSTALL_DIR)"
+  @mkd "$(LIB_INSTALL_DIR)"
+  copy $(TKLIB) "$(LIB_INSTALL_DIR)"
+
+install-libraries:
+  @mkd "$(INCLUDE_INSTALL_DIR)"
+  @mkd "$(INCLUDE_INSTALL_DIR)\X11"
+  copy "$(GENERICDIR)\tk.h"             "$(INCLUDE_INSTALL_DIR)"
+  copy "$(GENERICDIR)\tkDecls.h"        "$(INCLUDE_INSTALL_DIR)"
+  copy "$(GENERICDIR)\tkPlatDecls.h"    "$(INCLUDE_INSTALL_DIR)"
+  copy "$(GENERICDIR)\tkIntXlibDecls.h" "$(INCLUDE_INSTALL_DIR)"
+  xcopy "$(XLIBDIR)\X11\*.h"            "$(INCLUDE_INSTALL_DIR)\X11"
+  @mkd "$(SCRIPT_INSTALL_DIR)"
+  @mkd "$(SCRIPT_INSTALL_DIR)\images"
+  @mkd "$(SCRIPT_INSTALL_DIR)\demos"
+  @mkd "$(SCRIPT_INSTALL_DIR)\demos\images"
+  @mkd "$(SCRIPT_INSTALL_DIR)\msgs"
+  xcopy "$(ROOT)\library"		"$(SCRIPT_INSTALL_DIR)"
+  xcopy "$(ROOT)\library\images"	"$(SCRIPT_INSTALL_DIR)\images"
+  xcopy "$(ROOT)\library\demos"		"$(SCRIPT_INSTALL_DIR)\demos"
+  xcopy "$(ROOT)\library\demos\images"	"$(SCRIPT_INSTALL_DIR)\demos\images"
+  xcopy "$(ROOT)\library\msgs"		"$(SCRIPT_INSTALL_DIR)\msgs"
+
+$(TKLIB): $(TKDLL) $(TKSTUBLIB)
+
+# Maintenance hint: The macro puts a '+-' before the first member of
+#   TKSTUBOBJS, than replaces any ' ' with ' +-' - together putting '+-' in
+#   front of any member of TKSTUBOBJS (provided, they are separated in their
+#   defintion by just one space).
+#
+# The first time you *make* this target, you will get a warning
+#   tkStubLib not found in library
+# This is (probably) because of the '-' option, telling TLIB to remove
+# 'tkStubLib' when it does not yet exist. Forcing a re-make when it already
+# exists avoids this warning.
+#
+$(TKSTUBLIB): $(TKSTUBOBJS)
+    $(lib32) $@ +-$(TKSTUBOBJS: = +-)
+
+#    $(lib32) $@ @&&!
+#+-$(TKSTUBOBJS: = &^
+#+-)
+#!
+
+$(TKDLL): $(TKOBJS) $(TMPDIR)\tk.res
+    $(link32) $(ldebug) $(LNFLAGS) $(LNFLAGS_DLL) $(TOOLS32)\lib\c0d32 @&&!
+      $(TKOBJS), $@, -x, $(LNLIBS) $(TCLLIBDIR)\$(TCLSTUBLIB),, $(TMPDIR)\tk.res
+!
+
+$(TKPLUGINLIB): $(TKPLUGINDLL)
+
+#$(TKPLUGINDLL): $(TKOBJS) $(TMPDIR)\tk.res
+#        $(link32) $(ldebug) $(dlllflags) \
+#    -out:$@ $(TMPDIR)\tk.res $(TCLLIBDIR)\$(TCLPLUGINLIB) \
+#    $(guilibsdll) @<<
+#      $(TKOBJS)
+#<<
+
+$(WISH): $(WISHOBJS) $(TKLIB) $(TMPDIR)\wish.res
+  $(link32) $(ldebug) -S:2400000 $(LNFLAGS) $(LNFLAGS_GUI) $(TOOLS32)\lib\c0x32 @&&!
+    $(WISHOBJS), $@, -x, $(LNLIBS) $(TCLLIBDIR)\$(TCLLIB) $(TKLIB),, $(TMPDIR)\wish.res
+!
+
+$(WISHC): $(WISHOBJS) $(TKLIB) $(TMPDIR)\wish.res
+  $(link32) $(ldebug) -S:2400000 $(LNFLAGS) $(LNFLAGS_CONS) $(TOOLS32)\lib\c0x32 @&&!
+    $(WISHOBJS), $@, -x, $(LNLIBS) $(TCLLIBDIR)\$(TCLLIB) $(TKLIB),, $(TMPDIR)\wish.res
+!
+
+$(WISHP): $(WISHOBJS) $(TKPLUGINLIB) $(TMPDIR)\wish.res
+  $(link32) $(ldebug) $(guilflags) $(TMPDIR)\wish.res -out:$@ \
+    $(guilibsdll) $(TCLLIBDIR)\$(TCLPLUGINLIB) \
+    $(TKPLUGINLIB) $(WISHOBJS)
+
+$(TKTEST): $(TKTESTOBJS) $(TKLIB) $(TMPDIR)\wish.res
+  $(link32) $(ldebug) -S:2400000 $(LNFLAGS) $(LNFLAGS_GUI) $(TOOLS32)\lib\c0x32 @&&!
+    $(TKTESTOBJS), $@, -x, $(LNLIBS) $(TCLLIBDIR)\$(TCLLIB) $(TKLIB),, $(TMPDIR)\wish.res
+!
+#  $(link32) $(ldebug) $(guilflags) $(TMPDIR)\wish.res -out:$@ \
+#    $(guilibsdll) $(TCLLIBDIR)\$(TCLLIB) $(TKLIB) $(TKTESTOBJS)
+
+#$(CAT32): $(TCLDIR)\win\cat.c
+#  $(cc32) $(CON_CFLAGS) -o$(TMPDIR)\cat.obj $?
+#  $(link32) $(conlflags) -out:$@ -stack:16384 $(TMPDIR)\cat.obj $(conlibs)
+
+$(CAT32): $(TCLDIR)\win\cat.c
+  $(cc32) $(CONS_CFLAGS) -o$(TMPDIR)\cat.obj $?
+  $(link32) $(ldebug) $(LNFLAGS) $(LNFLAGS_CONS) $(TOOLS32)\lib\c0x32 \
+      $(TMPDIR)\cat.obj, $@, -x, $(LNLIBS),,
+
+#
+# Regenerate the stubs files.
+#
+
+genstubs:
+  tclsh$(VERSION) $(TCLDIR)\tools\genStubs.tcl $(GENERICDIR) \
+    $(GENERICDIR)\tk.decls $(GENERICDIR)\tkInt.decls
+
+#
+# Special case object file targets
+#
+
+$(TMPDIR)\testMain.obj: $(WINDIR)\winMain.c
+  $(cc32) $(WISH_CFLAGS) -DTK_TEST -o$@ $?
+
+$(TMPDIR)\tkTest.obj: $(GENERICDIR)\tkTest.c
+  $(cc32) $(WISH_CFLAGS) -o$@ $?
+
+$(TMPDIR)\tkOldTest.obj: $(GENERICDIR)\tkOldTest.c
+  $(cc32) $(WISH_CFLAGS) -o$@ $?
+
+$(TMPDIR)\tkWinTest.obj: $(WINDIR)\tkWinTest.c
+  $(cc32) $(WISH_CFLAGS) -o$@ $?
+
+$(TMPDIR)\tkSquare.obj: $(GENERICDIR)\tkSquare.c
+  $(cc32) $(WISH_CFLAGS) -o$@ $?
+
+$(TMPDIR)\winMain.obj: $(WINDIR)\winMain.c
+  $(cc32) $(WISH_CFLAGS) -o$@ $?
+
+$(TMPDIR)\tkStubLib.obj : $(GENERICDIR)\tkStubLib.c
+  $(cc32) $(TK_CFLAGS) -DSTATIC_BUILD -o$@ $?
+
+#
+# Implicit rules
+#
+
+{$(XLIBDIR)}.c{$(TMPDIR)}.obj:
+  $(cc32) -DDLL_BUILD -DBUILD_tk $(TK_CFLAGS) -o$@ $<
+
+{$(GENERICDIR)}.c{$(TMPDIR)}.obj:
+  $(cc32) -DDLL_BUILD -DBUILD_tk $(TK_CFLAGS) -o$@ $<
+
+{$(WINDIR)}.c{$(TMPDIR)}.obj:
+  $(cc32) -DDLL_BUILD -DBUILD_tk $(TK_CFLAGS) -o$@ $<
+
+{$(ROOT)\unix}.c{$(TMPDIR)}.obj:
+  $(cc32) -DDLL_BUILD -DBUILD_tk $(TK_CFLAGS) -o$@ $<
+
+{$(RCDIR)}.rc{$(TMPDIR)}.res:
+  $(rc32) -I"$(GENERICDIR)" -I"$(TOOLS32)\include" -I"$(TCLDIR)\generic" \
+      -D$(USERDEFINES);$(SYSDEFINES) -fo$@ $<
+
+clean:
+  -@del $(OUTDIR)\*.exp
+  -@del $(OUTDIR)\*.lib
+  -@del $(OUTDIR)\*.dll
+  -@del $(OUTDIR)\*.exe
+  -@del $(OUTDIR)\*.pdb
+  -@del $(TMPDIR)\*.pch
+  -@del $(TMPDIR)\*.obj
+  -@del $(TMPDIR)\*.res
+  -@del $(TMPDIR)\*.exe
+  -@rmd $(OUTDIR)
+  -@rmd $(TMPDIR)
+
+# dependencies
+
+$(TMPDIR)\tk.res: \
+    $(RCDIR)\buttons.bmp \
+    $(RCDIR)\cursor*.cur \
+    $(RCDIR)\tk.ico
+
+$(GENERICDIR)/default.h: $(WINDIR)/tkWinDefault.h
+$(GENERICDIR)/tkButton.c: $(GENERICDIR)/default.h
+$(GENERICDIR)/tkCanvas.c: $(GENERICDIR)/default.h
+$(GENERICDIR)/tkEntry.c: $(GENERICDIR)/default.h
+$(GENERICDIR)/tkFrame.c: $(GENERICDIR)/default.h
+$(GENERICDIR)/tkListbox.c: $(GENERICDIR)/default.h
+$(GENERICDIR)/tkMenu.c: $(GENERICDIR)/default.h
+$(GENERICDIR)/tkMenubutton.c: $(GENERICDIR)/default.h
+$(GENERICDIR)/tkMessage.c: $(GENERICDIR)/default.h
+$(GENERICDIR)/tkScale.c: $(GENERICDIR)/default.h
+$(GENERICDIR)/tkScrollbar.c: $(GENERICDIR)/default.h
+$(GENERICDIR)/tkText.c: $(GENERICDIR)/default.h
+$(GENERICDIR)/tkTextIndex.c: $(GENERICDIR)/default.h
+$(GENERICDIR)/tkTextTag.c: $(GENERICDIR)/default.h
+
+$(GENERICDIR)/tkText.c: $(GENERICDIR)/tkText.h
+$(GENERICDIR)/tkTextBTree.c: $(GENERICDIR)/tkText.h
+$(GENERICDIR)/tkTextDisp.c: $(GENERICDIR)/tkText.h
+$(GENERICDIR)/tkTextDisp.c: $(GENERICDIR)/tkText.h
+$(GENERICDIR)/tkTextImage.c: $(GENERICDIR)/tkText.h
+$(GENERICDIR)/tkTextIndex.c: $(GENERICDIR)/tkText.h
+$(GENERICDIR)/tkTextMark.c: $(GENERICDIR)/tkText.h
+$(GENERICDIR)/tkTextTag.c: $(GENERICDIR)/tkText.h
+$(GENERICDIR)/tkTextWind.c: $(GENERICDIR)/tkText.h
+
+$(GENERICDIR)/tkMacWinMenu.c: $(GENERICDIR)/tkMenu.h
+$(GENERICDIR)/tkMenu.c: $(GENERICDIR)/tkMenu.h
+$(GENERICDIR)/tkMenuDraw.c: $(GENERICDIR)/tkMenu.h
+$(WINDIR)/tkWinMenu.c: $(GENERICDIR)/tkMenu.h
+
+