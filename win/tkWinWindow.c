--- conflicted
+++ resolved
@@ -214,11 +214,7 @@
     Window *idPtr)		/* Place to store converted result. */
 {
     Tk_Window tkwin;
-<<<<<<< HEAD
-    Window number, *numberPtr = &number;
-=======
-    VOID *number;
->>>>>>> 91f01a5b
+    void *number, *numberPtr = &number;
 
     /*
      * We want sscanf for the 64-bit check, but if that doesn't work, then
