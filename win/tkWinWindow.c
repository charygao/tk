/*
 * tkWinWindow.c --
 *
 *	Xlib emulation routines for Windows related to creating, displaying
 *	and destroying windows.
 *
 * Copyright (c) 1995-1997 Sun Microsystems, Inc.
 *
 * See the file "license.terms" for information on usage and redistribution of
 * this file, and for a DISCLAIMER OF ALL WARRANTIES.
 */

#include "tkWinInt.h"

typedef struct ThreadSpecificData {
    int initialized;		/* 0 means table below needs initializing. */
    Tcl_HashTable windowTable;  /* The windowTable maps from HWND to Tk_Window
				 * handles. */
} ThreadSpecificData;
static Tcl_ThreadDataKey dataKey;

/*
 * Forward declarations for functions defined in this file:
 */

static void		NotifyVisibility(XEvent *eventPtr, TkWindow *winPtr);

/*
 *----------------------------------------------------------------------
 *
 * Tk_AttachHWND --
 *
 *	This function binds an HWND and a reflection function to the specified
 *	Tk_Window.
 *
 * Results:
 *	Returns an X Window that encapsulates the HWND.
 *
 * Side effects:
 *	May allocate a new X Window. Also enters the HWND into the global
 *	window table.
 *
 *----------------------------------------------------------------------
 */

Window
Tk_AttachHWND(
    Tk_Window tkwin,
    HWND hwnd)
{
    int new;
    Tcl_HashEntry *entryPtr;
    TkWinDrawable *twdPtr = (TkWinDrawable *) Tk_WindowId(tkwin);
    ThreadSpecificData *tsdPtr = (ThreadSpecificData *)
	    Tcl_GetThreadData(&dataKey, sizeof(ThreadSpecificData));

    if (!tsdPtr->initialized) {
	Tcl_InitHashTable(&tsdPtr->windowTable, TCL_ONE_WORD_KEYS);
	tsdPtr->initialized = 1;
    }

    /*
     * Allocate a new drawable if necessary. Otherwise, remove the previous
     * HWND from from the window table.
     */

    if (twdPtr == NULL) {
	twdPtr = (TkWinDrawable *) ckalloc(sizeof(TkWinDrawable));
	twdPtr->type = TWD_WINDOW;
	twdPtr->window.winPtr = (TkWindow *) tkwin;
    } else if (twdPtr->window.handle != NULL) {
	entryPtr = Tcl_FindHashEntry(&tsdPtr->windowTable,
		(char *)twdPtr->window.handle);
	Tcl_DeleteHashEntry(entryPtr);
    }

    /*
     * Insert the new HWND into the window table.
     */

    twdPtr->window.handle = hwnd;
    entryPtr = Tcl_CreateHashEntry(&tsdPtr->windowTable, (char *)hwnd, &new);
    Tcl_SetHashValue(entryPtr, (ClientData)tkwin);

    return (Window)twdPtr;
}

/*
 *----------------------------------------------------------------------
 *
 * Tk_HWNDToWindow --
 *
 *	This function retrieves a Tk_Window from the window table given an
 *	HWND.
 *
 * Results:
 *	Returns the matching Tk_Window.
 *
 * Side effects:
 *	None.
 *
 *----------------------------------------------------------------------
 */

Tk_Window
Tk_HWNDToWindow(
    HWND hwnd)
{
    Tcl_HashEntry *entryPtr;
    ThreadSpecificData *tsdPtr = (ThreadSpecificData *)
	    Tcl_GetThreadData(&dataKey, sizeof(ThreadSpecificData));

    if (!tsdPtr->initialized) {
	Tcl_InitHashTable(&tsdPtr->windowTable, TCL_ONE_WORD_KEYS);
	tsdPtr->initialized = 1;
    }
    entryPtr = Tcl_FindHashEntry(&tsdPtr->windowTable, (char *) hwnd);
    if (entryPtr != NULL) {
	return (Tk_Window) Tcl_GetHashValue(entryPtr);
    }
    return NULL;
}

/*
 *----------------------------------------------------------------------
 *
 * Tk_GetHWND --
 *
 *	This function extracts the HWND from an X Window.
 *
 * Results:
 *	Returns the HWND associated with the Window.
 *
 * Side effects:
 *	None.
 *
 *----------------------------------------------------------------------
 */

HWND
Tk_GetHWND(
    Window window)
{
    return ((TkWinDrawable *) window)->window.handle;
}

/*
 *----------------------------------------------------------------------
 *
 * TkpPrintWindowId --
 *
 *	This routine stores the string representation of the platform
 *	dependent window handle for an X Window in the given buffer.
 *
 * Results:
 *	Returns the result in the specified buffer.
 *
 * Side effects:
 *	None.
 *
 *----------------------------------------------------------------------
 */

void
TkpPrintWindowId(
    char *buf,			/* Pointer to string large enough to hold the
				 * hex representation of a pointer. */
    Window window)		/* Window to be printed into buffer. */
{
    HWND hwnd = (window) ? Tk_GetHWND(window) : 0;

    /*
     * Use pointer representation, because Win64 is P64 (*not* LP64). Windows
     * doesn't print the 0x for %p, so we do it.
     * bug #2026405: cygwin does output 0x for %p so test and recover.
     */

    sprintf(buf, "0x%p", hwnd);
    if (buf[2] == '0' && buf[3] == 'x')
	sprintf(buf, "%p", hwnd);
}

/*
 *----------------------------------------------------------------------
 *
 * TkpScanWindowId --
 *
 *	Given a string which represents the platform dependent window handle,
 *	produce the X Window id for the window.
 *
 * Results:
 *	The return value is normally TCL_OK; in this case *idPtr will be set
 *	to the X Window id equivalent to string. If string is improperly
 *	formed then TCL_ERROR is returned and an error message will be left in
 *	the interp's result. If the number does not correspond to a Tk Window,
 *	then *idPtr will be set to None.
 *
 * Side effects:
 *	None.
 *
 *----------------------------------------------------------------------
 */

int
TkpScanWindowId(
    Tcl_Interp *interp,		/* Interpreter to use for error reporting. */
    CONST char *string,		/* String containing a (possibly signed)
				 * integer in a form acceptable to strtol. */
    Window *idPtr)		/* Place to store converted result. */
{
    Tk_Window tkwin;
<<<<<<< HEAD
    Window number, *numberPtr = &number;
=======
    VOID *number;
>>>>>>> 1a7023de

    /*
     * We want sscanf for the 64-bit check, but if that doesn't work, then
     * Tcl_GetInt manages the error correctly.
     */

    if (
#ifdef _WIN64
	    (sscanf(string, "0x%p", &number) != 1) &&
#endif
	    Tcl_GetInt(interp, string, (int *) numberPtr) != TCL_OK) {
	return TCL_ERROR;
    }

    tkwin = Tk_HWNDToWindow((HWND) number);
    if (tkwin) {
	*idPtr = Tk_WindowId(tkwin);
    } else {
	*idPtr = None;
    }
    return TCL_OK;
}

/*
 *----------------------------------------------------------------------
 *
 * TkpMakeWindow --
 *
 *	Creates a Windows window object based on the current attributes of the
 *	specified TkWindow.
 *
 * Results:
 *	Returns a pointer to a new TkWinDrawable cast to a Window.
 *
 * Side effects:
 *	Creates a new window.
 *
 *----------------------------------------------------------------------
 */

Window
TkpMakeWindow(
    TkWindow *winPtr,
    Window parent)
{
    HWND parentWin;
    int style;
    HWND hwnd;

    if (parent != None) {
	parentWin = Tk_GetHWND(parent);
	style = WS_CHILD | WS_CLIPCHILDREN | WS_CLIPSIBLINGS;
    } else {
	parentWin = NULL;
	style = WS_POPUP | WS_CLIPCHILDREN;
    }

    /*
     * Create the window, then ensure that it is at the top of the stacking
     * order.
     */

    hwnd = CreateWindowEx(WS_EX_NOPARENTNOTIFY, TK_WIN_CHILD_CLASS_NAME, NULL,
	    (DWORD) style, Tk_X(winPtr), Tk_Y(winPtr), Tk_Width(winPtr),
	    Tk_Height(winPtr), parentWin, NULL, Tk_GetHINSTANCE(), NULL);
    SetWindowPos(hwnd, HWND_TOP, 0, 0, 0, 0,
	    SWP_NOACTIVATE | SWP_NOMOVE | SWP_NOSIZE);
    return Tk_AttachHWND((Tk_Window)winPtr, hwnd);
}

/*
 *----------------------------------------------------------------------
 *
 * XDestroyWindow --
 *
 *	Destroys the given window.
 *
 * Results:
 *	None.
 *
 * Side effects:
 *	Sends the WM_DESTROY message to the window and then destroys it the
 *	Win32 resources associated with the window.
 *
 *----------------------------------------------------------------------
 */

void
XDestroyWindow(
    Display *display,
    Window w)
{
    Tcl_HashEntry *entryPtr;
    TkWinDrawable *twdPtr = (TkWinDrawable *)w;
    TkWindow *winPtr = TkWinGetWinPtr(w);
    HWND hwnd = Tk_GetHWND(w);
    ThreadSpecificData *tsdPtr = (ThreadSpecificData *)
	    Tcl_GetThreadData(&dataKey, sizeof(ThreadSpecificData));

    display->request++;

    /*
     * Remove references to the window in the pointer module then release the
     * drawable.
     */

    TkPointerDeadWindow(winPtr);

    entryPtr = Tcl_FindHashEntry(&tsdPtr->windowTable, (char*)hwnd);
    if (entryPtr != NULL) {
	Tcl_DeleteHashEntry(entryPtr);
    }

    ckfree((char *)twdPtr);

    /*
     * Don't bother destroying the window if we are going to destroy the
     * parent later.
     */

    if (hwnd != NULL && !(winPtr->flags & TK_DONT_DESTROY_WINDOW)) {
	DestroyWindow(hwnd);
    }
}

/*
 *----------------------------------------------------------------------
 *
 * XMapWindow --
 *
 *	Cause the given window to become visible.
 *
 * Results:
 *	None
 *
 * Side effects:
 *	Causes the window state to change, and generates a MapNotify event.
 *
 *----------------------------------------------------------------------
 */

void
XMapWindow(
    Display *display,
    Window w)
{
    XEvent event;
    TkWindow *parentPtr;
    TkWindow *winPtr = TkWinGetWinPtr(w);

    display->request++;

    ShowWindow(Tk_GetHWND(w), SW_SHOWNORMAL);
    winPtr->flags |= TK_MAPPED;

    /*
     * Check to see if this window is visible now. If all of the parent
     * windows up to the first toplevel are mapped, then this window and its
     * mapped children have just become visible.
     */

    if (!(winPtr->flags & TK_TOP_HIERARCHY)) {
	for (parentPtr = winPtr->parentPtr; ;
		parentPtr = parentPtr->parentPtr) {
	    if ((parentPtr == NULL) || !(parentPtr->flags & TK_MAPPED)) {
		return;
	    }
	    if (parentPtr->flags & TK_TOP_HIERARCHY) {
		break;
	    }
	}
    } else {
	event.type = MapNotify;
	event.xmap.serial = display->request;
	event.xmap.send_event = False;
	event.xmap.display = display;
	event.xmap.event = winPtr->window;
	event.xmap.window = winPtr->window;
	event.xmap.override_redirect = winPtr->atts.override_redirect;
	Tk_QueueWindowEvent(&event, TCL_QUEUE_TAIL);
    }

    /*
     * Generate VisibilityNotify events for this window and its mapped
     * children.
     */

    event.type = VisibilityNotify;
    event.xvisibility.serial = display->request;
    event.xvisibility.send_event = False;
    event.xvisibility.display = display;
    event.xvisibility.window = winPtr->window;
    event.xvisibility.state = VisibilityUnobscured;
    NotifyVisibility(&event, winPtr);
}

/*
 *----------------------------------------------------------------------
 *
 * NotifyVisibility --
 *
 *	This function recursively notifies the mapped children of the
 *	specified window of a change in visibility. Note that we don't
 *	properly report the visibility state, since Windows does not provide
 *	that info. The eventPtr argument must point to an event that has been
 *	completely initialized except for the window slot.
 *
 * Results:
 *	None.
 *
 * Side effects:
 *	Generates lots of events.
 *
 *----------------------------------------------------------------------
 */

static void
NotifyVisibility(
    XEvent *eventPtr,		/* Initialized VisibilityNotify event. */
    TkWindow *winPtr)		/* Window to notify. */
{
    if (winPtr->atts.event_mask & VisibilityChangeMask) {
	eventPtr->xvisibility.window = winPtr->window;
	Tk_QueueWindowEvent(eventPtr, TCL_QUEUE_TAIL);
    }
    for (winPtr = winPtr->childList; winPtr != NULL;
	    winPtr = winPtr->nextPtr) {
	if (winPtr->flags & TK_MAPPED) {
	    NotifyVisibility(eventPtr, winPtr);
	}
    }
}

/*
 *----------------------------------------------------------------------
 *
 * XUnmapWindow --
 *
 *	Cause the given window to become invisible.
 *
 * Results:
 *	None
 *
 * Side effects:
 *	Causes the window state to change, and generates an UnmapNotify event.
 *
 *----------------------------------------------------------------------
 */

void
XUnmapWindow(
    Display *display,
    Window w)
{
    XEvent event;
    TkWindow *winPtr = TkWinGetWinPtr(w);

    display->request++;

    /*
     * Bug fix: Don't short circuit this routine based on TK_MAPPED because it
     * will be cleared before XUnmapWindow is called.
     */

    ShowWindow(Tk_GetHWND(w), SW_HIDE);
    winPtr->flags &= ~TK_MAPPED;

    if (winPtr->flags & TK_WIN_MANAGED) {
	event.type = UnmapNotify;
	event.xunmap.serial = display->request;
	event.xunmap.send_event = False;
	event.xunmap.display = display;
	event.xunmap.event = winPtr->window;
	event.xunmap.window = winPtr->window;
	event.xunmap.from_configure = False;
	Tk_HandleEvent(&event);
    }
}

/*
 *----------------------------------------------------------------------
 *
 * XMoveResizeWindow --
 *
 *	Move and resize a window relative to its parent.
 *
 * Results:
 *	None.
 *
 * Side effects:
 *	Repositions and resizes the specified window.
 *
 *----------------------------------------------------------------------
 */

void
XMoveResizeWindow(
    Display *display,
    Window w,
    int x, int y,		/* Position relative to parent. */
    unsigned int width, unsigned int height)
{
    display->request++;
    MoveWindow(Tk_GetHWND(w), x, y, (int) width, (int) height, TRUE);
}

/*
 *----------------------------------------------------------------------
 *
 * XMoveWindow --
 *
 *	Move a window relative to its parent.
 *
 * Results:
 *	None.
 *
 * Side effects:
 *	Repositions the specified window.
 *
 *----------------------------------------------------------------------
 */

void
XMoveWindow(
    Display *display,
    Window w,
    int x, int y)		/* Position relative to parent */
{
    TkWindow *winPtr = TkWinGetWinPtr(w);

    display->request++;

    MoveWindow(Tk_GetHWND(w), x, y, winPtr->changes.width,
	    winPtr->changes.height, TRUE);
}

/*
 *----------------------------------------------------------------------
 *
 * XResizeWindow --
 *
 *	Resize a window.
 *
 * Results:
 *	None.
 *
 * Side effects:
 *	Resizes the specified window.
 *
 *----------------------------------------------------------------------
 */

void
XResizeWindow(
    Display *display,
    Window w,
    unsigned int width, unsigned int height)
{
    TkWindow *winPtr = TkWinGetWinPtr(w);

    display->request++;

    MoveWindow(Tk_GetHWND(w), winPtr->changes.x, winPtr->changes.y, (int)width,
	    (int)height, TRUE);
}

/*
 *----------------------------------------------------------------------
 *
 * XRaiseWindow --
 *
 *	Change the stacking order of a window.
 *
 * Results:
 *	None.
 *
 * Side effects:
 *	Changes the stacking order of the specified window.
 *
 *----------------------------------------------------------------------
 */

void
XRaiseWindow(
    Display *display,
    Window w)
{
    HWND window = Tk_GetHWND(w);

    display->request++;
    SetWindowPos(window, HWND_TOPMOST, 0, 0, 0, 0, SWP_NOMOVE | SWP_NOSIZE);
}

/*
 *----------------------------------------------------------------------
 *
 * XConfigureWindow --
 *
 *	Change the size, position, stacking, or border of the specified
 *	window.
 *
 * Results:
 *	None.
 *
 * Side effects:
 *	Changes the attributes of the specified window. Note that we ignore
 *	the passed in values and use the values stored in the TkWindow data
 *	structure.
 *
 *----------------------------------------------------------------------
 */

void
XConfigureWindow(
    Display *display,
    Window w,
    unsigned int valueMask,
    XWindowChanges *values)
{
    TkWindow *winPtr = TkWinGetWinPtr(w);
    HWND hwnd = Tk_GetHWND(w);

    display->request++;

    /*
     * Change the shape and/or position of the window.
     */

    if (valueMask & (CWX|CWY|CWWidth|CWHeight)) {
	MoveWindow(hwnd, winPtr->changes.x, winPtr->changes.y,
		winPtr->changes.width, winPtr->changes.height, TRUE);
    }

    /*
     * Change the stacking order of the window.
     */

    if (valueMask & CWStackMode) {
	HWND sibling;

	if ((valueMask & CWSibling) && (values->sibling != None)) {
	    sibling = Tk_GetHWND(values->sibling);
	} else {
	    sibling = NULL;
	}
	TkWinSetWindowPos(hwnd, sibling, values->stack_mode);
    }
}

/*
 *----------------------------------------------------------------------
 *
 * XClearWindow --
 *
 *	Clears the entire window to the current background color.
 *
 * Results:
 *	None.
 *
 * Side effects:
 *	Erases the current contents of the window.
 *
 *----------------------------------------------------------------------
 */

void
XClearWindow(
    Display *display,
    Window w)
{
    RECT rc;
    HBRUSH brush;
    HPALETTE oldPalette, palette;
    TkWindow *winPtr;
    HWND hwnd = Tk_GetHWND(w);
    HDC dc = GetDC(hwnd);

    palette = TkWinGetPalette(display->screens[0].cmap);
    oldPalette = SelectPalette(dc, palette, FALSE);

    display->request++;

    winPtr = TkWinGetWinPtr(w);
    brush = CreateSolidBrush(winPtr->atts.background_pixel);
    GetWindowRect(hwnd, &rc);
    rc.right = rc.right - rc.left;
    rc.bottom = rc.bottom - rc.top;
    rc.left = rc.top = 0;
    FillRect(dc, &rc, brush);

    DeleteObject(brush);
    SelectPalette(dc, oldPalette, TRUE);
    ReleaseDC(hwnd, dc);
}

/*
 *----------------------------------------------------------------------
 *
 * XChangeWindowAttributes --
 *
 *	This function is called when the attributes on a window are updated.
 *	Since Tk maintains all of the window state, the only relevant value is
 *	the cursor.
 *
 * Results:
 *	None.
 *
 * Side effects:
 *	May cause the mouse position to be updated.
 *
 *----------------------------------------------------------------------
 */

void
XChangeWindowAttributes(
    Display *display,
    Window w,
    unsigned long valueMask,
    XSetWindowAttributes* attributes)
{
    if (valueMask & CWCursor) {
	XDefineCursor(display, w, attributes->cursor);
    }
}

/*
 *----------------------------------------------------------------------
 *
 * TkWinSetWindowPos --
 *
 *	Adjust the stacking order of a window relative to a second window (or
 *	NULL).
 *
 * Results:
 *	None.
 *
 * Side effects:
 *	Moves the specified window in the stacking order.
 *
 *----------------------------------------------------------------------
 */

void
TkWinSetWindowPos(
    HWND hwnd,			/* Window to restack. */
    HWND siblingHwnd,		/* Sibling window. */
    int pos)			/* One of Above or Below. */
{
    HWND temp;

    /*
     * Since Windows does not support Above mode, we place the specified
     * window below the sibling and then swap them.
     */

    if (siblingHwnd) {
	if (pos == Above) {
	    SetWindowPos(hwnd, siblingHwnd, 0, 0, 0, 0,
		    SWP_NOACTIVATE | SWP_NOMOVE | SWP_NOSIZE);
	    temp = hwnd;
	    hwnd = siblingHwnd;
	    siblingHwnd = temp;
	}
    } else {
	siblingHwnd = (pos == Above) ? HWND_TOP : HWND_BOTTOM;
    }

    SetWindowPos(hwnd, siblingHwnd, 0, 0, 0, 0,
	    SWP_NOACTIVATE | SWP_NOMOVE | SWP_NOSIZE);
}

/*
 *----------------------------------------------------------------------
 *
 * TkpWindowWasRecentlyDeleted --
 *
 *	Determines whether we know if the window given as argument was
 *	recently deleted. Called by the generic code error handler to handle
 *	BadWindow events.
 *
 * Results:
 *	Always 0. We do not keep this information on Windows.
 *
 * Side effects:
 *	None.
 *
 *----------------------------------------------------------------------
 */

int
TkpWindowWasRecentlyDeleted(
    Window win,
    TkDisplay *dispPtr)
{
    return 0;
}

/*
 * Local Variables:
 * mode: c
 * c-basic-offset: 4
 * fill-column: 78
 * End:
 */<|MERGE_RESOLUTION|>--- conflicted
+++ resolved
@@ -214,11 +214,7 @@
     Window *idPtr)		/* Place to store converted result. */
 {
     Tk_Window tkwin;
-<<<<<<< HEAD
-    Window number, *numberPtr = &number;
-=======
-    VOID *number;
->>>>>>> 1a7023de
+    void *number, *numberPtr = &number;
 
     /*
      * We want sscanf for the 64-bit check, but if that doesn't work, then
