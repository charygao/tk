/*
 * tkWinPointer.c --
 *
 *	Windows specific mouse tracking code.
 *
 * Copyright (c) 1995-1997 Sun Microsystems, Inc.
 * Copyright (c) 1998-1999 by Scriptics Corporation.
 *
 * See the file "license.terms" for information on usage and redistribution of
 * this file, and for a DISCLAIMER OF ALL WARRANTIES.
 */

#include "tkWinInt.h"

/*
 * Check for enter/leave events every MOUSE_TIMER_INTERVAL milliseconds.
 */

#define MOUSE_TIMER_INTERVAL 250

/*
 * Declarations of static variables used in this file.
 */

static int captured = 0;		/* 1 if mouse is currently captured. */
static TkWindow *keyboardWinPtr = NULL; /* Current keyboard grab window. */
static Tcl_TimerToken mouseTimer;	/* Handle to the latest mouse timer. */
static int mouseTimerSet = 0;		/* 1 if the mouse timer is active. */

/*
 * Forward declarations of procedures used in this file.
 */

static void		MouseTimerProc(ClientData clientData);

/*
 *----------------------------------------------------------------------
 *
 * TkWinGetModifierState --
 *
 *	Return the modifier state as of the last message.
 *
 * Results:
 *	Returns the X modifier mask.
 *
 * Side effects:
 *	None.
 *
 *----------------------------------------------------------------------
 */

int
TkWinGetModifierState(void)
{
    int state = 0;

    if (GetKeyState(VK_SHIFT) & 0x8000) {
	state |= ShiftMask;
    }
    if (GetKeyState(VK_CONTROL) & 0x8000) {
	state |= ControlMask;
    }
    if (GetKeyState(VK_MENU) & 0x8000) {
	state |= ALT_MASK;
    }
    if (GetKeyState(VK_CAPITAL) & 0x0001) {
	state |= LockMask;
    }
    if (GetKeyState(VK_NUMLOCK) & 0x0001) {
	state |= Mod1Mask;
    }
    if (GetKeyState(VK_SCROLL) & 0x0001) {
	state |= Mod3Mask;
    }
    if (GetKeyState(VK_LBUTTON) & 0x8000) {
	state |= Button1Mask;
    }
    if (GetKeyState(VK_MBUTTON) & 0x8000) {
	state |= Button2Mask;
    }
    if (GetKeyState(VK_RBUTTON) & 0x8000) {
	state |= Button3Mask;
    }
    if (GetKeyState(VK_XBUTTON1) & 0x8000) {
	state |= Button4Mask;
    }
    if (GetKeyState(VK_XBUTTON2) & 0x8000) {
	state |= Button5Mask;
    }
    return state;
}

/*
 *----------------------------------------------------------------------
 *
 * TkWinPointerEvent --
 *
 *	This procedure is called for each pointer-related event. It converts
 *	the position to root coords and updates the global pointer state
 *	machine. It also ensures that the mouse timer is scheduled.
 *
 * Results:
 *	None.
 *
 * Side effects:
 *	May queue events and change the grab state.
 *
 *----------------------------------------------------------------------
 */

void
<<<<<<< HEAD
Tk_PointerEvent(
    void *hwnd,			/* Window for coords, or NULL for the root
=======
TkWinPointerEvent(
    HWND hwnd,			/* Window for coords, or NULL for the root
>>>>>>> 81653efe
				 * window. */
    int x, int y)		/* Coords relative to hwnd, or screen if hwnd
				 * is NULL. */
{
    POINT pos;
    int state;
    Tk_Window tkwin;

    pos.x = x;
    pos.y = y;

    /*
     * Convert client coords to root coords if we were given a window.
     */

    if (hwnd) {
	ClientToScreen(hwnd, &pos);
    }

    /*
     * If the mouse is captured, Windows will report all pointer events to the
     * capture window. So, we need to determine which window the mouse is
     * really over and change the event. Note that the computed hwnd may point
     * to a window not owned by Tk, or a toplevel decorative frame, so tkwin
     * can be NULL.
     */

    if (captured || hwnd == NULL) {
	hwnd = WindowFromPoint(pos);
    }
    tkwin = Tk_HWNDToWindow(hwnd);

    state = TkWinGetModifierState();

    Tk_UpdatePointer(tkwin, pos.x, pos.y, state);

    if ((captured || tkwin) && !mouseTimerSet) {
	mouseTimerSet = 1;
	mouseTimer = Tcl_CreateTimerHandler(MOUSE_TIMER_INTERVAL,
		MouseTimerProc, NULL);
    }
}

/*
 *----------------------------------------------------------------------
 *
 * XGrabKeyboard --
 *
 *	Simulates a keyboard grab by setting the focus.
 *
 * Results:
 *	Always returns GrabSuccess.
 *
 * Side effects:
 *	Sets the keyboard focus to the specified window.
 *
 *----------------------------------------------------------------------
 */

int
XGrabKeyboard(
    Display *display,
    Window grab_window,
    Bool owner_events,
    int pointer_mode,
    int keyboard_mode,
    Time time)
{
    (void)display;
    (void)owner_events;
    (void)pointer_mode;
    (void)keyboard_mode;
    (void)time;

    keyboardWinPtr = TkWinGetWinPtr(grab_window);
    return GrabSuccess;
}

/*
 *----------------------------------------------------------------------
 *
 * XUngrabKeyboard --
 *
 *	Releases the simulated keyboard grab.
 *
 * Results:
 *	None.
 *
 * Side effects:
 *	Sets the keyboard focus back to the value before the grab.
 *
 *----------------------------------------------------------------------
 */

int
XUngrabKeyboard(
    Display *display,
    Time time)
{
    (void)display;
    (void)time;

    keyboardWinPtr = NULL;
    return Success;
}

/*
 *----------------------------------------------------------------------
 *
 * MouseTimerProc --
 *
 *	Check the current mouse position and look for enter/leave events.
 *
 * Results:
 *	None.
 *
 * Side effects:
 *	May schedule a new timer and/or generate enter/leave events.
 *
 *----------------------------------------------------------------------
 */

void
MouseTimerProc(
    ClientData dummy)
{
    POINT pos;
    (void)dummy;

    mouseTimerSet = 0;

    /*
     * Get the current mouse position and window. Don't do anything if the
     * mouse hasn't moved since the last time we looked.
     */

    GetCursorPos(&pos);
    TkWinPointerEvent(NULL, pos.x, pos.y);
}

/*
 *----------------------------------------------------------------------
 *
 * TkWinCancelMouseTimer --
 *
 *    If the mouse timer is set, cancel it.
 *
 * Results:
 *    None.
 *
 * Side effects:
 *    May cancel the mouse timer.
 *
 *----------------------------------------------------------------------
 */

void
TkWinCancelMouseTimer(void)
{
    if (mouseTimerSet) {
	Tcl_DeleteTimerHandler(mouseTimer);
	mouseTimerSet = 0;
    }
}

/*
 *----------------------------------------------------------------------
 *
 * TkGetPointerCoords --
 *
 *	Fetch the position of the mouse pointer.
 *
 * Results:
 *	*xPtr and *yPtr are filled in with the root coordinates of the mouse
 *	pointer for the display.
 *
 * Side effects:
 *	None.
 *
 *----------------------------------------------------------------------
 */

void
TkGetPointerCoords(
    Tk_Window tkwin,		/* Window that identifies screen on which
				 * lookup is to be done. */
    int *xPtr, int *yPtr)	/* Store pointer coordinates here. */
{
    POINT point;
    (void)tkwin;

    GetCursorPos(&point);
    *xPtr = point.x;
    *yPtr = point.y;
}

/*
 *----------------------------------------------------------------------
 *
 * XQueryPointer --
 *
 *	Check the current state of the mouse. This is not a complete
 *	implementation of this function. It only computes the root coordinates
 *	and the current mask.
 *
 * Results:
 *	Sets root_x_return, root_y_return, and mask_return. Returns true on
 *	success.
 *
 * Side effects:
 *	None.
 *
 *----------------------------------------------------------------------
 */

Bool
XQueryPointer(
    Display *display,
    Window w,
    Window *root_return,
    Window *child_return,
    int *root_x_return,
    int *root_y_return,
    int *win_x_return,
    int *win_y_return,
    unsigned int *mask_return)
{
    (void)w;
    (void)root_return;
    (void)child_return;
    (void)win_x_return;
    (void)win_y_return;

    display->request++;
    TkGetPointerCoords(NULL, root_x_return, root_y_return);
    *mask_return = TkWinGetModifierState();
    return True;
}

/*
 *----------------------------------------------------------------------
 *
 * XWarpPointer, TkpWarpPointer --
 *
 *	Move pointer to new location. Note that implementation of XWarpPointer
 *	is incomplete.
 *
 * Results:
 *	None.
 *
 * Side effects:
 *	Mouse pointer changes position on screen.
 *
 *----------------------------------------------------------------------
 */

/*
 * TkSetCursorPos is a helper function replacing SetCursorPos since this
 * latter Windows function appears to have been broken by Microsoft
 * since Win10 Falls Creator Update - See ticket [69b48f427e] along with
 * several other Internet reports about this breakage.
 */

void TkSetCursorPos(
    int x,
    int y)
{
    INPUT input;
    int xscreen = (int)(GetSystemMetrics(SM_CXSCREEN) - 1);
    int yscreen = (int)(GetSystemMetrics(SM_CYSCREEN) - 1);

    input.type = INPUT_MOUSE;
    input.mi.dx = (x * 65535 + xscreen/2) / xscreen;
    input.mi.dy = (y * 65535 + yscreen/2) / yscreen;

    /*
     * Horrible workaround here. There is a bug on Win 10: when warping to
     * pixel (x = 0, y = 0) the SendInput() below just does not move the
     * mouse pointer. However, as soon as dx or dy is non zero it moves as
     * expected. Given the scaling factor of 65535 (see above),
     * (dx = 1 , dy = 0) still means pixel (x = 0, y = 0).
     * See ticket [69b48f427e].
     */
    if (input.mi.dx == 0 && input.mi.dy == 0) {
        input.mi.dx = 1;
    }

    input.mi.mouseData = 0;
    input.mi.dwFlags = MOUSEEVENTF_ABSOLUTE | MOUSEEVENTF_MOVE;
    input.mi.time = 0;
    input.mi.dwExtraInfo = 0;
    SendInput(1, &input, sizeof(input));
}

int
XWarpPointer(
    Display *display,
    Window src_w,
    Window dest_w,
    int src_x,
    int src_y,
    unsigned int src_width,
    unsigned int src_height,
    int dest_x,
    int dest_y)
{
    RECT r;
    (void)display;
    (void)src_w;
    (void)src_x;
    (void)src_y;
    (void)src_width;
    (void)src_height;

    GetWindowRect(Tk_GetHWND(dest_w), &r);
    TkSetCursorPos(r.left+dest_x, r.top+dest_y);
    return Success;
}

void
TkpWarpPointer(
    TkDisplay *dispPtr)
{
    if (dispPtr->warpWindow) {
	RECT r;

	GetWindowRect(Tk_GetHWND(Tk_WindowId(dispPtr->warpWindow)), &r);
	TkSetCursorPos(r.left + dispPtr->warpX, r.top + dispPtr->warpY);
    } else {
	TkSetCursorPos(dispPtr->warpX, dispPtr->warpY);
    }
}

/*
 *----------------------------------------------------------------------
 *
 * XGetInputFocus --
 *
 *	Retrieves the current keyboard focus window.
 *
 * Results:
 *	Returns the current focus window.
 *
 * Side effects:
 *	None.
 *
 *----------------------------------------------------------------------
 */

int
XGetInputFocus(
    Display *display,
    Window *focus_return,
    int *revert_to_return)
{
    Tk_Window tkwin = Tk_HWNDToWindow(GetFocus());

    *focus_return = tkwin ? Tk_WindowId(tkwin) : 0;
    *revert_to_return = RevertToParent;
    display->request++;
    return Success;
}

/*
 *----------------------------------------------------------------------
 *
 * XSetInputFocus --
 *
 *	Set the current focus window.
 *
 * Results:
 *	None.
 *
 * Side effects:
 *	Changes the keyboard focus and causes the selected window to
 *	be activated.
 *
 *----------------------------------------------------------------------
 */

int
XSetInputFocus(
    Display *display,
    Window focus,
    int revert_to,
    Time time)
{
    (void)revert_to;
    (void)time;

    display->request++;
    if (focus != None) {
	SetFocus(Tk_GetHWND(focus));
    }
    return Success;
}

/*
 *----------------------------------------------------------------------
 *
 * TkpChangeFocus --
 *
 *	This procedure is invoked to move the system focus from one window to
 *	another.
 *
 * Results:
 *	The return value is the serial number of the command that changed the
 *	focus. It may be needed by the caller to filter out focus change
 *	events that were queued before the command. If the procedure doesn't
 *	actually change the focus then it returns 0.
 *
 * Side effects:
 *	The official Windows focus window changes; the application's focus
 *	window isn't changed by this procedure.
 *
 *----------------------------------------------------------------------
 */

int
TkpChangeFocus(
    TkWindow *winPtr,		/* Window that is to receive the X focus. */
    int force)			/* Non-zero means claim the focus even if it
				 * didn't originally belong to topLevelPtr's
				 * application. */
{
    TkDisplay *dispPtr = winPtr->dispPtr;
    Window focusWindow;
    int dummy, serial;
    TkWindow *winPtr2;

    if (!force) {
	XGetInputFocus(dispPtr->display, &focusWindow, &dummy);
	winPtr2 = (TkWindow *) Tk_IdToWindow(dispPtr->display, focusWindow);
	if ((winPtr2 == NULL) || (winPtr2->mainPtr != winPtr->mainPtr)) {
	    return 0;
	}
    }

    if (winPtr->window == None) {
	Tcl_Panic("ChangeXFocus got null X window");
    }

    /*
     * Change the foreground window so the focus window is raised to the top
     * of the system stacking order and gets the keyboard focus.
     */

    if (force) {
	TkWinSetForegroundWindow(winPtr);
    }
    XSetInputFocus(dispPtr->display, winPtr->window, RevertToParent,
	    CurrentTime);

    /*
     * Remember the current serial number for the X server and issue a dummy
     * server request. This marks the position at which we changed the focus,
     * so we can distinguish FocusIn and FocusOut events on either side of the
     * mark.
     */

    serial = NextRequest(winPtr->display);
    XNoOp(winPtr->display);
    return serial;
}

/*
 *----------------------------------------------------------------------
 *
 * TkpSetCapture --
 *
 *	This function captures the mouse so that all future events will be
 *	reported to this window, even if the mouse is outside the window. If
 *	the specified window is NULL, then the mouse is released.
 *
 * Results:
 *	None.
 *
 * Side effects:
 *	Sets the capture flag and captures the mouse.
 *
 *----------------------------------------------------------------------
 */

void
TkpSetCapture(
    TkWindow *winPtr)		/* Capture window, or NULL. */
{
    if (winPtr) {
	SetCapture(Tk_GetHWND(Tk_WindowId(winPtr)));
	captured = 1;
    } else {
	captured = 0;
	ReleaseCapture();
    }
}

/*
 *----------------------------------------------------------------------
 *
 * TkpGetCapture --
 *
 *	This function requests which window is capturing the mouse.
 *
 * Results:
 *	The return value is a pointer to the capture window, if there is
 *      one, otherwise it is NULL.
 *
 * Side effects:
 *	None.
 *
 *----------------------------------------------------------------------
 */

Tk_Window
TkpGetCapture(void)
{
    return Tk_HWNDToWindow(GetCapture());
}

/*
 * Local Variables:
 * mode: c
 * c-basic-offset: 4
 * fill-column: 78
 * End:
 */<|MERGE_RESOLUTION|>--- conflicted
+++ resolved
@@ -111,13 +111,8 @@
  */
 
 void
-<<<<<<< HEAD
-Tk_PointerEvent(
+TkWinPointerEvent(
     void *hwnd,			/* Window for coords, or NULL for the root
-=======
-TkWinPointerEvent(
-    HWND hwnd,			/* Window for coords, or NULL for the root
->>>>>>> 81653efe
 				 * window. */
     int x, int y)		/* Coords relative to hwnd, or screen if hwnd
 				 * is NULL. */
