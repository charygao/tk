--- conflicted
+++ resolved
@@ -211,12 +211,7 @@
  *
  * MouseTimerProc --
  *
-<<<<<<< HEAD
  *	Check the current mouse position and look for enter/leave events.
-=======
- *	Check the current mouse position and look for enter/leave
- *	events.
->>>>>>> 4f18880e
  *
  * Results:
  *	None.
@@ -356,8 +351,7 @@
  *----------------------------------------------------------------------
  */
 
-<<<<<<< HEAD
-void
+int
 XWarpPointer(
     Display *display,
     Window src_w,
@@ -368,29 +362,11 @@
     unsigned int src_height,
     int dest_x,
     int dest_y)
-=======
-int
-XWarpPointer(display, src_w, dest_w, src_x, src_y, src_width,
-	src_height, dest_x, dest_y)
-    Display* display;
-    Window src_w;
-    Window dest_w;
-    int src_x;
-    int src_y;
-    unsigned int src_width;
-    unsigned int src_height;
-    int dest_x;
-    int dest_y;
->>>>>>> 4f18880e
 {
     RECT r;
 
     GetWindowRect(Tk_GetHWND(dest_w), &r);
     SetCursorPos(r.left+dest_x, r.top+dest_y);
-<<<<<<< HEAD
-=======
-    return Success;
->>>>>>> 4f18880e
 }
  
@@ -529,16 +505,9 @@
  *
  * TkpSetCapture --
  *
-<<<<<<< HEAD
  *	This function captures the mouse so that all future events will be
  *	reported to this window, even if the mouse is outside the window. If
  *	the specified window is NULL, then the mouse is released.
-=======
- *	This function captures the mouse so that all future events
- *	will be reported to this window, even if the mouse is outside
- *	the window.  If the specified window is NULL, then the mouse
- *	is released.
->>>>>>> 4f18880e
  *
  * Results:
  *	None.
