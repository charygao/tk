#include "tk.h"

/*
 * Undocumented Xlib internal function
 */

int
_XInitImageFuncPtrs(
    XImage *image)
{
    return Success;
}

/*
 * From Xutil.h
 */

void
XSetWMClientMachine(
    Display *display,
    Window w,
    XTextProperty *text_prop)
{
}

Status
XStringListToTextProperty(
    char **list,
    int count,
    XTextProperty *text_prop_return)
{
    return (Status) 0;
}

/*
 * From Xlib.h
 */

<<<<<<< HEAD
void
XChangeProperty(
    Display *display,
    Window w,
    Atom property,
    Atom type,
    int format,
    int mode,
    _Xconst unsigned char *data,
    int nelements)
=======
int
XChangeProperty(display, w, property, type, format, mode, data, nelements)
    Display* display;
    Window w;
    Atom property;
    Atom type;
    int format;
    int mode;
    _Xconst unsigned char* data;
    int nelements;
>>>>>>> 1520ad41
{
    return Success;
}

Cursor
XCreateGlyphCursor(
    Display *display,
    Font source_font,
    Font mask_font,
    unsigned int source_char,
    unsigned int mask_char,
    XColor _Xconst *foreground_color,
    XColor _Xconst *background_color)
{
    return 1;
}

XIC
<<<<<<< HEAD
XCreateIC(void)
=======
XCreateIC TCL_VARARGS_DEF(XIM,xim)
>>>>>>> 1520ad41
{
    return NULL;
}

Cursor
XCreatePixmapCursor(
    Display *display,
    Pixmap source,
    Pixmap mask,
    XColor *foreground_color,
    XColor *background_color,
    unsigned int x,
    unsigned int y)
{
    return (Cursor) NULL;
}

<<<<<<< HEAD
void
XDeleteProperty(
    Display *display,
    Window w,
    Atom property)
=======
int
XDeleteProperty(display, w, property)
    Display* display;
    Window w;
    Atom property;
>>>>>>> 1520ad41
{
    return Success;
}

void
XDestroyIC(
    XIC ic)
{
}

Bool
XFilterEvent(
    XEvent *event,
    Window window)
{
    return 0;
}

<<<<<<< HEAD
void
XForceScreenSaver(
    Display *display,
    int mode)
=======
int XForceScreenSaver(display, mode)
    Display* display;
    int mode;
>>>>>>> 1520ad41
{
    return Success;
}

<<<<<<< HEAD
void
XFreeCursor(
    Display *display,
    Cursor cursor)
=======
int
XFreeCursor(display, cursor)
    Display* display;
    Cursor cursor;
>>>>>>> 1520ad41
{
    return Success;
}

GContext
XGContextFromGC(
    GC gc)
{
    return (GContext) NULL;
}

char *
XGetAtomName(
    Display *display,
    Atom atom)
{
    return NULL;
}

int
XGetWindowAttributes(
    Display *display,
    Window w,
    XWindowAttributes *window_attributes_return)
{
    return Success;
}

Status
XGetWMColormapWindows(
    Display *display,
    Window w,
    Window **windows_return,
    int *count_return)
{
    return (Status) 0;
}

int
XIconifyWindow(
    Display *display,
    Window w,
    int screen_number)
{
    return Success;
}

XHostAddress *
XListHosts(
    Display *display,
    int *nhosts_return,
    Bool *state_return)
{
    return NULL;
}

int
XLookupColor(
    Display *display,
    Colormap colormap,
    _Xconst char *color_name,
    XColor *exact_def_return,
    XColor *screen_def_return)
{
    return Success;
}

<<<<<<< HEAD
void
XNextEvent(
    Display *display,
    XEvent *event_return)
=======
int
XNextEvent(display, event_return)
    Display* display;
    XEvent* event_return;
>>>>>>> 1520ad41
{
    return Success;
}

<<<<<<< HEAD
void
XPutBackEvent(
    Display *display,
    XEvent *event)
=======
int
XPutBackEvent(display, event)
    Display* display;
    XEvent* event;
>>>>>>> 1520ad41
{
    return Success;
}

<<<<<<< HEAD
void
XQueryColors(
    Display *display,
    Colormap colormap,
    XColor *defs_in_out,
    int ncolors)
=======
int
XQueryColors(display, colormap, defs_in_out, ncolors)
    Display* display;
    Colormap colormap;
    XColor* defs_in_out;
    int ncolors;
>>>>>>> 1520ad41
{
    return Success;
}

int
XQueryTree(
    Display *display,
    Window w,
    Window *root_return,
    Window *parent_return,
    Window **children_return,
    unsigned int *nchildren_return)
{
    return Success;
}

<<<<<<< HEAD
void
XRefreshKeyboardMapping(
    XMappingEvent *event_map)
=======
int
XRefreshKeyboardMapping(event_map)
    XMappingEvent* event_map;
>>>>>>> 1520ad41
{
    return Success;
}

Window
XRootWindow(
    Display *display,
    int screen_number)
{
    return (Window) NULL;
}

<<<<<<< HEAD
void
XSelectInput(
    Display *display,
    Window w,
    long event_mask)
=======
int
XSelectInput(display, w, event_mask)
    Display* display;
    Window w;
    long event_mask;
>>>>>>> 1520ad41
{
    return Success;
}

int
XSendEvent(
    Display *display,
    Window w,
    Bool propagate,
    long event_mask,
    XEvent *event_send)
{
    return Success;
}

int
XSetCommand(
    Display *display,
    Window w,
    char **argv,
    int argc)
{
    return Success;
}

XErrorHandler
XSetErrorHandler(
    XErrorHandler handler)
{
    return NULL;
}

<<<<<<< HEAD
void
XSetIconName(
    Display *display,
    Window w,
    _Xconst char *icon_name)
=======
int
XSetIconName(display, w, icon_name)
    Display* display;
    Window w;
    _Xconst char* icon_name;
>>>>>>> 1520ad41
{
    return Success;
}

<<<<<<< HEAD
void
XSetWindowBackground(
    Display *display,
    Window w,
    unsigned long background_pixel)
=======
int
XSetWindowBackground(display, w, background_pixel)
    Display* display;
    Window w;
    unsigned long background_pixel;
>>>>>>> 1520ad41
{
    return Success;
}

<<<<<<< HEAD
void
XSetWindowBackgroundPixmap(
    Display *display,
    Window w,
    Pixmap background_pixmap)
=======
int
XSetWindowBackgroundPixmap(display, w, background_pixmap)
    Display* display;
    Window w;
    Pixmap background_pixmap;
>>>>>>> 1520ad41
{
    return Success;
}

<<<<<<< HEAD
void
XSetWindowBorder(
    Display *display,
    Window w,
    unsigned long border_pixel)
=======
int
XSetWindowBorder(display, w, border_pixel)
    Display* display;
    Window w;
    unsigned long border_pixel;
>>>>>>> 1520ad41
{
    return Success;
}

<<<<<<< HEAD
void
XSetWindowBorderPixmap(
    Display *display,
    Window w,
    Pixmap border_pixmap)
=======
int
XSetWindowBorderPixmap(display, w, border_pixmap)
    Display* display;
    Window w;
    Pixmap border_pixmap;
>>>>>>> 1520ad41
{
    return Success;
}

<<<<<<< HEAD
void
XSetWindowBorderWidth(
    Display *display,
    Window w,
    unsigned int width)
=======
int
XSetWindowBorderWidth(display, w, width)
    Display* display;
    Window w;
    unsigned int width;
>>>>>>> 1520ad41
{
    return Success;
}

<<<<<<< HEAD
void
XSetWindowColormap(
    Display *display,
    Window w,
    Colormap colormap)
=======
int
XSetWindowColormap(display, w, colormap)
    Display* display;
    Window w;
    Colormap colormap;
>>>>>>> 1520ad41
{
    return Success;
}

Bool
XTranslateCoordinates(
    Display *display,
    Window src_w,
    Window dest_w,
    int src_x,
    int src_y,
    int *dest_x_return,
    int *dest_y_return,
    Window *child_return)
{
    return 0;
}

<<<<<<< HEAD
void
XWindowEvent(
    Display *display,
    Window w,
    long event_mask,
    XEvent *event_return)
=======
int
XWindowEvent(display, w, event_mask, event_return)
    Display* display;
    Window w;
    long event_mask;
    XEvent* event_return;
>>>>>>> 1520ad41
{
    return Success;
}

int
XWithdrawWindow(
    Display *display,
    Window w,
    int screen_number)
{
    return Success;
}

int
XmbLookupString(
    XIC ic,
    XKeyPressedEvent *event,
    char *buffer_return,
    int bytes_buffer,
    KeySym *keysym_return,
    Status *status_return)
{
    return Success;
}

int
XGetWindowProperty(
    Display *display,
    Window w,
    Atom property,
    long long_offset,
    long long_length,
    Bool delete,
    Atom req_type,
    Atom *actual_type_return,
    int *actual_format_return,
    unsigned long *nitems_return,
    unsigned long *bytes_after_return,
    unsigned char **prop_return)
{
    *actual_type_return = None;
    *actual_format_return = 0;
    *nitems_return = 0;
    *bytes_after_return = 0;
    *prop_return = NULL;
    return BadValue;
}<|MERGE_RESOLUTION|>--- conflicted
+++ resolved
@@ -36,8 +36,7 @@
  * From Xlib.h
  */
 
-<<<<<<< HEAD
-void
+int
 XChangeProperty(
     Display *display,
     Window w,
@@ -47,18 +46,6 @@
     int mode,
     _Xconst unsigned char *data,
     int nelements)
-=======
-int
-XChangeProperty(display, w, property, type, format, mode, data, nelements)
-    Display* display;
-    Window w;
-    Atom property;
-    Atom type;
-    int format;
-    int mode;
-    _Xconst unsigned char* data;
-    int nelements;
->>>>>>> 1520ad41
 {
     return Success;
 }
@@ -77,11 +64,7 @@
 }
 
 XIC
-<<<<<<< HEAD
-XCreateIC(void)
-=======
 XCreateIC TCL_VARARGS_DEF(XIM,xim)
->>>>>>> 1520ad41
 {
     return NULL;
 }
@@ -99,19 +82,11 @@
     return (Cursor) NULL;
 }
 
-<<<<<<< HEAD
-void
+int
 XDeleteProperty(
     Display *display,
     Window w,
     Atom property)
-=======
-int
-XDeleteProperty(display, w, property)
-    Display* display;
-    Window w;
-    Atom property;
->>>>>>> 1520ad41
 {
     return Success;
 }
@@ -130,31 +105,18 @@
     return 0;
 }
 
-<<<<<<< HEAD
-void
+int
 XForceScreenSaver(
     Display *display,
     int mode)
-=======
-int XForceScreenSaver(display, mode)
-    Display* display;
-    int mode;
->>>>>>> 1520ad41
-{
-    return Success;
-}
-
-<<<<<<< HEAD
-void
+{
+    return Success;
+}
+
+int
 XFreeCursor(
     Display *display,
     Cursor cursor)
-=======
-int
-XFreeCursor(display, cursor)
-    Display* display;
-    Cursor cursor;
->>>>>>> 1520ad41
 {
     return Success;
 }
@@ -222,51 +184,28 @@
     return Success;
 }
 
-<<<<<<< HEAD
-void
+int
 XNextEvent(
     Display *display,
     XEvent *event_return)
-=======
-int
-XNextEvent(display, event_return)
-    Display* display;
-    XEvent* event_return;
->>>>>>> 1520ad41
-{
-    return Success;
-}
-
-<<<<<<< HEAD
-void
+{
+    return Success;
+}
+
+int
 XPutBackEvent(
     Display *display,
     XEvent *event)
-=======
-int
-XPutBackEvent(display, event)
-    Display* display;
-    XEvent* event;
->>>>>>> 1520ad41
-{
-    return Success;
-}
-
-<<<<<<< HEAD
-void
+{
+    return Success;
+}
+
+int
 XQueryColors(
     Display *display,
     Colormap colormap,
     XColor *defs_in_out,
     int ncolors)
-=======
-int
-XQueryColors(display, colormap, defs_in_out, ncolors)
-    Display* display;
-    Colormap colormap;
-    XColor* defs_in_out;
-    int ncolors;
->>>>>>> 1520ad41
 {
     return Success;
 }
@@ -283,15 +222,9 @@
     return Success;
 }
 
-<<<<<<< HEAD
-void
+int
 XRefreshKeyboardMapping(
     XMappingEvent *event_map)
-=======
-int
-XRefreshKeyboardMapping(event_map)
-    XMappingEvent* event_map;
->>>>>>> 1520ad41
 {
     return Success;
 }
@@ -304,19 +237,11 @@
     return (Window) NULL;
 }
 
-<<<<<<< HEAD
-void
+int
 XSelectInput(
     Display *display,
     Window w,
     long event_mask)
-=======
-int
-XSelectInput(display, w, event_mask)
-    Display* display;
-    Window w;
-    long event_mask;
->>>>>>> 1520ad41
 {
     return Success;
 }
@@ -349,121 +274,65 @@
     return NULL;
 }
 
-<<<<<<< HEAD
-void
+int
 XSetIconName(
     Display *display,
     Window w,
     _Xconst char *icon_name)
-=======
-int
-XSetIconName(display, w, icon_name)
-    Display* display;
-    Window w;
-    _Xconst char* icon_name;
->>>>>>> 1520ad41
-{
-    return Success;
-}
-
-<<<<<<< HEAD
-void
+{
+    return Success;
+}
+
+int
 XSetWindowBackground(
     Display *display,
     Window w,
     unsigned long background_pixel)
-=======
-int
-XSetWindowBackground(display, w, background_pixel)
-    Display* display;
-    Window w;
-    unsigned long background_pixel;
->>>>>>> 1520ad41
-{
-    return Success;
-}
-
-<<<<<<< HEAD
-void
+{
+    return Success;
+}
+
+int
 XSetWindowBackgroundPixmap(
     Display *display,
     Window w,
     Pixmap background_pixmap)
-=======
-int
-XSetWindowBackgroundPixmap(display, w, background_pixmap)
-    Display* display;
-    Window w;
-    Pixmap background_pixmap;
->>>>>>> 1520ad41
-{
-    return Success;
-}
-
-<<<<<<< HEAD
-void
+{
+    return Success;
+}
+
+int
 XSetWindowBorder(
     Display *display,
     Window w,
     unsigned long border_pixel)
-=======
-int
-XSetWindowBorder(display, w, border_pixel)
-    Display* display;
-    Window w;
-    unsigned long border_pixel;
->>>>>>> 1520ad41
-{
-    return Success;
-}
-
-<<<<<<< HEAD
-void
+{
+    return Success;
+}
+
+int
 XSetWindowBorderPixmap(
     Display *display,
     Window w,
     Pixmap border_pixmap)
-=======
-int
-XSetWindowBorderPixmap(display, w, border_pixmap)
-    Display* display;
-    Window w;
-    Pixmap border_pixmap;
->>>>>>> 1520ad41
-{
-    return Success;
-}
-
-<<<<<<< HEAD
-void
+{
+    return Success;
+}
+
+int
 XSetWindowBorderWidth(
     Display *display,
     Window w,
     unsigned int width)
-=======
-int
-XSetWindowBorderWidth(display, w, width)
-    Display* display;
-    Window w;
-    unsigned int width;
->>>>>>> 1520ad41
-{
-    return Success;
-}
-
-<<<<<<< HEAD
-void
+{
+    return Success;
+}
+
+int
 XSetWindowColormap(
     Display *display,
     Window w,
     Colormap colormap)
-=======
-int
-XSetWindowColormap(display, w, colormap)
-    Display* display;
-    Window w;
-    Colormap colormap;
->>>>>>> 1520ad41
 {
     return Success;
 }
@@ -482,21 +351,12 @@
     return 0;
 }
 
-<<<<<<< HEAD
-void
+int
 XWindowEvent(
     Display *display,
     Window w,
     long event_mask,
     XEvent *event_return)
-=======
-int
-XWindowEvent(display, w, event_mask, event_return)
-    Display* display;
-    Window w;
-    long event_mask;
-    XEvent* event_return;
->>>>>>> 1520ad41
 {
     return Success;
 }
