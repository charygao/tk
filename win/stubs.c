#include "tk.h"

/*
 * Undocumented Xlib internal function
 */

int _XInitImageFuncPtrs(XImage *image)
{
    return Success;
}

/*
 * From Xutil.h
 */

void
XSetWMClientMachine(display, w, text_prop)
    Display* display;
    Window w;
    XTextProperty* text_prop;
{
}

Status
XStringListToTextProperty(list, count, text_prop_return)
    char** list;
    int count;
    XTextProperty* text_prop_return;
{
    return (Status) NULL;
}

/*
 * From Xlib.h
 */

int
XChangeProperty(display, w, property, type, format, mode, data, nelements)
    Display* display;
    Window w;
    Atom property;
    Atom type;
    int format;
    int mode;
    _Xconst unsigned char* data;
    int nelements;
{
    return 0;
}

Cursor
XCreateGlyphCursor(display, source_font, mask_font, source_char, mask_char,
	foreground_color, background_color)
    Display* display;
    Font source_font;
    Font mask_font;
    unsigned int source_char;
    unsigned int mask_char;
<<<<<<< HEAD
    XColor _Xconst *foreground_color;
    XColor _Xconst *background_color;
=======
    XColor _Xconst* foreground_color;
    XColor _Xconst* background_color;
>>>>>>> e35d6145
{
    return 1;
}

XIC
XCreateIC TCL_VARARGS_DEF(XIM,xim)
{
    return NULL;
}

Cursor
XCreatePixmapCursor(display, source, mask, foreground_color,
	background_color, x, y)
    Display* display;
    Pixmap source;
    Pixmap mask;
    XColor* foreground_color;
    XColor* background_color;
    unsigned int x;
    unsigned int y;
{
    return (Cursor) NULL;
}

int
XDeleteProperty(display, w, property)
    Display* display;
    Window w;
    Atom property;
{
    return 0;
}

void
XDestroyIC(ic)
    XIC ic;
{
}

Bool
XFilterEvent(event, window)
    XEvent* event;
    Window window;
{
    return 0;
}

int XForceScreenSaver(display, mode)
    Display* display;
    int mode;
{
    return 0;
}

int
XFreeCursor(display, cursor)
    Display* display;
    Cursor cursor;
{
    return 0;
}

GContext
XGContextFromGC(gc)
    GC gc;
{
    return (GContext) NULL;
}

char *
XGetAtomName(display, atom)
    Display* display;
    Atom atom;
{
    return NULL;
}

int
XGetWindowAttributes(display, w, window_attributes_return)
    Display* display;
    Window w;
    XWindowAttributes* window_attributes_return;
{
    return Success;
}

Status
XGetWMColormapWindows(display, w, windows_return, count_return)
    Display* display;
    Window w;
    Window** windows_return;
    int* count_return;
{
    return (Status) NULL;
}

int
XIconifyWindow(display, w, screen_number)
    Display* display;
    Window w;
    int screen_number;
{
    return Success;
}

XHostAddress *
XListHosts(display, nhosts_return, state_return)
    Display* display;
    int* nhosts_return;
    Bool* state_return;
{
    return NULL;
}

int
XLookupColor(display, colormap, color_name, exact_def_return,
	screen_def_return)
    Display* display;
    Colormap colormap;
    _Xconst char* color_name;
    XColor* exact_def_return;
    XColor* screen_def_return;
{
    return Success;
}

int
XNextEvent(display, event_return)
    Display* display;
    XEvent* event_return;
{
    return 0;
}

int
XPutBackEvent(display, event)
    Display* display;
    XEvent* event;
{
    return 0;
}

int
XQueryColors(display, colormap, defs_in_out, ncolors)
    Display* display;
    Colormap colormap;
    XColor* defs_in_out;
    int ncolors;
{
    return 0;
}

int
XQueryTree(display, w, root_return, parent_return, children_return,
	nchildren_return)
    Display* display;
    Window w;
    Window* root_return;
    Window* parent_return;
    Window** children_return;
    unsigned int* nchildren_return;
{
    return Success;
}

int
XRefreshKeyboardMapping(event_map)
    XMappingEvent* event_map;
{
    return 0;
}

Window
XRootWindow(display, screen_number)
    Display* display;
    int screen_number;
{
    return (Window) NULL;
}

int
XSelectInput(display, w, event_mask)
    Display* display;
    Window w;
    long event_mask;
{
    return 0;
}

int
XSendEvent(display, w, propagate, event_mask, event_send)
    Display* display;
    Window w;
    Bool propagate;
    long event_mask;
    XEvent* event_send;
{
    return Success;
}

int
XSetCommand(display, w, argv, argc)
    Display* display;
    Window w;
    char** argv;
    int argc;
{
<<<<<<< HEAD
    return 0;
=======
    return Success;
>>>>>>> e35d6145
}

XErrorHandler
XSetErrorHandler (handler)
    XErrorHandler handler;
{
    return NULL;
}

int
XSetIconName(display, w, icon_name)
    Display* display;
    Window w;
    _Xconst char* icon_name;
{
    return 0;
}

int
XSetWindowBackground(display, w, background_pixel)
    Display* display;
    Window w;
    unsigned long background_pixel;
{
    return 0;
}

int
XSetWindowBackgroundPixmap(display, w, background_pixmap)
    Display* display;
    Window w;
    Pixmap background_pixmap;
{
    return 0;
}

int
XSetWindowBorder(display, w, border_pixel)
    Display* display;
    Window w;
    unsigned long border_pixel;
{
    return 0;
}

int
XSetWindowBorderPixmap(display, w, border_pixmap)
    Display* display;
    Window w;
    Pixmap border_pixmap;
{
    return 0;
}

int
XSetWindowBorderWidth(display, w, width)
    Display* display;
    Window w;
    unsigned int width;
{
    return 0;
}

int
XSetWindowColormap(display, w, colormap)
    Display* display;
    Window w;
    Colormap colormap;
{
    return 0;
}

Bool
XTranslateCoordinates(display, src_w, dest_w, src_x, src_y, dest_x_return,
	dest_y_return, child_return)
    Display* display;
    Window src_w;
    Window dest_w;
    int src_x;
    int src_y;
    int* dest_x_return;
    int* dest_y_return;
    Window* child_return;
{
    return 0;
}

int
XWindowEvent(display, w, event_mask, event_return)
    Display* display;
    Window w;
    long event_mask;
    XEvent* event_return;
{
    return 0;
}

int
XWithdrawWindow(display, w, screen_number)
    Display* display;
    Window w;
    int screen_number;
{
    return Success;
}

int
XmbLookupString(ic, event, buffer_return, bytes_buffer, keysym_return,
	status_return)
    XIC ic;
    XKeyPressedEvent* event;
    char* buffer_return;
    int bytes_buffer;
    KeySym* keysym_return;
    Status* status_return;
{
    return Success;
}

int
XGetWindowProperty(display, w, property, long_offset, long_length, delete,
	req_type, actual_type_return, actual_format_return, nitems_return,
	bytes_after_return, prop_return)
    Display* display;
    Window w;
    Atom property;
    long long_offset;
    long long_length;
    Bool delete;
    Atom req_type;
    Atom* actual_type_return;
    int* actual_format_return;
    unsigned long* nitems_return;
    unsigned long* bytes_after_return;
    unsigned char** prop_return;
{
    *actual_type_return = None;
    *actual_format_return = 0;
    *nitems_return = 0;
    *bytes_after_return = 0;
    *prop_return = NULL;
    return BadValue;
}<|MERGE_RESOLUTION|>--- conflicted
+++ resolved
@@ -45,7 +45,7 @@
     _Xconst unsigned char* data;
     int nelements;
 {
-    return 0;
+    return Success;
 }
 
 Cursor
@@ -56,13 +56,8 @@
     Font mask_font;
     unsigned int source_char;
     unsigned int mask_char;
-<<<<<<< HEAD
-    XColor _Xconst *foreground_color;
-    XColor _Xconst *background_color;
-=======
     XColor _Xconst* foreground_color;
     XColor _Xconst* background_color;
->>>>>>> e35d6145
 {
     return 1;
 }
@@ -93,7 +88,7 @@
     Window w;
     Atom property;
 {
-    return 0;
+    return Success;
 }
 
 void
@@ -114,7 +109,7 @@
     Display* display;
     int mode;
 {
-    return 0;
+    return Success;
 }
 
 int
@@ -122,7 +117,7 @@
     Display* display;
     Cursor cursor;
 {
-    return 0;
+    return Success;
 }
 
 GContext
@@ -194,7 +189,7 @@
     Display* display;
     XEvent* event_return;
 {
-    return 0;
+    return Success;
 }
 
 int
@@ -202,7 +197,7 @@
     Display* display;
     XEvent* event;
 {
-    return 0;
+    return Success;
 }
 
 int
@@ -212,7 +207,7 @@
     XColor* defs_in_out;
     int ncolors;
 {
-    return 0;
+    return Success;
 }
 
 int
@@ -232,7 +227,7 @@
 XRefreshKeyboardMapping(event_map)
     XMappingEvent* event_map;
 {
-    return 0;
+    return Success;
 }
 
 Window
@@ -249,7 +244,7 @@
     Window w;
     long event_mask;
 {
-    return 0;
+    return Success;
 }
 
 int
@@ -270,11 +265,7 @@
     char** argv;
     int argc;
 {
-<<<<<<< HEAD
-    return 0;
-=======
-    return Success;
->>>>>>> e35d6145
+    return Success;
 }
 
 XErrorHandler
@@ -290,7 +281,7 @@
     Window w;
     _Xconst char* icon_name;
 {
-    return 0;
+    return Success;
 }
 
 int
@@ -299,7 +290,7 @@
     Window w;
     unsigned long background_pixel;
 {
-    return 0;
+    return Success;
 }
 
 int
@@ -308,7 +299,7 @@
     Window w;
     Pixmap background_pixmap;
 {
-    return 0;
+    return Success;
 }
 
 int
@@ -317,7 +308,7 @@
     Window w;
     unsigned long border_pixel;
 {
-    return 0;
+    return Success;
 }
 
 int
@@ -326,7 +317,7 @@
     Window w;
     Pixmap border_pixmap;
 {
-    return 0;
+    return Success;
 }
 
 int
@@ -335,7 +326,7 @@
     Window w;
     unsigned int width;
 {
-    return 0;
+    return Success;
 }
 
 int
@@ -344,7 +335,7 @@
     Window w;
     Colormap colormap;
 {
-    return 0;
+    return Success;
 }
 
 Bool
@@ -369,7 +360,7 @@
     long event_mask;
     XEvent* event_return;
 {
-    return 0;
+    return Success;
 }
 
 int
