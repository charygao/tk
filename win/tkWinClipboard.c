--- conflicted
+++ resolved
@@ -80,12 +80,8 @@
 	    goto error;
 	}
 	data = GlobalLock(handle);
-<<<<<<< HEAD
 	Tcl_WinTCharToUtf((TCHAR *) data, (int)wcslen((WCHAR *) data) *
 		sizeof (WCHAR), &ds);
-=======
-	Tcl_WinTCharToUtf((TCHAR *)data, -1, &ds);
->>>>>>> db008939
 	GlobalUnlock(handle);
     } else if (IsClipboardFormatAvailable(CF_TEXT)) {
 	/*
@@ -162,14 +158,8 @@
 		if (count) {
 		    Tcl_DStringAppend(&ds, "\n", 1);
 		}
-<<<<<<< HEAD
-		len = (int) wcslen(fname);
-		Tcl_WinTCharToUtf((TCHAR *) fname, len * sizeof (WCHAR),
-			&dsTmp);
-=======
 		len = wcslen(fname);
 		Tcl_WinTCharToUtf(fname, len * sizeof(WCHAR), &dsTmp);
->>>>>>> db008939
 		Tcl_DStringAppend(&ds, Tcl_DStringValue(&dsTmp),
 			Tcl_DStringLength(&dsTmp));
 		Tcl_DStringFree(&dsTmp);
