--- conflicted
+++ resolved
@@ -21,15 +21,9 @@
  *
  * TkSelGetSelection --
  *
-<<<<<<< HEAD
  *	Retrieve the specified selection from another process. For now, only
  *	fetching XA_STRING from CLIPBOARD is supported. Eventually other types
  *	should be allowed.
-=======
- *	Retrieve the specified selection from another process.  For
- *	now, only fetching XA_STRING from CLIPBOARD is supported.
- *	Eventually other types should be allowed.
->>>>>>> 9c44bc5e
  *
  * Results:
  *	The return value is a standard Tcl return value. If an error occurs
@@ -106,14 +100,8 @@
 	    data = GlobalLock(handle);
 
 	    /*
-<<<<<<< HEAD
 	     * Even though the documentation claims that GetLocaleInfo expects
 	     * an LCID, on Windows 9x it really seems to expect a LanguageID.
-=======
-	     * Even though the documentation claims that GetLocaleInfo
-	     * expects an LCID, on Windows 9x it really seems to expect
-	     * a LanguageID.
->>>>>>> 9c44bc5e
 	     */
 
 	    locale = LANGIDFROMLCID(*((int*)data));
@@ -174,11 +162,7 @@
     CloseClipboard();
     return result;
 
-<<<<<<< HEAD
   error:
-=======
-error:
->>>>>>> 9c44bc5e
     Tcl_AppendResult(interp, Tk_GetAtomName(tkwin, selection),
 	    " selection doesn't exist or form \"",
 	    Tk_GetAtomName(tkwin, target), "\" not defined", NULL);
@@ -203,21 +187,12 @@
  *----------------------------------------------------------------------
  */
 
-<<<<<<< HEAD
-void
+int
 XSetSelectionOwner(
     Display *display,
     Atom selection,
     Window owner,
     Time time)
-=======
-int
-XSetSelectionOwner(display, selection, owner, time)
-    Display* display;
-    Atom selection;
-    Window owner;
-    Time time;
->>>>>>> 9c44bc5e
 {
     HWND hwnd = owner ? TkWinGetHWND(owner) : NULL;
     Tk_Window tkwin;
@@ -429,12 +404,7 @@
  *
  * TkSelEventProc --
  *
-<<<<<<< HEAD
  *	This procedure is invoked whenever a selection-related event occurs.
-=======
- *	This procedure is invoked whenever a selection-related
- *	event occurs.
->>>>>>> 9c44bc5e
  *
  * Results:
  *	None.
