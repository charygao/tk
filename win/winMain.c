--- conflicted
+++ resolved
@@ -6,15 +6,8 @@
  * Copyright (c) 1995-1997 Sun Microsystems, Inc.
  * Copyright (c) 1998-1999 by Scriptics Corporation.
  *
-<<<<<<< HEAD
  * See the file "license.terms" for information on usage and redistribution of
  * this file, and for a DISCLAIMER OF ALL WARRANTIES.
- *
- * RCS: @(#) $Id: winMain.c,v 1.26.2.2 2010/11/24 15:15:25 nijtmans Exp $
-=======
- * See the file "license.terms" for information on usage and redistribution
- * of this file, and for a DISCLAIMER OF ALL WARRANTIES.
->>>>>>> 42bca745
  */
 
 #include "tkInt.h"
