--- conflicted
+++ resolved
@@ -22,23 +22,16 @@
  */
 
 #ifndef NTDDI_VERSION
-#define NTDDI_VERSION 0x06000000
+#define NTDDI_VERSION 0x06010000
 #endif
 #ifndef WINVER
-<<<<<<< HEAD
 #define WINVER 0x0601
 #endif
 #ifndef _WIN32_WINNT
 #define _WIN32_WINNT 0x0601
-=======
-#define WINVER 0x0600
-#endif
-#ifndef _WIN32_WINNT
-#define _WIN32_WINNT 0x0600
 #endif
 #ifndef _WIN32_IE
-#define _WIN32_IE 0x0600
->>>>>>> 3b8a1a19
+#define _WIN32_IE 0x0601
 #endif
 
 #ifndef _TK
