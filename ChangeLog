<<<<<<< HEAD
2012-01-25  Francois Vogel  <fvogelnew1@free.fr>

	* generic/tkText.c: [Bug-3475627]: Test text-31.11 fails
=======
2012-01-??  Francois Vogel  <fvogelnew1@free.fr>

	* generic/tkText.c:      [Bug-1630271]: segfault/infinite loop
	* generic/tkTextMark.c:  when a mark is before -startline
	* tests/textMark.test:
>>>>>>> ca9d61b1

2012-01-22  Francois Vogel  <fvogelnew1@free.fr>

	* generic/tkTextMark.c: [Bug-3288113,3288121]: Missing marks/endless 
	* tests/textMark.test:  loop in text mark prev/next

2012-01-19  Francois Vogel  <fvogelnew1@free.fr>

	* generic/tkText.c: [Bug-3021557]: Moving the cursor in
	* tests/text.test:  elided text freezes Tk

2011-11-22  Jan Nijtmans  <nijtmans@users.sf.net>

	* doc/wish.1: Use the same shebang comment everywhere.
	* library/demos/hello
	* library/demos/rmt
	* library/demos/square
	* library/demos/tcolor
	* library/demos/timer
	* library/demos/widget
	* unix/Makefile.in: [Bug 1945073]: Demo square.tcl
	* win/Makefile.in: cannot run; need package tktest

2011-11-17  Alexandre Ferrieux  <ferrieux@users.sourceforge.net>

	* generic/tkCanvas.c: [Bug 3437816]: Missing TCL_ERROR return
	in [canvas lower].

2011-11-08  Reinhard Max  <max@suse.de>

	* unix/Makefile.in: Add square to DEMOPROGS. It contains a shebang
	and hence should get installed with executable bits.

	* doc/label.n:         Fix the escaping of leading dots in lines that
	* doc/text.n:          start with a widget name, so that nroff
	* doc/ttk_notebook.n:  doesn't mistake it as a non-existing macro
	* doc/pack.n:          and skips the entire line.

2011-11-04  Don Porter  <dgp@users.sourceforge.net>

	*** 8.5.11 TAGGED FOR RELEASE ***

	* generic/tk.h:		Bump to 8.5.11 for release.
	* library/tk.tcl:
	* unix/configure.in:
	* unix/tk.spec:
	* win/configure.in:
	* README:

	* unix/configure:	autoconf-2.59
	* win/configure:

	* changes:	Updated for 8.5.11 release.

2011-11-01  Donal K. Fellows  <dkf@users.sf.net>

	* generic/tkObj.c (GetPixelsFromObjEx): [Bug 3431491]: Use a bit of
	type hackery to allow numbers to be interpreted as coordinates (most
	notably on a canvas) without reinterpreting via a string.

2011-10-26  Don Porter  <dgp@users.sourceforge.net>

	* changes:	Updates for 8.5.11.

2011-10-01  Kevin B. Kenny  <kennykb@acm.org>

	* generic/tkInt.h:	[Bug 3410609] Change the event mechanism
	* unix/tkUnixEvent.c:	for <KeyPress> events to use the keysym
	* unix/tkUnixKey.c:	returned by XLookupString in preference to
	the one that appears in the raw X event at any level. This change
	allows binding to ISO_Level3_Shift-ed characters, composed characters,
	and similar beasts. KeyRelease events still work as they did before,
	as does Tk with input methods disabled.

2011-09-01  Donal K. Fellows  <dkf@users.sf.net>

	* doc/photo.n: Correctly documented what the [$ph data] command
	produces without the -format option.

2011-08-16  Jan Nijtmans  <nijtmans@users.sf.net>

	* win/tkWinDialog.c: [Bug 3388350] mingw64 compiler warnings
	* win/tkWinDraw.c
	* win/tkWinSend.c
	* win/tkWinSendCom.c
	* win/tkWinColor.c
	* win/tkWinDialog.c
	* win/tkWinEmbed.c
	* win/tkWinMenu.c
	* win/tkWinPixmap.c
	* win/tkWinTest.c
	* win/tkWinWindow.c
	* win/tkWinWm.c
	* win/tkWinX.c
	* win/stubs.c
	* generic/tkAtom.c
	* generic/tkSelect.c

2011-08-13  Jan Nijtmans  <nijtmans@users.sf.net>

	* generic/tkBitmap.c: [Bug 3388350] mingw64 compiler warnings
	* generic/tkConsole.c
	* unix/tkUnixMenubu.c
	* win/tkWinButton.c
	* win/tkWinEmbed.c
	* win/tkWinFont.c
	* win/tkWinImage.c
	* win/tkWinKey.c
	* win/tkWinTest.c
	* win/tkWinWm.c

2011-08-03  Jan Nijtmans  <nijtmans@users.sf.net>

	* win/tkWinDialog.c: [Bug 3314770] regression - Windows file
	dialogs not resizable

2011-07-28  Jan Nijtmans  <nijtmans@users.sf.net>

	* xlib/X11/Xutil.h: [Bug 3380684] XEmptyRegion prototype doesn't
	match usage

2011-06-29  Don Porter  <dgp@users.sourceforge.net>

	* generic/ttk/ttkTrace.c: [Bug 3341056] Correct segfault due to flaw
	* tests/ttk/ttk.test:	in the 2011-06-17 commit.

2011-06-23  Don Porter  <dgp@users.sourceforge.net>

	* changes:	Updated for 8.5.10 release.

2011-06-17  Don Porter  <dgp@users.sourceforge.net>

	*** 8.5.10 TAGGED FOR RELEASE ***

	* generic/ttk/ttkTrace.c:	Workaround Bug 3062331.
	* tests/ttk/ttk.test:
	* changes:	Updated

2011-06-16  Jan Nijtmans  <nijtmans@users.sf.net>

	* win/tcl.m4: Sync with win/tcl.m4 from Tcl
	* win/configure: (regenerated)

2011-06-10  Don Porter  <dgp@users.sourceforge.net>

	* README:	Correct some README bitrot.
	* macosx/README:

	* generic/tkCanvLine.c: [Bug 3175610] Incomplete refresh of line item.
	Backport of 2011-03-03 trunk commit from Alexandre Ferrieux.

2011-06-08  Don Porter  <dgp@users.sourceforge.net>

	* changes:	Updated for 8.5.10 release.

2011-06-07  Don Porter  <dgp@users.sourceforge.net>

	* win/tkWinDialog.c:	Backport [Bug 2484771] fix.

	* generic/tkEntry.c:	Restore support for values "08" and "09"
	in a [spinbox] configured to use -from and -to values.  [Bug 2358545].

2011-06-06  Don Porter  <dgp@users.sourceforge.net>

	* generic/tkConsole.c:	Restore proper NUL output to the [console].
	[Bug 2546087]

2011-04-22  Peter Spjuth  <peter.spjuth@gmail.com>

	* generic/tkCanvPoly.c: [Bug 3291543] There was a crash if dchars
	* tests/canvas.test:    removed all coordinates of a polygon.

2011-04-21  Peter Spjuth  <peter.spjuth@gmail.com>

	* doc/checkbutton.n: Document all variable options as global.
	* doc/radiobutton.n:
	* doc/listbox.n:
	* doc/menu.n:
	* doc/options.n:
	* doc/ttk_combobox.n:
	* doc/ttk_entry.n:
	* doc/ttk_progressbar.n:
	* doc/ttk_widget.n:

2011-04-04  Peter Spjuth  <peter.spjuth@gmail.com>

	* tests/grid.test:
	* generic/tkGrid.c: [Bug 723765]: When a slave was removed from grid,
	the -in option was not remembered.

2011-04-04  Peter Spjuth  <peter.spjuth@gmail.com>

	* doc/labelframe.n:
	* doc/frame.n:
	* generic/tkFrame.c: [Bug 2997657]: Removed -container from labelframe
	documentation since it does not work as expected and does not make
	sense as a container. Added note to frame about restrictions when used
	as a container.

2011-03-28  Jan Nijtmans  <nijtmans@users.sf.net>

	* generic/tkTextBTree.c:	[Bug 3129527]: Fix buffer overflow
	w/ GCC 4.5 and -D_FORTIFY_SOURCE=2. One more place where this problem
	could appear.

2011-03-24  Jan Nijtmans  <nijtmans@users.sf.net>

	* win/tkWinMenu.c: [Bug #3239768] tk8.4.19 (and later) WIN32
	menu font support.

2011-03-16  Jan Nijtmans  <nijtmans@users.sf.net>

	* unix/tcl.m4:    Make SHLIB_LD_LIBS='${LIBS}' the default and
	* unix/configure: set to "" on per-platform necessary basis.
	Backported from TEA, but kept all original platform code which was
	removed from TEA.

2011-03-12  Jan Nijtmans  <nijtmans@users.sf.net>

	* win/tkWin32Dll.c: Eliminate unneeded _TkFinalize wrapper.

2011-03-11  Jan Nijtmans  <nijtmans@users.sf.net>

	* generic/ttk/ttkDefaultTheme.c: Eliminate some unneeded write-only
	* generic/ttk/ttkManager.c:      variables (discovered by gcc-4.6)
	* generic/ttk/ttkSquare.c:

2011-03-09  Reinhard Max  <max@suse.de>

	* unix/configure.in: Use a symbol from libXft itself for the link
	test rather than one from libfreetype, because the latter doesn't
	work when the linker is called with --as-needed.

2011-01-25  Jan Nijtmans  <nijtmans@users.sf.net>

	* generic/tkSelect.c:	[Patch #3129527]: Fix buffer overflow
	* win/tkWinWm.c:	w/ GCC 4.5 and -D_FORTIFY_SOURCE=2. Just the
	* unix/tkUnixWm.c:	strcpy->memcpy part, to prevent anything
	like [Bug #3164879]

2011-01-22  Joe English  <jenglish@users.sourceforge.net>

	* generic/ttk/ttkEntry.c(ttk::combobox): Add missing
	'validate' command (reported by schelte).

2011-01-19  Jan Nijtmans  <nijtmans@users.sf.net>

	* generic/ttk/ttkGenStubs.tcl:	Make sure to use CONST/VOID in stead of
	* generic/ttk/ttkDecls.h: const/void when appropriate. This allows to
	use const/void in the *.decls file always, genStubs will do the right
	thing.

2011-01-17  Jan Nijtmans  <nijtmans@users.sf.net>

	* win/tcl.m4:         handle --enable-64bit=ia64 for gcc. BACKPORT.
	* win/configure:      (autoconf-2.59)

2011-01-13  Jan Nijtmans  <nijtmans@users.sf.net>

	* library/msgbox.tcl: [Patch #3154705] Close button has no effect

2011-01-06  Stuart Cassoff  <stwo@users.sourceforge.net>

	* generic/tkEvent.c:	Cast some NULLs to (void *) in order to quash
	* unix/tkUnixEvent.c:	"missing sentinel in function call"
	* unix/tkUnixKey.c:	compiler warnings.
	* unix/tkUnixRFont.c:

2010-12-17  Stuart Cassoff  <stwo@users.sourceforge.net>

	* unix/Makefile.in:  [Bug 2446711]: Remove 'allpatch' target.

2010-12-17  Stuart Cassoff  <stwo@users.sourceforge.net>

	* unix/Makefile.in:  Use 'rpmbuild', not 'rpm' [Bug 2537626].

2010-12-13  Jan Nijtmans  <nijtmans@users.sf.net>

	* unix/tcl.m4:       Cross-compile support for Win and UNIX (backported)
	* unix/configure:    (autoconf-2.59)
	* win/tcl.m4:
	* win/configure.in:
	* win/configure:     (autoconf-2.59)
	* win/tkWin32Dll.c:  SEH-emulation for AMD64
	* win/tkWinX.c:      mingw-w64 does not accept _WIN32_IE < 0x0501

2010-12-12  Stuart Cassoff  <stwo@users.sourceforge.net>

	* unix/tcl.m4: Better building on OpenBSD.
	* unix/configure: (autoconf-2.59)

2010-11-24  Jan Nijtmans  <nijtmans@users.sf.net>

	* win/tkWinDialog.c:	[Bug #3071836]: Crash/Tcl_Panic on WinXP saving
	* win/tkWinInit.c:	file to C:\ re-wrote TkpDisplayWarning such
	that it does not use an Tcl API calls any more, so it works even with
	an ill-initialized Tcl.
	* win/winMain.c:	Teach WishPanic how to thread UTF-8 in it's
	messagebox.  Backports from Tcl 8.6. No change in functionality.

2010-11-19  Jan Nijtmans  <nijtmans@users.sf.net>

	* win/configure.in:	Allow cross-compilation by default. (backported)
	* win/tcl.m4:		Use -pipe for gcc on win32 (backported)
	* win/configure:	(regenerated)

2010-11-16  Jan Nijtmans  <nijtmans@users.sf.net>

	* win/tkWinPort.h  [Bug #3110161]: Extensions using TCHAR don't compile
	on VS2005 SP1

2010-11-04  Jan Nijtmans  <nijtmans@users.sf.net>

	* library/msgs/de.msg:  Updated German messages.  Thanks to Ruediger
	Haertel. [Patch 2442309] [Bug 3102739].

2010-10-23  Jan Nijtmans  <nijtmans@users.sf.net>

	* win/rules.vc        Update for VS10

2010-10-11  Joe English  <jenglish@users.sourceforge.net>

	* generic/ttk/ttkTreeview.c: Fix crash in 'tag add' / 'tag remove'
	commands when no -tags specified [Bug 3085489].

2010-10-06  Donal K. Fellows  <dkf@users.sf.net>

	* win/Makefile.in (genstubs): [Tcl Bug 3082049]: Typo.

2010-09-08  Joe English  <jenglish@users.sourceforge.net>

	* generic/ttk/ttkTreeview.c (TreeviewSeeCommand): [Bug 2829363]:
	Schedule redisplay if [$tv see] opens any items.

2010-09-02  Joe English  <jenglish@users.sourceforge.net>

	* library/ttk/winTheme.tcl, library/ttk/xpTheme.tcl,
	* library/ttk/vistaTheme.tcl: [Bug 3057573]: Specify disabled combobox
	text foreground color.

2010-09-01  Don Porter  <dgp@users.sourceforge.net>

	*** 8.5.9 TAGGED FOR RELEASE ***

	* changes:	Updated for 8.5.9 release.

	* doc/menu.n:  Formatting error.

2010-09-01  Joe English  <jenglish@users.sourceforge.net>

	* library/ttk/entry.tcl: Revert keyboard navigation bindings
	to use real events instead of virtual events.

2010-08-31  Andreas Kupries  <andreask@activestate.com>

	* win/tcl.m4: Applied patch by Jeff fixing issues with the
	manifest handling on Win64.
	* win/configure: Regenerated.

2010-08-26  Jeff Hobbs  <jeffh@ActiveState.com>

	* generic/tkText.c (DumpLine): [Bug 3053347]:
	s/segPtr->size/currentSize/ throughout, but particularly in if
	lineChanged block where segPtr may no longer be valid.

	* unix/Makefile.in: add valgrind target
	* unix/configure, unix/tcl.m4: [Bug 1230554]: SHLIB_LD_LIBS='${LIBS}'
	for OSF1-V*. Add /usr/lib64 to set of auto-search dirs.
	(SC_PATH_X): Correct syntax error when xincludes not found.

	* win/Makefile.in (VC_MANIFEST_EMBED_DLL VC_MANIFEST_EMBED_EXE):
	* win/configure, win/configure.in, win/tcl.m4: SC_EMBED_MANIFEST
	macro and --enable-embedded-manifest configure arg added to support
	manifest embedding where we know the magic.  Help prevents DLL hell
	with MSVC8+.

2010-08-25  Jeff Hobbs  <jeffh@ActiveState.com>

	* doc/ttk_spinbox.n (new), doc/ttk_*.3, doc/ttk_*.n:
	* generic/ttk/ttkGenStubs.tcl:
	* generic/ttk/ttk.decls, generic/ttk/ttkDecls.h:
	* generic/ttk/ttkButton.c, generic/ttk/ttkCache.c:
	* generic/ttk/ttkClamTheme.c, generic/ttk/ttkClassicTheme.c:
	* generic/ttk/ttkDefaultTheme.c, generic/ttk/ttkElements.c:
	* generic/ttk/ttkEntry.c, generic/ttk/ttkFrame.c:
	* generic/ttk/ttkImage.c, generic/ttk/ttkInit.c:
	* generic/ttk/ttkLabel.c, generic/ttk/ttkLayout.c:
	* generic/ttk/ttkNotebook.c, generic/ttk/ttkPanedwindow.c:
	* generic/ttk/ttkProgress.c, generic/ttk/ttkScale.c:
	* generic/ttk/ttkScroll.c, generic/ttk/ttkScrollbar.c:
	* generic/ttk/ttkSeparator.c, generic/ttk/ttkSquare.c:
	* generic/ttk/ttkState.c, generic/ttk/ttkStubInit.c:
	* generic/ttk/ttkStubLib.c, generic/ttk/ttkTagSet.c:
	* generic/ttk/ttkTheme.c, generic/ttk/ttkTheme.h:
	* generic/ttk/ttkThemeInt.h, generic/ttk/ttkTrace.c:
	* generic/ttk/ttkTrack.c, generic/ttk/ttkTreeview.c:
	* generic/ttk/ttkWidget.c, generic/ttk/ttkWidget.h:
	* library/ttk/spinbox.tcl (new):
	* library/ttk/altTheme.tcl, library/ttk/aquaTheme.tcl:
	* library/ttk/button.tcl, library/ttk/clamTheme.tcl:
	* library/ttk/classicTheme.tcl, library/ttk/combobox.tcl:
	* library/ttk/cursors.tcl, library/ttk/defaults.tcl:
	* library/ttk/entry.tcl, library/ttk/notebook.tcl:
	* library/ttk/panedwindow.tcl, library/ttk/scale.tcl:
	* library/ttk/sizegrip.tcl, library/ttk/treeview.tcl:
	* library/ttk/ttk.tcl, library/ttk/utils.tcl:
	* library/ttk/vistaTheme.tcl, library/ttk/winTheme.tcl:
	* library/ttk/xpTheme.tcl:
	* macosx/ttkMacOSXTheme.c: used 8.6/carbon variant
	* tests/ttk/combobox.test, tests/ttk/treetags.test:
	* tests/ttk/treeview.test, tests/ttk/ttk.test:
	* tests/ttk/vsapi.test:
	* tests/ttk/checkbutton.test (new):
	* tests/ttk/radiobutton.test (new):
	* tests/ttk/spinbox.test (new):
	* win/ttkWinMonitor.c, win/ttkWinTheme.c, win/ttkWinXPTheme.c:
	Major backport of 8.6 Ttk for 8.5.9.  Most changes were only being
	committed to head (8.6), although they could apply for 8.5 as well.
	This re-sync makes future work easier to maintain and adds some
	useful work for 8.5 users. [Bug 3053320]: Notable changes:
	- Lots of code cleanup
	- Some bug fixes never backported
	- Addition of ttk::spinbox
	- minor color changes
	- Improved Vista/7 styling
	- Move to tile version 0.8.6 (pseudo-package)
	- ABI and API compatible (even $w identify)
	- minor new features (extended $w identify)

2010-08-03  Don Porter  <dgp@users.sourceforge.net>

	* changes:	Updated for 8.5.9 release.

2010-08-20  Donal K. Fellows  <dkf@users.sf.net>

	* doc/listbox.n (SEE ALSO): [Bug 3048809]: Corrected what other page
	was referred to (ttk::treeview can work as a listbox).

2010-08-12  Donal K. Fellows  <dkf@users.sf.net>

	* library/text.tcl (TextCursorInSelection): [Patch 2585265]: Backport
	of factoring-out of decision logic for whether to delete the selected
	text.

2010-08-11  Jeff Hobbs  <jeffh@ActiveState.com>

	* win/Makefile.in (%.${OBJEXT}): better implicit rules support

	* unix/configure: regen with ac-2.59
	* unix/configure.in, unix/Makefile.in:
	* unix/tcl.m4 (AIX): remove the need for ldAIX, replace with
	-bexpall/-brtl.  Remove TK_EXP_FILE (export file) and other baggage
	that went with it.  Remove pre-4 AIX build support.

2010-08-11  Donal K. Fellows  <dkf@users.sf.net>

	* generic/tkCanvLine.c (LineDeleteCoords): [Bug 2900121]: Backport of
	fix to sense of test.

2010-08-10  Don Porter  <dgp@users.sourceforge.net>

	* library/msgs/pl.msg:	Backport updates to pl.msg from HEAD

2010-08-04  Jeff Hobbs  <jeffh@ActiveState.com>

	* license.terms: Fix DFARs note for number-adjusted rights clause

2010-08-04  Don Porter  <dgp@users.sourceforge.net>

	* generic/tk.h:		Bump to 8.5.9 for release.
	* library/tk.tcl:
	* unix/configure.in:
	* unix/tk.spec:
	* win/configure.in:
	* README:

	* unix/configure:	autoconf-2.59
	* win/configure:

	* changes:	Updated for 8.5.9 release.

2010-08-03  Jeff Hobbs  <jeffh@ActiveState.com>

	* library/button.tcl (::tk::CheckEnter): [AS Bug#87409]: Use uplevel
	set instead of set :: to work with other var resolvers (itcl).

2010-08-03  Don Porter  <dgp@users.sourceforge.net>

	* changes:	Updated for 8.5.9 release.

2010-07-06  Andreas Kupries  <andreask@activestate.com>

	* doc/text.n: Fixed minor typo in the description of 'text delete', as
	reported by <eee@users.sf.net> on the chat.

2010-05-31  Joe English  <jenglish@users.sourceforge.net>

	* generic/tkBind.c (Tk_CreateBinding): [Bug 3006842]: Silently ignore
	empty binding scripts.
	* generic/ttk/ttkTreeview.c: [$tv tag bind $tag <...> {}] now removes
	binding.

2010-05-31  Jan Nijtmans  <nijtmans@users.sf.net>

	* generic/tkMain.c:  Fix CYGWIN warning: "fd_set and assiciated.macros
	have been defined in sys/types. This may cause runtime problems with
	W32"
	* win/winMain.c:     Add command line processing for CYGWIN, backported
	from trunk.

2010-05-20  Donal K. Fellows  <dkf@users.sf.net>

	* win/tkWinX.c (HandleIMEComposition): [Bug 2992129]: Ensure that all
	places that generate key events zero them out first; Tk relies on that
	being true for the generic parts of the fix for Bug 1924761.

2010-05-19  Jan Nijtmans  <nijtmans@users.sf.net>

	* win/tkWinDialog.c: [Bug 3002230]: tk_chooseDirectory returns garbage
	on cancel.

2010-05-17  Jan Nijtmans  <nijtmans@users.sf.net>

	* win/tkWinDialog.c: [Bug 2987995]: Tk_getOpenFile returns garbage
	under described circumstances. Backported some formatting from trunk.

2010-05-03  Donal K. Fellows  <dkf@users.sf.net>

	* library/button.tcl (CheckInvoke, CheckEnter): [Patch 1530276 redux]:
	Apply a bit more care to ensure that things continue to work correctly
	even when there is no -selectcolor defined.

2010-04-19  Jan Nijtmans  <nijtmans@users.sf.net>

	* win/tkWinPort.h: Fix [Patch 2986105]: conditionally defining
	strcasecmp/strncasecmp
	* win/tkWinDialog.c: Fix [Bug 2987995]: Tk_GetOpenFile returns garbage
	under described circumstances, minor formatting.
	* win/tkWinDialog.c: [Patch 2898255]: Filenames limit with
	Tk_GetFileName().
	Assure modern style dialogs where available

2010-03-12  Jan Nijtmans  <nijtmans@users.sf.net>

	* generic/tkButton.h:	[Bug 2956548]: TkpButtonSetDefaults only
	* generic/tkButton.c:	initializes one button type
	* win/tkWinButton.c:
	* win/tkWinEmbed.c:	Fix various gcc warnings, all
	* win/tkWinMenu.c:	backported from Tk 8.6
	* win/tkWinPixmap.c:
	* win/tkWinSend.c:
	* win/tkWinTest.c:
	* win/tkWinWm.c:
	* win/tkWinX.c:
	* win/tkWinInt.h:	VC6++ does not have SPI_SETKEYBOARDCUES
	* win/.cvsignore:

2010-03-11  Donal K. Fellows  <dkf@users.sf.net>

	* generic/tkText.c (DumpLine): [Bug 2968379]: When peers are about,
	there can be unnamed marks present during a dump. Ignore them as they
	will just be for the peers' insert and current marks, which aren't
	very important.

2010-03-04  Donal K. Fellows  <dkf@users.sf.net>

	* doc/clipboard.n: Added note about STRING vs. UTF8_STRING types.

2010-02-21  Donal K. Fellows  <dkf@users.sf.net>

	* generic/tkText.c (TextEditCmd): [Bug 1799782]: Refix this, so that
        <<Modified>> events are issued when things change.

2010-02-19  Donal K. Fellows  <dkf@users.sf.net>

	* unix/installManPage: [Tcl Bug 2954638]: Correct behaviour of manual
	page installer. Also added armouring to check that assumptions about
	the initial state are actually valid (e.g., look for existing input
	file).

2010-02-19  Stuart Cassoff  <stwo@users.sourceforge.net>

	* tcl.m4: Correct compiler/linker flags for threaded builds on
	OpenBSD.
	* configure: (regenerated).

2010-02-17  Joe English  <jenglish@users.sourceforge.net>

	* generic/tkMenu.c: [Bug 2952745]: Defer TkMenuOptionTables cleanup to
	CallWhenDeleted() time, to ensure that the record doesn't get freed
	until after all widget instance commands have been deleted.

2010-02-16  Jan Nijtmans  <nijtmans@users.sf.net>

	* unix/tkUnixWm.c: Make TkSetTransientFor static

2010-02-07  Jan Nijtmans  <nijtmans@users.sf.net>

	* generic/ttk/ttkGenStubs.tcl: Backport various formatting (spacing)
	* generic/ttk/ttk.decls:       changes from HEAD, so diffing
	* generic/ttk/ttkDecls.h:      between 8.5.x and 8.6 shows the
	* generic/tk*.decls:           real structural differences again.
	* generic/tk*Decls.h:          (any signature change not backported!)

2010-01-29  Jan Nijtmans  <nijtmans@users.sf.net>

	* generic/tkBind.c:      Fix various gcc-4.4 warnings, all
	* generic/tkListbox.c:   backported from HEAD.
	* generic/tkText.c:
	* generic/ttk/ttkInit.c:

2010-01-20  Pat Thoyts  <patthoyts@users.sourceforge.net>

	* library/bgerror.tcl:  [TIP 359]: Extended Window Manager Hints
	* library/clrpick.tcl:  following the freedesktop.org specification
	* library/demos/widget: are now supported on X11 using a new
	* library/dialog.tcl:   wm attribute called '-type'
	* library/msgbox.tcl:   This feature is now used in the Tk library
	* library/tkfbox.tcl:   functions where appropriate.
	* library/ttk/combobox.tcl:
	* tests/unixWm.test:
	* tests/wm.test:
	* unix/tkUnixWm.c:

2010-01-19  Donal K. Fellows  <dkf@users.sf.net>

	* generic/tkCanvas.c (TagSearchScanExpr): [Bug 2931374]: Stop overflow
	of working buffer during construction of long tag expressions.

2010-01-18  Jan Nijtmans  <nijtmans@users.sf.net>

	* generic/tkCanvas.c:      [Patch 2932808]: Canvas items not
	                           updating on widget state change.

2010-01-09  Pat Thoyts  <patthoyts@users.sourceforge.net>

	* doc/menu.n:           [TIP 360]: Remove special handling of
	* library/obsolete.tcl: the .help menu on X11.
	* unix/tkUnixMenu.c:

	* library/menu.tcl:      [TIP 360]: Make Tk menu activation
	* library/obsolete.tcl:  follow mouse movements.

2010-01-08  Pat Thoyts  <patthoyts@users.sourceforge.net>

	* doc/photo.n: [Bug 2927569]: Multiple edits have peverted the
	original meaning of the phrase 'image file data' to reference
	a filename option that does not exist.

2010-01-07  Donal K. Fellows  <dkf@users.sf.net>

	* generic/tkTextDisp.c (AsyncUpdateLineMetrics): [Bug 2677890]: Fix
	odd text widget update problem that had scrollbars being unable to
	cover the whole widget. Fix is to reify the range to update sooner.

2010-01-06  Jan Nijtmans  <nijtmans@users.sf.net>

	* unix/tcl.m4:		Sync with Tcl version
	* unix/configure:	(regenerated)
	* unix/Makefile.in:
	* unix/.cvsignore:
	* generic/default.h:	Trivial CYGWIN fixes
	* generic/tkWindow.c:
	* doc/.cvsignore:

2010-01-06  Donal K. Fellows  <dkf@users.sf.net>

	* unix/tkUnixWm.c (TkWmMapWindow): [Bug 1163496]: Allow windows to be
	* tests/wm.test (wm-transient-8.1): set to be transients for withdrawn
	masters correctly.

2010-01-05  Pat Thoyts  <patthoyts@users.sourceforge.net>

	* win/tkWinDialog.c: [Patch 2898255]: Enable unlimited multiple
	file selection from the open files dialog (pawlak,fellows,thoyts)

2010-01-05  Donal K. Fellows  <dkf@users.sf.net>

	* generic/tkMenu.c (MenuWidgetObjCmd): [Bug 220950]: Do not delete
	menu entries if the first index to delete is explicitly after the last
	index of existing entries.

2010-01-04  Pat Thoyts  <patthoyts@users.sourceforge.net>

	* library/dialog.tcl: Backported fix for tk_dialog <Return> binding
	* library/console.tcl: Backported fix for console keyboard menu
	activation and <<Cut>> handling from HEAD.
	* library/tk.tcl: Correctly handle quoted ampersands in AmpMenuArgs

2010-01-03  Pat Thoyts  <patthoyts@users.sourceforge.net>

	* generic/tkMenu.h: [Patch 2848897] Support the system keyboard
	* win/tkWinMenu.c:  cues option on Windows. This system parameter
	hides the underlines on menu items unless the keyboard is used to
	open the menu. (kovalenko, thoyts)

2010-01-03  Pat Thoyts  <patthoyts@users.sourceforge.net>

	* library/tearoff.tcl: tearoff menus should be transient and use the
	                       toolwindow style on Windows.
	* tests/menu.test: menu tests using 'tkwait visibility' are unix only

2010-01-02  Donal K. Fellows  <dkf@users.sf.net>

	* unix/tkUnixEvent.c (TransferXEventsToTcl): [Bug 1924761]: Use the
	new cache mechanism to force the extraction of the string of a key
	event from XIM at the right time rather than after queueing when it
	can be quashed by a race condition centered on the limited amount of
	state in some XIM implementations.

	* unix/tkUnixKey.c (TkpGetString): [Bug 1373712]: Cache the value that
	* generic/tkInt.h (TkKeyEvent):		will be substituted via %A so
	* generic/tkEvent.c (CleanUpTkEvent):	that we do not need to make it
	* doc/HandleEvent.3 (ARGUMENTS):	fresh each time, which causes
	* doc/QWinEvent.3 (ARGUMENTS):		trouble with some input
	* macosx/tkMacOSXKeyEvent.c (InitKeyEvent): methods. Also includes the
	* win/tkWinX.c (GenerateXEvent):	factoring out of some code and
	update of documentation to describe the slightly increased constraints
	on how Tk_HandleEvent can be used.

2010-01-01  Donal K. Fellows  <dkf@users.sf.net>

	* unix/tkUnixEvent.c (TransferXEventsToTcl): [Bug 1924761]: Move the
	* generic/tkEvent.c (Tk_HandleEvent):	     passing of key events to
	XFilterEvent to the low level point where all other events are
	handled, where it should have been all along. This makes more input
	methods work, stops [event generate] from interfering with input
	methods, and allows the simplification of tkEvent.c by removing half
	of InvokeInputMethods and allowing the rest - which was not full input
	method handling - to be rolled back into Tk_HandleEvent. Introduces a
	small potential bug when a focus change and input method handling are
	too close together in the Tk event queue, but that should be less
	deadly to usability than the previous problems where input methods
	could fail completely or reorder key presses...

2009-12-30  Pat Thoyts  <patthoyts@users.sourceforge.net>

	* generic/tkMenu.c: [Patch 2879789]: Torn off menu items are only
	* tests/menu.tcl:   activated over a limited region of the window.
	Fixed to make the whole width of a menu item activate the entry.

2009-12-27  Pat Thoyts  <patthoyts@users.sourceforge.net>

	* win/tkWinMenu.c: [Bug 2879927]: Highlight for cascade items in
	torn-off menus is incorrect on Windows.

2009-12-25  Donal K. Fellows  <dkf@users.sf.net>

	* doc/option.n: [Bug 2914943]: Correct the first example.
	Also define what the format of option patterns is; that's a much less
	commonly known fact than it used to be.

2009-12-22  Joe English  <jenglish@users.sourceforge.net>

	* library/ttk/sizegrip.tcl: [Bug 2912356]: Patch to avoid bizarro
	behavior under compiz.

2009-12-22  Donal K. Fellows  <dkf@users.sf.net>

	* library/tkfbox.tcl (ListInvoke): [Bug 2919205]: Correct ordering of
	arguments to tk_messageBox.

2009-12-20  Donal K. Fellows  <dkf@users.sf.net>

	* unix/tkUnixSend.c (ServerSecure): [Patch 2917663]: Better support
	for server-interpreted access control addreses.

2009-12-16  Joe English  <jenglish@users.sourceforge.net>

	* generic/ttk/ttkNotebook.c: Don't call Tk_DeleteOptionTable()
	[Bug 2915709], backport fix for [Bug 2496162].

2009-12-14  Kevin B. Kenny  <kennykb@acm.org>

	* library/demos/unicodeout.tcl: Added code to check for right-to-left
	support on Windows and adjust Hebrew and Arabic character strings
	accordingly. Changed the Hebrew string to 'ktb ebryt' (ktav Ivrit,
	"Hebrew writing") to be consistent with at least the Greek and Russian
	strings. Thanks to Rodrigo Readi for calling the inconsistency to our
	attention.

2009-12-02  Jan Nijtmans  <nijtmans@users.sf.net>

	* win/tkInt.decls:	[Bugs 220600, 220690]: Comment that
	TkWinChildProc is exported through the stubs table since 8.5.9

2009-12-11  Donal K. Fellows  <dkf@users.sf.net>

	* library/tk.tcl (tk::ScreenChanged): [Bug 2912473]: Stop problems
	caused by display names with a double colon in.

2009-12-10  Donal K. Fellows  <dkf@users.sf.net>

	* library/demos/ttkscale.tcl: Added demo of [ttk::scale] widget.

2009-12-09  Andreas Kupries  <andreask@activestate.com>

	* library/safetk.tcl (::safe::loadTk): [Bug 2902573]: Fixed access to
	the cleanupHook of the safe base. The code used the old internal
	commands which have been removed since 2009-12-09. See Tcl's
	ChangeLog.

2009-12-09  Donal K. Fellows  <dkf@users.sf.net>

	* generic/tkColor.c (Tk_GetColorByValue): [Bug 2911570]: Ensure that
	hash keys of color values are zeroed first, so that they hash properly
	on 64-bit systems (where X structures are not tightly packed).

2009-12-08  Pat Thoyts  <patthoyts@users.sourceforge.net>

	* unix/tkUnixWm.c: [Bug 2864685]: Backported window manager hinting
			   update from HEAD

2009-12-06  Benjamin Riefenstahl  <b.riefenstahl@turtle-trading.net>

	* macosx/tkMacOSXFont.c (GetFontFamilyName): [Bug 2548661]: Merge fix
	from HEAD (1.44).

2009-12-03  Pat Thoyts  <patthoyts@users.sourceforge.net>

	* library/ttk/xpTheme.tcl:    Fix selection of treeview rows on
	* library/ttk/vistaTheme.tcl: Windows XP and Vista.

2009-12-02  Jan Nijtmans  <nijtmans@users.sf.net>

	* doc/GetHINSTANCE.3:	Correct mentioned header file
	* win/tkWinInt.h:	[Bugs 220600, 220690]: Make TkWinChildProc
	* generic/tkInt.decls:	available in private stub table.
	* generic/tkIntPlatDecls.h: (regenerated)
	* generic/tkStubInit.c:	(regenerated)

2009-11-25  Stuart Cassoff <stwo@users.sf.net>

	* unix/tcl.m4:		[Patch 2892871]: Remove unneeded
	*			AC_STRUCT_TIMEZONE.
	* unix/configure:	Regenerated with autoconf-2.59.

2009-11-24  Donal K. Fellows  <dkf@users.sf.net>

	* unix/tkUnixWm.c (WmIconphotoCmd): [Bug 2902814]: Use the correct
	type for the array of data passed into X. It's wrong, but "right"
	because of a mistake in the X11 specification.

2009-11-22  Pat Thoyts  <patthoyts@users.sourceforge.net>

	* tests/winWm.test: [Bug 2899949]: Make sure the window is still
	* win/tkWinWm.c:    present when handling delayed activation

2009-11-13  Pat Thoyts  <patthoyts@users.sourceforge.net>

	* tests/winDialog.test: [Bug 2307837]: Backported fix for running
	* win/tkWinTest.c:      dialog tests on non-English locales

2009-11-12  Don Porter  <dgp@users.sourceforge.net>

	*** 8.5.8 TAGGED FOR RELEASE ***

	* changes:	Updated for 8.5.8 release.

2009-11-03  Don Porter  <dgp@users.sourceforge.net>

	* generic/tk.h:		Bump to 8.5.8 for release.
	* library/tk.tcl:
	* unix/configure.in:
	* unix/tk.spec:
	* win/configure.in:
	* README:

	* unix/configure:	autoconf-2.59
	* win/configure:

	* changes:	Updated for 8.5.8 release.

2009-11-03  Pat Thoyts  <patthoyts@users.sourceforge.net>

	* win/tkWinWm.c: [Bug 2891541]: Permit normal behaviour on
	Windows for a grabbed toplevel when it is the main window.

2009-11-01  Joe Mistachkin  <joe@mistachkin.com>

	* win/tkWinButton.c: [Bug 1739613]: The default width being stored
	in TSD cannot be put into the process-wide options table.  This fix
	allocates storage for the default width from the heap and frees it
	using an exit handler.

2009-10-29  Pat Thoyts  <patthoyts@users.sourceforge.net>

	* win/tkWinFont.c: [Bug 1825353]: Backported patch for tiny
	fixed font on Russian Windows systems.

2009-10-25  Donal K. Fellows  <dkf@users.sf.net>

	* unix/tkUnixColor.c (TkpGetColor): [Bug 2809525]: Impose a maximum
	X11 color name length so that it becomes impossible to blow things up
	that way.

	* library/text.tcl: [Bug 1854913]: Stop <Delete> actions from ever
	deleting backwards, even when the insertion cursor is "at the end" of
	the text widget.

2009-10-24  Donal K. Fellows  <dkf@users.sf.net>

	* macosx/ttkMacOSXTheme.c (RangeToFactor, TrackElementDraw)
	(PbarElementDraw): [Bug 2883712]: Corrected scaling of progress bars
	and scales, and backported the fix for 64-bitness.

	* library/button.tcl, unix/tkUnixButton.c (TkpDisplayButton):
	[Patch 1530276]: Make -selectcolor handling work better for both
	checkbuttons and radiobuttons when they don't have indicators.

2009-10-22  Donal K. Fellows  <dkf@users.sf.net>

	* generic/tkText.c (CreateWidget, TextEditUndo, TextEditRedo)
	(TextEditCmd, UpdateDirtyFlag):
	* generic/tkText.h: [Patch 1469210]: Corrected handling of marking as
	dirty when inserting after an undo from a non-dirty state.

	* library/xmfbox.tcl (MotifFDialog_FileTypes)
	(MotifFDialog_ActivateSEnt):
	* library/tkfbox.tcl (Done, ::tk::dialog::file::):
	* macosx/tkMacOSXDialog.c (Tk_GetOpenFileObjCmd):
	* win/tkWinDialog.c (GetFileNameW, GetFileNameA):
	* doc/getOpenFile.n: [Patch 2168768]: Corrected handling of the
	-typevariable option to be consistently global; it's the only way it
	can work even close to the same on all platforms.

2009-10-15  Don Porter  <dgp@users.sourceforge.net>

	* generic/tkConsole.c:	Relax the runtime version requirements on Tcl
	* generic/tkMain.c:	so that Tk 8.5.8 can [load] into Tcl 8.6 (and
	* generic/tkWindow.c:	later 8.*) interps.  [Feature Request 2794032]
	* library/tk.tcl
	* unix/Makefile.in:
	* win/Makefile.in:
	* win/makefile.vc:

2009-10-10  Donal K. Fellows  <dkf@users.sf.net>

	* unix/tkUnixRFont.c (InitFont,TkpGetFontFromAttributes,Tk_DrawChars):
	[Bug 1961455]: Draw underlines and overstrikes when using Xft for font
	rendering.

2009-10-08  Donal K. Fellows  <dkf@users.sf.net>

	* library/tkfbox.tcl (::tk::IconList_Create): [Patch 2870648]:
	Corrected cursor used in file/directory dialogs.

2009-10-07  Pat Thoyts  <patthoyts@users.sourceforge.net>

	* library/ttk/vistaTheme.tcl: [Bug 2787164]: Fix size of dropdown
	arrow on combobox and menubutton for Windows 7.

2009-10-07  Donal K. Fellows  <dkf@users.sf.net>

	* unix/tkUnixScrlbr.c (TkpComputeScrollbarGeometry): [Patch 2088597]:
	Stop scrollbars from getting too small at the end.

2009-10-05  Don Porter  <dgp@users.sourceforge.net>

	* changes:	Updated for 8.5.8 release.

2009-10-05  Pat Thoyts  <patthoyts@users.sourceforge.net>

	* win/tkWinButton.c: [Bug 2860827]: Backported patch avoiding 3D
	effects with user-specified background.

2009-09-25  Donal K. Fellows  <dkf@users.sf.net>

	* generic/tkImgPhoto.c (ImgGetPhoto): Correct generation of grayscale
	data from an image. Reported by Keith Vetter on comp.lang.tcl.

2009-09-14  Jeff Hobbs  <jeffh@ActiveState.com>

	* generic/tkMenuDraw.c (TkPostSubmenu): [Bug 873613]: Fix reposting of
	* win/tkWinMenu.c (TkWinHandleMenuEvent): submenu in torn off Windows
	menu.
	(DrawMenuEntryArrow): [Bug 873608]: Draw Win menu arrow after being
	torn off.

2009-09-10  Donal K. Fellows  <dkf@users.sf.net>

	* unix/tkUnixRFont.c (InitFont): Move pattern disposal in error case
	to callers so they have more options when they come to recovering from
	the failure.
	(TkpGetFontFromAttributes): If the default attributes don't work, try
	adding a setting to turn off use of XRender. That seems to work for
	some people for unexplained reasons (possibly local misconfiguration).
	* generic/tkFont.c (Tk_AllocFontFromObj): Stop this function from
	keeling over in a heap when the low-level font allocation fails. An
	error beats a crash! (Issue reported on comp.lang.tcl by Denis
	Berezhnoy.)

2009-08-25  Donal K. Fellows  <dkf@users.sf.net>

	* unix/tkUnixSend.c (ServerSecure): [Bug 1909931]: Added some support
	for server-interpreted access control addreses.

2009-08-24  Donal K. Fellows  <dkf@users.sf.net>

	* library/msgbox.tcl (::tk::MessageBox): Correct bindings so that they
	work with ttk::buttons. Reported by Hans-Christoph Steiner.

2009-08-24  Daniel Steffen  <das@users.sourceforge.net>

	* macosx/tkMacOSXHLEvents.c (ScriptHandler): Fix "do script" apple
	event handler issues on recent Mac OS X releases by using AE coercion
	to 'utf8' for text data and to 'fsrf' for alias data. (Reported by
	Youness Alaoui on tcl-mac)

2009-08-08  Donal K. Fellows  <dkf@users.sf.net>

	* library/demos/pendulum.tcl: Make the display handle being resized
	more gracefully.

2009-08-04  Donal K. Fellows  <dkf@users.sf.net>

	* generic/tkTextDisp.c (TkTextCharLayoutProc): Make the line breaking
	algorithm (in the word-wrap case) do the right thing with non-breaking
	spaces by restricting what we break on to ASCII spaces, which is good
	enough for most purposes.

2009-08-01  Donal K. Fellows  <dkf@users.sf.net>

	* unix/tkUnixWm.c (WmIconphotoCmd): [Bug 2830420]: Assemble the image
	for the window manager in a way that doesn't assume we're on a little-
	endian system.

2009-07-22  Donal K. Fellows  <dkf@users.sf.net>

	* generic/tkFocus.c (TkFocusDeadWindow): [Bug 2496114]: Ensure that
	focus desynchronization doesn't cause a crash.

2009-07-20  Donal K. Fellows  <dkf@users.sf.net>

	* tests/clipboard.test (clipboard-6.2): [Bug 2824378]: Corrected
	result of test in light of changes to binary selection retrieval.

2009-07-18  Donal K. Fellows  <dkf@users.sf.net>

	* unix/tkUnixSelect.c (SelCvtFromX32, SelCvtFromX8): Make the
	incremental transfer of binary selections work get deserialized
	correctly. Thanks to Emiliano Gavilan for detecting.

2009-07-15  Donal K. Fellows  <dkf@users.sf.net>

	* unix/tkUnixSelect.c (TkSelEventProc, SelRcvIncrProc, SelCvtFromX8):
	[Bug 2821962]: Make byte sequence selection transfers possible.

2009-07-14  Donal K. Fellows  <dkf@users.sf.net>

	* doc/canvas.n (WINDOW ITEMS): [Bug 2326602]: Corrected definition of
	the -height and -width options for these items.

	* unix/configure.in: [Bug 2496018]: Allow the disabling of the use of
	XScreenSaver at configuration time, so as to permit better control of
	dependencies in the embedded case.

2009-07-11  Donal K. Fellows  <dkf@users.sf.net>

	* doc/grid.n: [Bug 2818455]: Corrected example.

2009-06-27  Jan Nijtmans  <nijtmans@users.sf.net>

	* generic/tkInt.decls (Tk(Orient|Smooth)(Parse|Print)Proc):
	Backport [Bug 2804935]: Expose these functions through the internal
	stub table as they are useful to existing third-party code.

2009-06-23  Jan Nijtmans  <nijtmans@users.sf.net>

	* generic/tkCanvUtil.c: [Bug 220935]: canvas dash update problem

2009-06-02  Pat Thoyts  <patthoyts@users.sourceforge.net>

	* win/tkWinWm.c:   [Bug 2799589]: Backported fix for crash on
	* tests/winWm.test: delayed window activation.

2009-05-21  Pat Thoyts  <patthoyts@users.sourceforge.net>

	* win/tkWinMenu.c: [Bug 2794778]: Backported fix for keyboard
	traversal of the menus on Windows.

2009-05-14  Pat Thoyts  <patthoyts@users.sourceforge.net>

	* generic/tkButton.c: [Bug 1923684]: Backported checkbutton fix
	for confused state when -offvalue equals -tristatevalue

2009-05-14  Pat Thoyts  <patthoyts@users.sourceforge.net>

	* doc/ttk_image.n:  Backported support for the Vista theme.
	* doc/ttk_style.n:  This requires the vsapi element engine,
	* doc/ttk_vsapi.n:  the hover state and the theme script
	* doc/ttk_widget.n: definition.
	* generic/ttk/ttkState.c:
	* generic/ttk/ttkTheme.h:
	* generic/ttk/ttkWidget.c:
	* library/ttk/ttk.tcl:
	* library/ttk/vistaTheme.tcl:
	* library/ttk/xpTheme.tcl:
	* tests/ttk/vsapi.test:
	* win/ttkWinXPTheme.c:

2009-05-13  Pat Thoyts  <patthoyts@users.sourceforge.net>

	* generic/tkFont.c: [Bug 2791352]: Backported fix and tests for
	* tests/font.test:  mis-parsing of certain font descriptions.

2009-05-03  Donal K. Fellows  <dkf@users.sf.net>

	* win/tkWinWm.c (UpdateWrapper): [Bug 2785744]: Manipulate flag bit
	correctly so that menubar updates can't smash other attributes.

2009-04-30  Pat Thoyts  <patthoyts@users.sourceforge.net>

	* win/tkWinWm.c: [Patch 2504402]: Backported change to create
	wm icons as device independent bitmaps. (cjmcdonald)

2009-04-30  Donal K. Fellows  <dkf@users.sf.net>

	* win/tkWinPixmap.c (Tk_GetPixmap): [Bug 2080533]: Added patch that
	allows Tk to keep working even when the graphics card is stressed.

2009-04-28  Jeff Hobbs  <jeffh@ActiveState.com>

	* unix/tcl.m4, unix/configure (SC_CONFIG_CFLAGS): Harden the check
	to add _r to CC on AIX with threads.

2009-04-27  Donal K. Fellows  <dkf@users.sf.net>

	* generic/tkInt.decls: [Bug 2768945]: Expose (as "private") a set of
	functions needed for easily building canvas items that work like
	existing standard ones.

2009-04-24  Jeff Hobbs  <jeffh@ActiveState.com>

	* win/tkWinDialog.c (ChooseDirectoryValidateProc): No need to set
	cwd on selchange. Prevents delete of selected folder in dialog.

2009-04-24  Stuart Cassoff <stwo@users.sf.net>

	* unix/Makefile.in:	[Bug 2764263]: Removed stray @ from
	Makefile.in test target. [Bug 1945073]: Don't chmod+x square demo.
	[Patch 2764272]: Adjustable demo install location.

2009-04-24  Stuart Cassoff <stwo@users.sf.net>

	* unix/Makefile.in: [Patch 2769530]: Don't chmod/exec installManPage.

2009-04-23  Jeff Hobbs  <jeffh@ActiveState.com>

	* win/tkWinDialog.c (Tk_ChooseDirectoryObjCmd): [Bug 2779910]: Enable
	the new style choosedir that has a "New Folder" button, with
	::tk::winChooseDirFlags override for new behavior.

2009-04-15  Don Porter  <dgp@users.sourceforge.net>

	*** 8.5.7 TAGGED FOR RELEASE ***

	* changes:	Updated for 8.5.7 release.

2009-04-14  Stuart Cassoff  <stwo@users.sourceforge.net>

	* unix/tcl.m4:	Removed -Wno-implicit-int from CFLAGS_WARNING.

2009-04-10  Don Porter  <dgp@users.sourceforge.net>

	* changes:	Updated for 8.5.7 release.

	* generic/tk.h:		Bump to 8.5.7 for release.
	* library/tk.tcl:
	* unix/configure.in:
	* unix/tk.spec:
	* win/configure.in:
	* README:

	* unix/configure:	autoconf-2.59
	* win/configure:

2009-04-10  Joe English  <jenglish@users.sourceforge.net

	* library/palette.tcl(tk_setPalette): Don't set
	*selectColor: #b03060; this makes radio- and checkbuttons
	look wrong post-TIP#109.

2009-04-10  Daniel Steffen  <das@users.sourceforge.net>

	* unix/configure.in (Darwin):	use Darwin SUSv3 extensions if
					available.
	* unix/configure:		autoconf-2.59
	* unix/tkConfig.h.in:		autoheader-2.59

	* library/msgbox.tcl: don't set msgbox bitmap background on TkAqua.

	* library/demos/filebox.tcl: only show "Motif Style Dialog" checkbutton
	on X11 windowingsystem.

	* library/demos/widget: GOOBE: use ttk::cursor

	* library/ttk/cursors.tcl: backport ttk::cursor from HEAD

	* library/demos/knightstour.tcl: fix knightstour demo not running from
	interactive wish.

	* library/console.tcl (::tk::ConsoleInit): remove redundant TkAqua
	Quit menu item.

	* generic/tkPointer.c (Tk_UpdatePointer): use all 5 buttons.

	* generic/tkMenu.c (PostProcessEntry): delay call to
	TkpConfigureMenuEntry() until all menu entry attributes are setup.

	* library/menu.tcl (::tk::MbPost): fix error thrown in y position
	computation with indicatoron.

	* generic/tkMenubutton.c: s/DEF_BUTTON_JUSTIFY/DEF_MENUBUTTON_JUSTIFY/

	* generic/tkTextBTree.c (TkBTreeDeleteIndexRange): add bounds check
	to startEnd array access (fixes testsuite crash).

	* tests/unixFont.test: only use xlsfonts with X11 windowingsystem.

2009-04-10  Donal K. Fellows  <dkf@users.sf.net>

	* generic/tkCanvPs.c (TkPostscriptInfo): [Bug 1466509]: Eliminate old
	and misleading comments mentioning prolog.ps.
	* generic/prolog.ps, library/prolog.ps: Remove unused files.
	* unix/Makefile.in, win/Makefile.in: Stop building distributions that
	include the removed files or trying to install them.

	* library/tk.tcl: [Bug 2116837]: Add event definitions to handle the
	standard virtual events when Caps Lock is on.

2009-04-03  Joe English  <jenglish@users.sourceforge.net>

	* unix/tkUnixWm.c: [Bug 1789819]: Don't Panic.

2009-03-25  Donal K. Fellows  <dkf@users.sf.net>

	* generic/ttk/ttkTheme.c (BuildOptionMap, NewElementImpl):
	[Bug 2178820]: Ensure that zero-size allocations don't happen; some
	malloc implementations don't like it at all.

	* win/wish.exe.manifest.in: [Bug 1871101]: Add magic to make Tk not be
	blurred on Vista with large fonts.

2009-03-03  Pat Thoyts  <patthoyts@users.sourceforge.net>

	* generic/tkFileFilter.c: Backported some fixes for uninitialized
	* generic/tkFont.c:       variables identified by das using clang
	* generic/tkListbox.c:    analysis.

2009-02-27  Pat Thoyts  <patthoyts@users.sourceforge.net>

	* generic/tkWindow.c: [Bug 2645457] check for dead windows after
	calling Tk_MakeWindowExist to avoid a crash when mapping dead windows.

2009-02-23  Pat Thoyts  <patthoyts@users.sourceforge.net>

	* win/tkWinCursor.c: [Patch 2542828] use stock Win32 help arrow
	cursor when question_arrow requested (danckaert)

	* win/rc/*.cur: [Patch 2513104] fix cursor hotspots (cjmcdonald)

	* win/tkWinMenu.c: Applied patch for menu image display bug
	[Bug 1329198, 456299] [Patch 2507419] (cjmcdonald)

2009-02-17  Jeff Hobbs  <jeffh@ActiveState.com>

	* win/tcl.m4, win/configure: Check if cl groks _WIN64 already to
	avoid CC manipulation that can screw up later configure checks.
	Use 'd'ebug runtime in 64-bit builds.

2009-02-16  Jeff Hobbs  <jeffh@ActiveState.com>

	* win/configure.in, win/configure: align better with tcl
	version. Ensures finding correct CPP for Win64.

2008-02-06  Daniel Steffen  <das@users.sourceforge.net>

	* generic/tkImgPhoto.c:		fix numerous leaks discovered with the
	* generic/tkMenu.c:		Mac OS X Instruments.app Leaks tool.
	* generic/tkText.c:
	* generic/tkTextImage.c:
	* generic/tkTextIndex.c:
	* generic/tkUndo.c:
	* generic/ttk/ttkFrame.c:
	* macosx/tkMacOSXWm.c:

2009-01-22  Kevin B. Kenny  <kennykb@acm.org>

	* unix/tcl.m4: Corrected a typo ($(SHLIB_VERSION) should be
	${SHLIB_VERSION}).
	* unix/configure: Autoconf 2.59

2009-01-19  Kevin B. Kenny  <kennykb@acm.org>

	* unix/Makefile.in: Added a CONFIG_INSTALL_DIR parameter so that
	* unix/tcl.m4:      distributors can control where tclConfig.sh goes.
	Made the installation of 'ldAix' conditional
	upon actually being on an AIX system.  Allowed for downstream
	packagers to customize SHLIB_VERSION on BSD-derived systems.
	Thanks to Stuart Cassoff for [Patch 907924].
	* unix/configure: Autoconf 2.59

2009-01-14  Jan Nijtmans  <nijtmans@users.sf.net>

	* generic/tkImgPhoto.c: fix for aMSN compatibility [tcl-Bug 2507326]

2009-01-11  George Peter Staplin  <georgeps@users.sourceforge.net>

	* generic/tkEvent.c: Backport a fix from 8.6 for a NULL pointer
	dereference in CreateXIC.

2009-01-07  Pat Thoyts  <patthoyts@users.sourceforge.net>

	* win/tkWinWm.c: Backported fix for [Bug 1847002] to prevent the
	bypassing of grab restrictions via the taskbar on Windows.

2008-12-22  Don Porter  <dgp@users.sourceforge.net>

	*** 8.5.6 TAGGED FOR RELEASE ***

	* tests/embed.test:	Eliminate duplicate test names.

	* changes:	Updates for 8.5.6 release.

2008-12-22  Joe English  <jenglish@users.sourceforge.net>

	* generic/ttk/ttkWidget.c: Don't crash when
	application uses nondefault visual [Bug 2264732]
	(Backport from trunk change 2008-11-11)
	* Workaround for [Bug 2207435]
	(Backport from trunk change 2008-10-31).

2008-12-22  Donal K. Fellows  <dkf@users.sf.net>

	* generic/tkCanvPs.c (Tk_PostscriptFont,TkCanvPostscriptCmd): Backport
	of font size and reflection fix. [Bug 2107938]

2008-12-22  Alexandre Ferrieux 	<ferrieux@users.sourceforge.net>

	* generic/tkCanvUtil.c: Backport of the Millipeter patch [1813597,
	* generic/tkInt.h:       2218964]
	* generic/tkObj.c:
	* generic/tkText.c:

2008-12-21  Don Porter  <dgp@users.sourceforge.net>

	* generic/tk.h:		Bump to 8.5.6 for release.
	* library/tk.tcl:
	* unix/configure.in:
	* unix/tk.spec:
	* win/configure.in:
	* README:

	* unix/configure:	autoconf-2.59
	* win/configure:

	* changes:	Updates for 8.5.6 release.

2008-11-22  Pat Thoyts  <patthoyts@users.sourceforge.net>

	* library/ttk/combobox.tcl: [Bug 1939129,1991930] combobox dropdown
	                            was drawn behind topmost toplevels.

2008-11-19  Jan Nijtmans  <nijtmans@users.sf.net>

	* generic/tkImage.c    Relax the constraint that every Tk_ImageType
	* generic/tkImgPhoto.c can only be passed to this function once.
	                       This allows tkImg to be loaded in multiple
	                       interpreters in a thread-enabled build of Tk.
	                       [Bug 2312027]

2008-11-15  Pat Thoyts  <patthoyts@users.sourceforge.net>

	* generic/tk.h:        The tip 125 implementation permits the
	* generic/tkFrame.c:   wm manage command to manage any widget but
	* macosx/tkMacOSXWm.c: only those with Frame instance data should
	* unix/tkUnixWm.c:     be permitted. We now check for the suitability
	* win/tkWinWm.c:       and raise an error for non-frame widgets.
	* test/wm.test:        Updated the tests and documentation.
	* doc/wm.n:            See also [Bug 2239034]

2008-11-12  Pat Thoyts  <patthoyts@users.sourceforge.net>

	* tests/constraints.tcl: backported listbox test fix from head
	* tests/listbox.test:    the default on windows is 'underline'
	* tests/winDialog.test: backported some fixes from head
	* library/text.tcl: Backported fix for bug #1777362 to have events
	* test/text.test:   work with window paths that include hyphens.

2008-10-23  Don Porter  <dgp@users.sourceforge.net>

	* generic/tk.h:		Bump version number to 8.5.6b1 to distinguish
	* library/tk.tcl:	CVS development snapshots from the 8.5.5 and
	* unix/configure.in:	8.5.6 releases.
	* unix/tk.spec:
	* win/configure.in:
	* README:

	* unix/configure:	autoconf (2.59)
	* win/configure:

2008-10-17  Pat Thoyts  <patthoyts@users.sourceforge.net>

	* library/ttk/scale.tcl: Backported keyboard bindings for ttk::scale

2008-10-11  Donal K. Fellows  <donal.k.fellows@man.ac.uk>

	*** 8.5.5 TAGGED FOR RELEASE ***

	* generic/tkCanvas.c (CanvasWidgetCmd): Corrected result generation.

2008-10-10  Don Porter  <dgp@users.sourceforge.net>

	* generic/tk.h:		Bump to 8.5.5 for release.
	* library/tk.tcl:
	* unix/configure.in:
	* unix/tk.spec:
	* win/configure.in:

	* unix/configure:	autoconf-2.59
	* win/configure:

	* changes:	Updates for 8.5.5 release.

	* unix/Makefile.in:	Relax constraints in index script so that
	* win/Makefile.in:	each Tk 8.5.* release may be [package require]d
	* win/makefile.vc:	into any Tcl 8.5.* interp.  [Bug 1890438].

2008-10-09  Don Porter  <dgp@users.sourceforge.net>

	* generic/tkListbox.c:	Make literal return values consistent with
	those generated by Tcl_PrintDouble().

	* tests/canvText.test:	Backport test updates in light of the
	* tests/entry.test:	2008-10-05 commit.
	* tests/listbox.test:
	* tests/scrollbar.test:
	* tests/spinbox.test:
	* tests/textDisp.test:

	* generic/tkEntry.c:	Fix missing space constructing the scroll
	command.

2008-10-05  Donal K. Fellows  <donal.k.fellows@man.ac.uk>

	* win/tkWinScrlbr.c:		Convert 'sprintf(..."%g"...)' to the
	* macosx/tkMacOSXScrlbr.c:	locale-insensitive Tcl_PrintDouble.
	* generic/tkScrollbar.c:	[Bug 2112563]  NOTE: Tcl_PrintDouble
	* generic/tkListbox.c:		is sensitive to the value of
	* generic/tkEntry.c:		::tcl_precision.
	* generic/tkCanvText.c:		*** POTENTIAL INCOMPATIBILITY ***
	* generic/tkArgv.c:

2008-08-25  Todd M. Helfter  <tmh@users.sourceforge.net>

	* library/menu.tcl: additional fix for [Bug 1023955]

2008-09-08  Todd M. Helfter  <tmh@users.sourceforge.net>

	* doc/menu.n: fix typo in docs [Bug 2098425]

2008-08-28  Don Porter  <dgp@users.sourceforge.net>

	* unix/tkConfig.sh.in:	Added @XFT_LIBS@ to the definition of TK_LIBS
	to avoid link failures when a "big wish" program links against a
	--disable-shared build of libtk.  (Discovered building expectTk).

	* generic/tk.h:		Bump version number to 8.5.5b1 to distinguish
	* library/tk.tcl:	CVS development snapshots from the 8.5.4 and
	* unix/configure.in:	8.5.5 releases.
	* unix/tk.spec:
	* win/configure.in:
	* README:

	* unix/configure:	autoconf (2.59)
	* win/configure:

2008-08-25  Todd M. Helfter  <tmh@users.sourceforge.net>

	* library/menu.tcl: fix typo from [Bug 1023955]

2008-08-25  Todd M. Helfter <tmh@users.sourceforge.net>

	* library/menu.tcl : Do not flip to the arrow cursor on menus.
	This was a Motif convention.  Current behavior is maintained if
	tk_strictMotif is enabled.  [Bug 1023955]

2008-08-25  Todd M. Helfter <tmh@users.sourceforge.net>

	The patch is associated with the bug tracker id: 1936220
	library/tkfbox.tcl : fix the multiple selection error for
	tk_getOpenFile -multiple 1 which fails on all unix platforms since
	the adoption of ttk widgets.

2008-08-19  Joe English  <jenglish@users.sourceforge.net>

	* generic/ttk/ttkScroll.c:  Don't use sprintf "%g" to
	format floating point numbers in -[xy]scrollcommand callbacks
	or [xy]view methods.  Minor incompatibility: 0 and 1 now
	formatted as "0.0" resp "1.0".
	* tests/ttk/entry.test, tests/ttk/treeview.test: Updated
	to account for above change.

2008-08-19  Daniel Steffen  <das@users.sourceforge.net>

	* macosx/tkMacOSXFont.c (SetFontFeatures):	Disable antialiasing of
						 	fixed-width fonts with
						 	size <= 10.

2008-08-14  Daniel Steffen  <das@users.sourceforge.net>

	*** 8.5.4 TAGGED FOR RELEASE ***

	* unix/tcl.m4 (SC_PATH_X):	check for libX11.dylib in addition to
					libX11.so et al.

	* unix/configure: 		autoconf-2.59

2008-08-08  Don Porter  <dgp@users.sourceforge.net>

	* generic/tk.h:		Bump to 8.5.4 for release.
	* library/tk.tcl:
	* unix/configure.in:
	* unix/tk.spec:
	* win/configure.in:
	* README:

	* unix/configure:	autoconf-2.59
	* win/configure:

	* changes:	Updates for 8.5.4 release.

2008-08-05  Joe English  <jenglish@users.sourceforge.net>

	* generic/tk.h, generic/tkEvent.c: Fix for [Bug 2010422]
	"no event type or button # or keysym while executing
	"bind Listbox <MouseWheel> [...]".

2008-08-01  Pat Thoyts  <patthoyts@users.sourceforge.net>

	* win/tkWinWm.c: Backported fixes for handling unmapped parent
	* test/wm.test:  toplevels. [Bug 2009788, 2028703]

2008-07-31  Don Porter  <dgp@users.sourceforge.net>

	* generic/tk.h:	Added missing EXTERN for the Tcl_PkgInitStubsCheck
	declaration to fix inability to embed non-stub-enabled Tk on Windows.

2008-07-26  Pat Thoyts  <patthoyts@users.sourceforge.net>

	* doc/options.n: Direct to the font manual for -font [Bug 1686012]

	* win/tkWinWindow.c: Check for 0x prefix in sprintf %p. Bug [2026405]

2008-07-22  Daniel Steffen  <das@users.sourceforge.net>

	* library/ttk/aquaTheme.tcl: Use system color names and TIP145 named
	font instead of hardcoded color values and deprecated native font name.

	* macosx/tkMacOSXHLEvents.c: sync with HEAD.

2008-07-04  Joe English  <jenglish@users.sourceforge.net>

	* generic/ttk/ttkDefaultTheme.c, generic/ttk/ttkClamTheme.c,
	generic/ttk/ttkClassicTheme.c, generic/ttk/ttkElements.c:
	Backport [Bug 2009213].

2008-06-29  Don Porter  <dgp@users.sourceforge.net>

	*** 8.5.3 TAGGED FOR RELEASE ***

	* generic/tk.h:		Bump to 8.5.3 for release.
	* library/tk.tcl:
	* unix/configure.in:
	* unix/tk.spec:
	* win/configure.in:
	* README:

	* unix/configure:	autoconf-2.59
	* win/configure:

	* changes:	Updates for 8.5.3 release.

2008-06-26  Don Porter  <dgp@users.sourceforge.net>

	* generic/tkPanedWindow.c (PanedWindowProxyCommand)
	(DisplayPanedWindow): Ensure that a zero width never gets fed to the
	underlying window system. [Bug 1639824]  (Backport fix from dkf).

2008-06-20  Joe English  <jenglish@users.sourceforge.net>

	* library/ttk/treeview.tcl: Backport fix for [Bug 1951733]

2008-06-19  Don Porter  <dgp@users.sourceforge.net>

	* changes:	Updates for 8.5.3 release.

2008-06-18  Daniel Steffen  <das@users.sourceforge.net>

	* macosx/tkMacOSXCarbonEvents.c:	fix debug carbon event tracing;
	(InstallStandardApplicationEventHandler):	replace needless use of
	TkMacOSXInitNamedDebugSymbol() by standard TkMacOSXInitNamedSymbol().

	* macosx/tkMacOSXDebug.c:	revert 2007-11-09 commit making
	* macosx/tkMacOSXDebug.h:	TkMacOSXInitNamedDebugSymbol()
					available outside of debug builds.

	* macosx/tkMacOSXEmbed.c (TkpMakeWindow):	fix bug with missing
	* macosx/tkMacOSXSubwindows.c (XMapWindow):	focus on first map by
	only sending VisibilityNotify events once windows are mapped (rather
	than when they are created).

	* macosx/tkMacOSXWindowEvent.c (TkMacOSXProcessWindowEvent): fix
	return value.

	* macosx/tkMacOSXInit.c:	add helper to efficiently convert from
	* macosx/tkMacOSXPrivate.h:	CFString to Tcl_Obj.

	* macosx/tkMacOSXFont.c (TkpGetFontFromAttributes, InitFont):	fix
	incorrect conversion to points of font sizes already in points; factor
	out retrieval of font family name from font family ID.

2008-06-13  Jeff Hobbs  <jeffh@ActiveState.com>

	* win/configure, win/configure.in (TK_WIN_VERSION): fix handling
	of interim a/b versioning for manifest usage.

2008-06-12  Daniel Steffen  <das@users.sourceforge.net>

	* generic/tkPointer.c (Tk_UpdatePointer): fix failure to restore a
	global grab capture and to release the restrict window capture when
	releasing a button grab. Fixes segfault due to dangling reference to
	restrict window inside TkpSetCapture() implementation. [Bug 1991932]

	* unix/tcl.m4 (SunOS-5.11): fix 64bit amd64 support with gcc & Sun cc.
	* unix/configure: autoconf-2.59

	* macosx/tkMacOSXXStubs.c (Tk_ResetUserInactiveTime): use UsrActivity
	instead of OverallAct (which may be ignored in some circumstances).

	* macosx/Wish.xcodeproj/project.pbxproj: add debug configs for 64bit,
	* macosx/Wish.xcodeproj/default.pbxuser: with gcov, and with
	corefoundation disabled; updates & cleanup for Xcode 3.1 and for
	Leopard; sync with Tcl.xcodeproj.
	* macosx/Wish.xcode/project.pbxproj:	sync Wish.xcodeproj changes.
	* macosx/Wish.xcode/default.pbxuser:
	* macosx/README:			document new build configs.

2008-06-10  Joe English  <jenglish@users.sourceforge.net>

	* unix/tkUnixKey.c: tkUnixKey.c: Use Xutf8LookupString if available
	[Patch #1986818].  This should fix problems (like #1908443) where
	Xlib's idea of the system encoding does not match Tcl's.

2008-05-23  Joe English  <jenglish@users.sourceforge.net>

	* generic/ttk/ttkLabel.c: Avoid passing width or height <= 0 to
	Tk_RedrawImage, as this leads to a panic on Windows [Bug 1967576]

2008-05-11  Pat Thoyts  <patthoyts@users.sourceforge.net>

	* library/tk.tcl: Support for ttk widgets in AmpWidget

	* doc/button.n: Note negative widths for button [Patch #1883418]
	* doc/ttk_*:   'identify' widget command is on all ttk widgets.

2008-05-04  Joe English  <jenglish@users.sourceforge.net>

	* macosx/ttkMacOSAquaTheme.c: "default" and "focus" adornments
	should not be disjoint [Bug 1942785]

2008-04-17  Don Porter  <dgp@users.sourceforge.net>

	* generic/tkCanvas.c:   Fix logic that determines when canvas item
	<Enter> event should fire.  Thanks to Sebastian Wangnick. [Bug 1327482]

2008-04-14  Pat Thoyts  <patthoyts@users.sourceforge.net>

	* win/tkWinDialog.c: backport tk_chooseColor -title fix from head
	* win/tkWinTest.c:   Added parent to testgetwininfo
	* tests/winDialog.test: Created some tk_chooseColor win tests.

2008-04-11  Don Porter  <dgp@users.sourceforge.net>

	* generic/tk.h:		Bump version number to 8.5.3b1 to distinguish
	* library/tk.tcl:	CVS development snapshots from the 8.5.2 and
	* unix/configure.in:	8.5.3 releases.
	* unix/tk.spec:
	* win/configure.in:

	* unix/configure:	autoconf (2.59)
	* win/configure:

2008-04-07  Jeff Hobbs  <jeffh@ActiveState.com>

	* generic/tkWindow.c (Initialize): fix double-free on Tk_ParseArgv
	* tests/main.test (main-3.*):      error. [Bug 1937135]

	* generic/tkArgv.c: fix -help mem explosion. [Bug 1936238] (kenny)

2008-04-03  Pat Thoyts  <patthoyts@users.sourceforge.net>

	* library/ttk/xpTheme.tcl: fix the colour of labelframe in xp

2008-04-01  Don Porter  <dgp@users.sourceforge.net>

	* generic/tkStubLib.c (Tk_InitStubs):	Added missing error message.
	* generic/tkWindow.c (Tk_PkgInitStubsCheck):

2008-03-28  Don Porter  <dgp@users.sourceforge.net>

	*** 8.5.2 TAGGED FOR RELEASE ***

	* README:		Bump to 8.5.2 for release.
	* generic/tk.h:
	* library/tk.tcl:
	* unix/configure.in:
	* unix/tk.spec:
	* win/configure.in:

	* unix/configure:	autoconf-2.59
	* win/configure:

	* changes:	Updates for 8.5.2 release.

2008-03-27  Jeff Hobbs  <jeffh@ActiveState.com>

	* library/safetk.tcl (::safe::tkInterpInit): make sure tk_library
	and its subdirs (eg, ttk) are on the "safe" access path.

2008-03-27  Daniel Steffen  <das@users.sourceforge.net>

	* unix/tcl.m4 (SunOS-5.1x): fix 64bit support for Sun cc. [Bug 1921166]

	* unix/configure: autoconf-2.59

2008-03-27  Daniel Steffen  <das@users.sourceforge.net>

	* generic/ttk/ttkStubLib.c:	ensure tcl stubs are used in libtkstub
					even in a static build of Tk.
	* generic/ttk/ttkDecls.h:	fix incorrect number of arguments in
					Ttk_InitStubs macro definition.

2008-03-26  Don Porter  <dgp@users.sourceforge.net>

	* changes:	Updates for 8.5.2 release.

	* unix/tkUnixCursor.c:	Stop crash in [. configure -cursor] on X11.
	Thanks to emiliano gavilán.  [Bug 1922466]

2008-03-26  Joe English  <jenglish@users.sourceforge.net>

	* generic/tkInt.h, generic/tkEvent.c, unix/tkUnixEvent.c,
	unix/tkUnixKey.c: XIM reorganization and cleanup; see
	[Patch 1919791] for details.

2008-03-21  Joe English  <jenglish@users.sourceforge.net>

	* generic/tk.decls, generic/ttk/ttkStubLib.c, unix/Makefile.in:
	Keep ttkStubLib.o in libtkstub instead of libtk. [Bug 1920030]

2008-03-20  Donal K. Fellows  <dkf@users.sf.net>

	* tests/wm.test: Rewrote so that tests clean up after themselves
	rather than leaving that to the following test. Makes it easier to
	catch problems where they originate. Inspired by [Bug 1852338]

2008-03-19  Donal K. Fellows  <dkf@users.sf.net>

	* doc/GetClrmap.3: Documented Tk_PreserveColormap. [Bug 220809]

2008-03-17  Joe English  <jenglish@users.sourceforge.net>

	* unix/Makefile.in, win/Makefile.in, win/makefile.vc: Put ttkStubLib.o
	in libtkstub instead of libtk. [Bug 1863007]

2008-03-16  Donal K. Fellows  <dkf@users.sf.net>

	* library/demos/goldberg.tcl: Made work when run twice in the same
	session. [Bug 1899664] Also made the control panel use Ttk widgets.

2008-03-13  Daniel Steffen  <das@users.sourceforge.net>

	* unix/configure.in:	Use backslash-quoting instead of double-quoting
	* unix/tcl.m4:		for lib paths in tkConfig.sh. [Bug 1913622]
	* unix/configure:	autoconf-2.59

2008-03-13  Don Porter  <dgp@users.sourceforge.net>

	* changes:	Updates for 8.5.2 release.

2008-03-12  Daniel Steffen  <das@users.sourceforge.net>

	* macosx/Wish.xcodeproj/project.pbxproj: Add support for Xcode 3.1
	* macosx/Wish.xcodeproj/default.pbxuser: CODE_SIGN_IDENTITY and
	* macosx/Wish-Common.xcconfig:		 'xcodebuild install'.

2008-03-12  Joe English  <jenglish@users.sourceforge.net>

	* unix/tkUnixRFont.c: Try a fallback font if XftFontOpenPattern()
	fails in GetFont (workaround for [Bug 1090382]).

2008-03-11  Daniel Steffen  <das@users.sourceforge.net>

	* library/demos/knightstour.tcl:	Aqua GOOBE.
	* library/demos/widget:

	* macosx/Wish.xcodeproj/project.pbxproj: Add support for Xcode 3.1 and
	* macosx/Wish.xcodeproj/default.pbxuser: configs for building with
	* macosx/Wish-Common.xcconfig:		 gcc-4.2 and llvm-gcc-4.2.

	* generic/tkCanvUtil.c:			Fix gcc-4.2 warnings.

	* macosx/GNUmakefile:			Fix quoting to allow paths to
	* macosx/Wish-Common.xcconfig:		${builddir}, ${INSTALL_ROOT}
	* unix/Makefile.in:			and ${TCL_BIN_DIR} to contain
	* unix/configure.in:			spaces.
	* unix/install-sh:
	* unix/tcl.m4:

	* unix/configure:			autoconf-2.59

	* unix/Makefile.in (install-strip):	Strip non-global symbols from
						dynamic library.

2008-03-10  Don Porter  <dgp@users.sourceforge.net>

	* changes:	Updates for 8.5.2 release.

2008-03-07  Donal K. Fellows  <donal.k.fellows@man.ac.uk>

	* doc/colors.n: Reworked to produce nicer HTML output.

2008-03-06  Joe English  <jenglish@users.sourceforge.net>

	* doc/ttk_notebook.n: Move "TAB IDENTIFIERS" section above "WIDGET
	COMMAND" section. [Bug 1882011]

2008-02-29  Pat Thoyts  <patthoyts@users.sourceforge.net>

	* library/demos/widget:  Added a Knight's tour canvas demo.
	* library/demos/knightstour.tcl:

2008-02-27  Daniel Steffen  <das@users.sourceforge.net>

	* macosx/tkMacOSXDraw.c: workaround leak in Carbon SetPortPenPixPat()
	API [Bug 1863346]; avoid repeated PixPat allocation/deallocation.

2008-02-23  Joe English  <jenglish@users.sourceforge.net>

	* library/ttk/combobox.tcl, doc/ttk_combobox.n,
	* tests/ttk/combobox.test: Arrange to deliver <<ComboboxSelected>>
	event after listbox is unposted, as intended [Bug 1890211]. Clarified
	documentation.

2008-02-23  Joe English  <jenglish@users.sourceforge.net>

	* generic/ttk/ttkPanedWindow.c: Don't enforce minimum sash thickness
	of 5 pixels, just use 5 as a default. [FR 1898288]

2008-02-14  Donal K. Fellows  <donal.k.fellows@man.ac.uk>

	* unix/README: Documented missing configure flags.

2008-02-06  Donal K. Fellows  <donal.k.fellows@man.ac.uk>

	* doc/ttk_scale.n (new file): Added basic documentation. [Bug 1881925]

2008-02-04  Don Porter  <dgp@users.sourceforge.net>

	*** 8.5.1 TAGGED FOR RELEASE ***

	* generic/tk.h:		Bump to 8.5.1 for release.
	* library/tk.tcl:
	* unix/configure.in:
	* unix/tk.spec:
	* win/configure.in:

	* unix/configure:	autoconf-2.59
	* win/configure:

2008-02-04  Donal K. Fellows  <donal.k.fellows@man.ac.uk>

	* doc/MeasureChar.3, doc/FontId.3: Minor improvements (formatting,
	keywords).

2008-02-02  Daniel Steffen  <das@users.sourceforge.net>

	* macosx/Wish-Info.plist.in:	add CFBundleLocalizations key, listing
	* unix/configure.in (Darwin): 	all library/msgs locales.

	* unix/configure.in (Darwin):	correct Info.plist year substitution in
					non-framework builds.

	* unix/configure:		autoconf-2.59

2008-02-01  Don Porter  <dgp@users.sourceforge.net>

	* changes:	Updates for 8.5.1 release.

2008-02-01  Reinhard Max  <max@suse.de>

	* generic/tkImgGIF.c: Fixed a buffer overflow (CVE-2008-0553).
	* tests/imgPhoto.test: Added a test for the above.

2008-01-31  Jeff Hobbs  <jeffh@ActiveState.com>

	* library/msgbox.tcl (::tk::MessageBox): don't use ttk::label in
	low depth/aqua fallback, as it doesn't support -bitmap.

	* win/tkWinDialog.c (Tk_MessageBoxObjCmd): pass "" instead of NULL
	when -title isn't set.  [Bug 1881892]

2008-01-31  Donal K. Fellows  <donal.k.fellows@man.ac.uk>

	* doc/panedwindow.n: Added proper description of -height and -width
	options, which aren't "standard". Last of fallout from [Bug 1882495].

2008-01-30  Donal K. Fellows  <donal.k.fellows@man.ac.uk>

	* doc/canvas.n, doc/listbox.n, doc/message.n: Fix erroneous listing of
	"standard" options. [Bug 1882495]

2008-01-29  Joe English  <jenglish@users.sourceforge.net>

	* library/treeview.tcl: Fix bug in Shift-ButtonPress-1 binding (error
	if no current focus item; reported on c.l.t.)

2008-01-29  Donal K. Fellows  <donal.k.fellows@man.ac.uk>

	* doc/ttk_*.n: Adjusted handling of the standard options part of the
	Ttk manual pages so that they are documented in the correct location.
	[Bug 1876493]

2008-01-28  Joe English  <jenglish@users.sourceforge.net>

	* unix/tkUnixRFont.c: Re-fix strict-aliasing warnings reintroduced by
	last patch.

2008-01-27  Joe English  <jenglish@users.sourceforge.net>

	* generic/ttk/ttkNotebook.c: Make sure to schedule a redisplay when
	adding and/or hiding tabs. [Bug 1878298]

2008-01-27  Joe English  <jenglish@users.sourceforge.net>

	* unix/tkUnixRFont.c: Merged common code from InitFont() and
	TkpGetFontAttrsForChar(), factored into GetTkFontAttributes() and
	GetTkFontMetrics(). Removed write-only struct UnixFtFont member
	'drawable'. Removed unneeded double-pointer indirections. Ensure that
	TkFontAttributes.family member is a Tk_Uid, as specified. Use
	FcTypeDouble for XFT_SIZE attribute. Finally: fix [Bug 1835848]

2008-01-25  Don Porter  <dgp@users.sourceforge.net>

	* changes:	Updates for 8.5.1 release.

2008-01-08  Joe English  <jenglish@users.sourceforge.net>

	* generic/ttk/ttkFrame.c: BUGFIX: fix crash in [ttk::labelframe] when
	-style option specified. [Bug 1867122]

2008-01-08  Joe English  <jenglish@users.sourceforge.net>

	* win/ttkWinTheme.c: Add tristate support to checkbuttons and
	radiobuttons. [Bug 1865898]
	Fix check and radio indicator size. [Bug 1679067]

2008-01-06  Joe English  <jenglish@users.sourceforge.net>

	* generic/ttk/ttkWidget.c, generic/ttk/ttkWidget.h: Call
	Tk_MakeWindowExist() in widget constructor. Removed now-unnecessary
	initial ConfigureNotify processing.

2008-01-06  Joe English  <jenglish@users.sourceforge.net>

	* library/ttk/treeview.tcl, library/ttk/utils.tcl: Fix MouseWheel
	bindings for ttk::treeview widget. [Bugs 1442006, 1821939, 1862692]

2008-01-02  Don Porter  <dgp@users.sourceforge.net>

	* generic/tk.h:		Bump version number to 8.5.1b1 to distinguish
	* library/tk.tcl:	CVS development snapshots from the 8.5.0 and
	* unix/configure.in:	8.5.1 releases.
	* unix/tk.spec:
	* win/configure.in:

	* unix/configure:	autoconf (2.59)
	* win/configure:

2007-12-30  Donal K. Fellows  <dkf@users.sf.net>

	* doc/canvas.n: Documented exact behaviour of items with respect to
	when they are the current item. [Bug 1774593] Also documented the
	clipping behaviour of window items.

	* library/demos/nl.msg: Corrected following testing "in the field" by
	Arjen Markus. [Bug 1860802]

2007-12-17  Donal K. Fellows  <donal.k.fellows@manchester.ac.uk>

	*** 8.5.0 TAGGED FOR RELEASE ***

	* doc/canvas.n: Documented -outlineoffset item option. [Bug 1836621]

2007-12-14  Don Porter  <dgp@users.sourceforge.net>

	* changes:	More updates for 8.5.0 release.

2007-12-14  Joe English  <jenglish@users.sourceforge.net>

	* doc/ttk_treeview.n: Fix typo. [Bug 1850713]

2007-12-14  Pat Thoyts  <patthoyts@users.sourceforge.net>

	* win/tkWinInt.h:     Add in missing function definitions
	* win/tkWinButton.c:  to support plain MSVC6 and use INT_PTR
	* win/tkWinScrlBar.c: rather than LONG_PTR which isn'tr defined
	* win/tkWinWm.c:      in the msvc6 headers.

2007-12-14  Pat Thoyts <patthoyts@users.sourceforge.net>

	* win/nmakehlp.c:  Support compilation with MSVC9 for AMD64.
	* win/makefile.vc:

2007-12-13  Jeff Hobbs  <jeffh@ActiveState.com>

	* generic/tkMenubutton.c (ConfigureMenuButton): trace the
	-textvariable even if an image exists as it may use -compound.

2007-12-12  Jeff Hobbs  <jeffh@ActiveState.com>

	* generic/tkText.c (DeleteIndexRange, TextEditCmd, UpdateDirtyFlag):
	* tests/text.test (text-25.10.1,25.11.[12]):
	Don't require [update idle] to trigger Modified event [Bug 1809538]
	Modified virtual event should only fire on state change [Bug 1799782]
	Make sure we delete chars before triggering <<Modified>> [Bug 1737288]

2007-12-12  Daniel Steffen  <das@users.sourceforge.net>

	* macosx/tkMacOSXWm.c (ApplyMasterOverrideChanges): Revert 2007-10-26
	change to window class of transient toplevels that are not also
	overrideredirect. [Bug 1845899]

	* macosx/tkMacOSXWm.c (ApplyMasterOverrideChanges): Implement more
	* macosx/tkMacOSXMouseEvent.c (BringWindowForward): X11-like transient
	* macosx/tkMacOSXSubwindows.c (XDestroyWindow):     behaviour by adding
	transient windows to a window group owned by the master window, this
	ensures transients always remain in front of and are collapsed with the
	master; bring master to front when selecting transient windows; restore
	default window group of transients if master destroyed. [Bug 1845899]

2007-12-12  Joe English  <jenglish@users.sourceforge.net>

	* doc/ttk_intro.n, doc/ttk_style.n, doc/ttk_widget.n:
	Various minor updates.

2007-12-12  Don Porter  <dgp@users.sourceforge.net>

	* changes:		Updated for 8.5.0 release.

2007-12-11  Joe English  <jenglish@users.sourceforge.net>

	* generic/ttk/ttkTheme.c(StyleElementOptionsCmd):
	Use Ttk_GetElement() to find element instead of direct
	hash table access.

2007-12-11  Donal K. Fellows  <dkf@users.sf.net>

	* generic/tkText.c (TextReplaceCmd): Added code to rebuild the from
	index after the deletion phase so that the linePtr field is valid for
	the insertion phase. [Bug 1602537]

2007-12-10  Donal K. Fellows  <dkf@users.sf.net>

	* doc/event.n: Clarify the fact that [event info] only returns the
	names of virtual events that are bound to physical event sequences.
	This follows on from comments on comp.lang.tcl.
	http://groups.google.com/group/comp.lang.tcl/msg/935d2d226ae8a770

2007-12-10  Joe English  <jenglish@users.sourceforge.net>

	* doc/AddOption.3, doc/CrtImgType.3, doc/CrtPhImgFmt.3,
	* doc/InternAtom.3, doc/TextLayout.3, doc/chooseColor.n,
	* doc/chooseDirectory.n, doc/loadTk.n, doc/palette.n,
	* doc/ttk_combobox.n: Various markup fixes (mostly: missing quotes on
	.SH arguments, extraneous .PPs)

	* doc/ttk_entry.n, doc/ttk_scrollbar.n, doc/ttk_treeview.n: Remove
	extra .BEs that got added by mistake somewhere.

2007-12-10  Daniel Steffen  <das@users.sourceforge.net>

	* generic/tk.decls:		use new genstubs 'export' command to
	* generic/tkInt.decls:		mark exported symbols not in stubs
					table [FR 1716117]; cleanup formatting

	* generic/tkIntDecls.h:		regen with new genStubs.tcl.
	* generic/tkIntPlatDecls.h:	[Tcl Bug 1834288]
	* generic/tkIntXlibDecls.h:
	* generic/tkPlatDecls.h:
	* generic/tkStubInit.c:

2007-12-10  Donal K. Fellows  <donal.k.fellows@manchester.ac.uk>

	* tests/safe.test: Ensure list of hidden commands is correct. [Bug
	1847925]

2007-12-10  Pat Thoyts  <patthoyts@users.sourceforge.net>

	* win/tkWin.h: We must specify the lowest Windows version we intend to
	support. In particular the SystemParametersInfo API doesn't like to
	receive structures that are larger than it expects which affects the
	font assignements. Set to Win98 support.

	* win/tkWinFont.c: Handle failure to read the system parameters. This
	causes ttk/fonts.tcl to set any missing named fonts.

	* win/ttkWinMonitor.c:  Only tkWin.h should include windows.h unless
	* win/ttkWinTheme.c:    we have an explicit override of the WINVER
	* tin/ttkWinXPTheme.c:  macro.

	* win/rules.vc: Handle MSVC 9 (aka: Visual Studio 2008)

	* tests/safe.test: Update for 'unload' as a safe command (tcl 8.5b3+)

2007-12-09  Donal K. Fellows  <dkf@users.sf.net>

	* win/configure.in: Adjusted code so that running configure does not
	generate an error message when the full current directory name
	contains a space.

	* win/tkWinWm.c: Added set of #defs to make this file build with my
	version of the SDK (i.e. with the msys suite we distribute).

2007-12-07  Joe English  <jenglish@users.sourceforge.net>

	* library/ttk/altTheme.tcl, library/ttk/classicTheme.tcl:
	s/style/ttk::style/.

2007-12-07  Don Porter  <dgp@users.sourceforge.net>

	* unix/README:  Mention the stub library created by `make` and warn
	about the effect of embedded paths in the installed binaries. Thanks
	to Larry Virden. [Tcl Bug 1794084]

2007-12-05  Joe English  <jenglish@users.sourceforge.net>

	* macosx/ttkMacOSXTheme.c: Fix TCombobox layout so as not to truncate
	long text when combobox is wider than requested. [Bug 1845164]

2007-12-05  Jeff Hobbs  <jeffh@ActiveState.com>

	* library/demos/widget: reduce start size to 70% of screenheight from
	sh-200 for a more reasonable size.

	* win/tkWinButton.c, win/tkWinDialog.c: use SetWindowLongPtr and
	* win/tkWinScrlbr.c, win/tkWinWm.c:     GetWindowLongPtr only.
	* win/ttkWinMonitor.c:

	* win/tkWinInt.h: remove CS_CLASSDC (not recommended for any apps now)
	* win/tkWinX.c:   and simplify WNDCLASS to one style.
	* win/tkWinWm.c:  Reduce wrapper update for exStyle to toolwindow
	change only and set WS_EX_LAYERED as sticky (once set on a window, do
	not remove it) to reduce alpha transition flicker.

	* win/configure, win/tcl.m4 (LIBS_GUI): mingw needs -lole32 -loleaut32
	but not msvc for Tk's [send]. [Bug 1844749]

2007-12-04  Joe English  <jenglish@users.sourceforge.net>

	* doc/ttk_style.n: Remove nonsense about "this manpage has not yet
	been written"; everything supported is documented.

2007-12-04  Donal K. Fellows  <dkf@users.sf.net>

	* library/msgs/en.msg: Added missing messages. [Patch 1800744]

	* library/msgs/da.msg: Added Danish messages. [Patch 1844143]. Many
	thanks to Torsten Berg <treincke@users.sf.net>.

2007-12-03  Jeff Hobbs  <jeffh@ActiveState.com>

	* win/configure, win/tcl.m4 (LIBS_GUI): remove ole32.lib oleaut32.lib
	(LIBS): add ws2_32.lib for static builds with Tcl.

2007-12-01  Joe English  <jenglish@users.sourceforge.net>

	* generic/ttk/ttkTheme.h, generic/ttk/ttkThemeInt.h,
	* generic/ttk/ttkTheme.c, generic/ttk/ttkLayout.c,
	* generic/ttk/ttkClamTheme.c, generic/ttk/ttkClassicTheme.c,
	* generic/ttk/ttkTreeview.c, macosx/ttkMacOSXTheme.c,
	* win/ttkWinTheme.c, win/ttkWinXPTheme.c: Improved macrology for
	statically-initialized layout template tables.

2007-11-28  Don Porter  <dgp@users.sourceforge.net>

	* unix/tkUnixPort.h:	When unix/configure determines whether the
	intptr_t type is available, it has the <inttypes.h> header present.
	It's only fair that we let Tk have it too.

2007-11-26  Kevin Kenny  <kennykb@acm.org>

	* generic/tkImgPPM.c (StringReadPPM): Corrected a comparison whose
	sense was reversed that resulted in reading beyond the end of the
	input buffer on malformed PPM data. [Bug 1822391]
	* library/tkfbox.tcl (VerifyFileName): Corrected a couple of typos in
	handling of bad file names. [Bug 1822076] Thanks to Christoph Bauer
	(fridolin@users.sf.net) for the patch.
	* tests/filebox.test (filebox-7.1, filebox-7.2): Added test cases that
	exercise. [Bug 1822076]
	* tests/imgPPM.test (imgPPM-4.1): Added test case that exercises. [Bug
	1822391]

2007-11-25  Joe English  <jenglish@users.sourceforge.net>

	* generic/ttk/ttkManager.h, generic/ttk/ttkManager.c,
	* generic/ttk/ttkFrame.c, generic/ttk/ttkNotebook.c,
	* generic/ttk/ttkPanedwindow.c:  Internal Ttk_Manager API updates;
	Fixed [Bug 1343984]; Added [$nb hide] method; [$nb add] on
	already-managed windows no longer throws an error, can be used to
	re-add a hidden tab.

	* doc/ttk_notebook.n, tests/ttk/notebook.test,
	* tests/ttk/panedwindow.test:  Updated docs and test suite.

2007-11-23  Donal K. Fellows  <donal.k.fellows@manchester.ac.uk>

	* unix/README: General improvements.

2007-11-21  Donal K. Fellows  <donal.k.fellows@manchester.ac.uk>

	* library/tkfbox.tcl: Better theming in the file list area.

2007-11-19  Don Porter  <dgp@users.sourceforge.net>

	*** 8.5b3 TAGGED FOR RELEASE ***

	* README:		Bump version number to 8.5b3.
	* generic/tk.h:
	* library/tk.tcl:
	* unix/configure.in:
	* unix/tk.spec:
	* win/configure.in:

	* unix/configure:	autoconf-2.59
	* win/configure:

	* changes:		Update changes for 8.5b3 release.

2007-11-19  Pat Thoyts  <patthoyts@users.sourceforge.net>

	* generic/ttk/ttkTheme.c:	Fix crash when 'style element create'
	* tests/ttk/ttk.test:		called w/ insufficient args; add tests.

2007-11-18  Joe English  <jenglish@users.sourceforge.net>

	* generic/ttk/ttkElements.c, macosx/ttkMacOSXTheme.c: Add "fill"
	element: like "background" but only erases parcel.

	* generic/ttk/ttkFrame.c: Use fill element in Labelframe Label
	sublayout.  Also improved default labelmargins for -labelanchor w*, e*.

	* generic/ttk/ttkLabel.c: no longer need Labelframe hack.

	* library/ttk/aquaTheme.tcl: ImageTextElement no longer needed.
	TextElement no longer needs '-background' option.

	* generic/ttk/ttkFrame.c: Use sublayout for ttk::labelframe labels
	instead of single element.

	* generic/ttk/ttkLabel.c: Default -anchor for text and label elements
	is now "w" instead of "center". [Bug 1614540]

	* library/ttk/defaults.tcl, library/ttk/*Theme.tcl: Button styles now
	need explicit "-anchor center".

	* generic/ttk/ttkLayout.c (TTKInitPadding): BUGFIX:
	Ttk_GetPaddingFromObj() and Ttk_GetBorderFromObj() returned garbage
	when passed an empty list.

	* macosx/ttkMacOSXTheme.c: Resynchronize with Tile codebase so that
	patches can flow back and forth.

	* library/ttk/aquaTheme.tcl: Extra TButton -padding no longer needed.

2007-11-18  Pat Thoyts  <patthoyts@users.sourceforge.net>

	* win/ttkWinXPTheme.c: Add support for size information flags for
	scrollbar and combobox buttons. This handles Tile [Patches 1596647 and
	1596657] but a bit more generically.

2007-11-17  Pat Thoyts  <patthoyts@users.sourceforge.net>

	* generic/(tkArgv.c, tkBind.c, tkCipboard.c, tkEntry.c, tkOption.c,
	tkScale.c, tkScrollbar.c, tkTextImage.c, tkVisual.c, tkWindow.c): Tidy
	up some variable types.

	* generic/tkFont.c:	Only check for -displayof if there are
	* test/font.test:	sufficient arguments. This permits checking
				strings like -d.

2007-11-17  Joe English  <jenglish@users.sourceforge.net>

	* library/ttk/scrollbar.tcl: Swap in core scrollbars for
	[ttk::scrollbar]s on OSX.

2007-11-16  Benjamin Riefenstahl  <b.riefenstahl@turtle-trading.net>

	* macosx/tkMacOSXFont.c (TkpMeasureCharsInContext): Correct an
	oversight in the bug fix from 2007-11-11. [Bug 1824638]

2007-11-15  Daniel Steffen  <das@users.sourceforge.net>

	* macosx/Wish.xcodeproj/project.pbxproj: add new chanio.test.
	* macosx/Wish.xcode/project.pbxproj:

2007-11-14  Donal K. Fellows  <dkf@users.sf.net>

	* library/msgs/sv.msg: Get the locale declared within the message
	catalog correct! [Bug 1831803]

2007-11-11  Benjamin Riefenstahl  <b.riefenstahl@turtle-trading.net>

	* macosx/tkMacOSXFont.c (TkpMeasureCharsInContext): Fix the case when
	TK_WHOLE_WORDS and TK_AT_LEAST_ONE are both set and maxLength is small.
	[Bug 1824638]

2007-11-09  Daniel Steffen  <das@users.sourceforge.net>

	* macosx/tkMacOSXCarbonEvents.c
	(InstallStandardApplicationEventHandler): on Mac OS X Leopard, replace
	the 2005-11-27 approach of installing the standard application handler
	by calling RAEL and immediately longjmping out of it from an event
	handler, as that now leads to crashes in -[NSView unlockFocus] whenever
	HIToolbox uses Cocoa in Leopard (Help menu, Nav Services, Color
	Picker). Instead call InstallStandardEventHandler() on the application
	and menubar event targets, as Leopard ISEH finally handles these
	correctly. Unfortunately need a HIToolbox-internal SPI to retrieve the
	menubar event target, no public API appears have that functionality.

	* macosx/tkMacOSXDebug.c:	make TkMacOSXInitNamedDebugSymbol()
	* macosx/tkMacOSXDebug.h:	available outside of debug builds as
					the new Leopard ISAEH needs it.

	* macosx/tkMacOSXButton.c:	replace HiliteControl() by modern API
	* macosx/tkMacOSXMenubutton.c:	for activation and enabling;
					distinguish inactive and disabled
					look&feel; correct activation handling
					to match that of container toplevel.

	* macosx/tkMacOSXMenubutton.c:	correct size computation of bevelbutton
					variant to match that of buttons;
					fix crash with bitmap due to NULL GC;
					delay picParams setup until needed;
					formatting cleanup. [Bug 1824521]

	* library/menu.tcl:		correct handling of menubutton "active"
					state on Aqua to match that of buttons.

	* macosx/tkMacOSXDefault.h:	correct button & menubutton active
					foreground and background colors and
					menubutton border width.

	* macosx/tkMacOSXWindowEvent.c:	handle kEventWindowExpanding carbon
	* macosx/tkMacOSXCarbonEvents.c: event instead of kEventWindowExpanded
					to ensure activate event arrives after
					window is remapped, also need to
					process all Tk events generated by
					remapping in the event handler to
					ensure children are remapped before
					activate event is processed.

	* macosx/tkMacOSXSubwindows.c:	add pixmap size field to MacDrawable
	* macosx/tkMacOSXInt.h:		struct; add flag for B&W pixmaps.
	* macosx/tkMacOSXDraw.c:
	* macosx/tkMacOSXEmbed.c:
	* macosx/tkMacOSXMenu.c:

	* macosx/tkMacOSXPrivate.h:	correct Leopard HIToolboxVersionNumber.

	* macosx/ttkMacOSXTheme.c:	add error checking; cleanup formatting.

	* macosx/tkMacOSXFont.c (TkpGetFontAttrsForChar): panic on false return
					from TkMacOSXSetupDrawingContext().

	* macosx/tkMacOSXButton.c:	sync formatting, whitespace, copyright
	* macosx/tkMacOSXDialog.c:	with core-8-4-branch.
	* macosx/tkMacOSXMenus.c:
	* macosx/tkMacOSXWm.c:
	* xlib/xgc.c
	* library/bgerror.tcl:
	* library/console.tcl:
	* library/menu.tcl:

2007-11-07  Joe English  <jenglish@users.sourceforge.net>

	* generic/ttk/ttkTheme.c (Ttk_ElementSize): Fixed longstanding,
	subtle bug that caused element padding to sometimes be counted
	twice in size computations.

	* generic/ttk/ttkElements.c, generic/ttk/ttkClamTheme.c,
	generic/ttk/ttkDefaultTheme.c, generic/ttk/ttkTreeview.c,
	generic/ttk/ttkImage.c, macosx/ttkMacOSXTheme.c,
	win/ttkWinTheme.c, win/ttkWinXPTheme.c:	Fix ElementSizeProcs affected
						 by previous change.

2007-11-06  Andreas Kupries  <andreask@activestate.com>

	* doc/CrtConsoleChan.3: Fixed markup typo and extended see also
	  section per suggestions by Donal.

2007-11-05  Joe English  <jenglish@users.sourceforge.net>

	* library/ttk/combobox.tcl: Set focus to listbox in <Map> binding
	instead of in Post command (see [Bug 1349811] for info).

2007-11-05  Andreas Kupries  <andreask@activestate.com>

	* doc/CrtConsoleChan.3: New file providing minimal documentation
	  of 'Tk_InitConsoleChannels()'. [Bug 432435]

2007-11-05  Joe English  <jenglish@users.sourceforge.net>

	* macosx/ttkMacOSXTheme.c (TreeitemLayout): Remove focus ring
	from treeview items on OSX (problem reported by Kevin Walzer).

2007-11-04  Joe English  <jenglish@users.sourceforge.net>

	* generic/ttk/ttkTreeview.c: Use null "treearea" element for
	treeview owner-draw area instead of "client", to avoid
	nameclash with Notebook.client element (this was causing
	sizing anomalies in XP theme, and introduced extraneous
	padding).
	* generic/ttk/ttkDefaultTheme.c: Treeitem.indicator element
	needs left margin now.

2007-11-04  Daniel Steffen  <das@users.sourceforge.net>

	* macosx/tkMacOSXMenus.c: add "Run Widget Demo" menu item to the
	default Edit menu along with associated carbon event handler enabling
	the item only if demo files are installed; cleanup handling of "About"
	and "Source" menu items.

	* library/bgerror.tcl:		fix background of detail text on Aqua.

	* library/console.tcl:		add accelerators and fix Aqua bindings
					of the new font size menu items.

	* library/demos/mclist.tcl:	Aqua GOOBE.
	* library/demos/tree.tcl:
	* library/demos/ttknote.tcl:
	* library/demos/widget:

	* doc/chooseDirectory.n:	remove/correct obsolete Mac OS 9-era
	* doc/getOpenFile.n:		information.
	* doc/menu.n:

	* macosx/tkMacOSXEvent.c (TkMacOSXProcessCommandEvent): fix boolean arg

	* macosx/Wish.xcodeproj/project.pbxproj: add new demo file.
	* macosx/Wish.xcode/project.pbxproj:

2007-11-03  Pat Thoyts  <patthoyts@users.sourceforge.net>

	* library/console.tcl: Add menu item and key binding to adjust font.

2007-11-02  Donal K. Fellows  <dkf@users.sf.net>

	* library/demos/mclist.tcl: Added a demo of how to do a multi-column
	sortable listbox.

	* library/msgbox.tcl: Made message dialog use Ttk widgets for better
	L&F.

	* library/tkfbox.tcl (::tk::dialog::file::CompleteEnt): Added <Tab>
	completion. [FR 805091]
	* library/tkfbox.tcl: Made file dialog use Ttk widgets for better L&F.

	* library/demos/sayings.tcl: Better resizing. [Bug 1822410]

2007-11-01  Donal K. Fellows  <donal.k.fellows@manchester.ac.uk>

	* library/demos/textpeer.tcl: Better resizing. [Bug 1822601]

	* doc/colors.n: Added list of Windows system colors. [Bug 945409]

2007-11-01  Daniel Steffen  <das@users.sourceforge.net>

	* macosx/tkMacOSXColor.c (GetThemeColor): improve translation of RGB
				pixel values into RGBColor.

	* library/demos/widget:	increase height of main window text widget to
				use more of the available vertical space.

	* doc/bind.n:		document the Option modifier, clarify meaning
				and availability of Command & Option.

	* doc/console.n:	clarify availability of [console] in TkAqua.

2007-11-01  Donal K. Fellows  <donal.k.fellows@man.ac.uk>

	* unix/installManPage, doc/*.n: Make documentation use the name that
	scripts use as much as possible. [Bug 1640073]

	* doc/text.n: Fixed mistake in [$t tag remove] docs. [Bug 1792191]

	* doc/bind.n: Documented the Command modifier. [Bug 1232908]

	* doc/console.n, doc/wish.1: Made it clearer when and why the console
	command is present. [Bug 1386955]

2007-10-31  Donal K. Fellows  <donal.k.fellows@manchester.ac.uk>

	* library/demos/entry3.tcl: Improved description/comments so that
	people better understand what is being validated, following suggestion
	from Don Porter.

	* library/demos/image2.tcl (loadImage): Mark non-loadable images
	as such instead of throwing a nasty dialog, following suggestion
	from Don Porter.

	* generic/tkImgPhoto.c (Tk_PhotoPutBlock): More optimization, derived
	from [Patch 224066].

2007-10-30  Joe English  <jenglish@users.sourceforge.net>

	* library/ttk/combobox.tcl (Unpost): BUGFIX: Unpost can be called with
	no preceding Post.

2007-10-31  Pat Thoyts  <patthoyts@users.sourceforge.net>

	* win/rules.vc:     Use -fp:strict with msvc8 as -fp:precise fails on
	* generic/tkObj.c:  amd64 builds. Fix the two places in Tk that
	* generic/tkTrig.c: generate errors with msvc8 when using this flag.

2007-10-30  Jeff Hobbs  <jeffh@ActiveState.com>

	* library/choosedir.tcl: only enable OK button when valid in
	conjunction with -mustexist. [Bug 1550528]

	* library/listbox.tcl (::tk::ListboxBeginSelect): ignore -takefocus
	when considering focus on <1>, it is for tab focus.

2007-10-30  Don Porter  <dgp@users.sourceforge.net>

	* generic/tk.h:		Bump version number to 8.5b2.1 to distinguish
	* library/tk.tcl:	CVS development snapshots from the 8.5b2
	* unix/configure.in:	release.
	* unix/tk.spec:
	* win/configure.in:

	* unix/configure:	autoconf (2.59)
	* win/configure:

2007-10-30  Jeff Hobbs  <jeffh@ActiveState.com>

	* doc/text.n: fix spelling of -inactiveselectbackground [Bug 1626415]

	* library/entry.tcl: don't error with Clear event. [Bug 1509288]

	* library/ttk/fonts.tcl: use size -12 TkFixedFont (was -10) on X11

2007-10-30  Donal K. Fellows  <donal.k.fellows@manchester.ac.uk>

	* library/demos/unicodeout.tcl: Fixed Arabic and Hebrew rendering on
	Windows. [Bug 1803723]

	* generic/tkImgPhoto.c (ImgPhotoCmd): Rename enumeration for somewhat
	simpler-to-read code. [Bug 1677613]

2007-10-30  Joe English  <jenglish@users.sourceforge.net>

	* generic/ttk/ttkWidget.c: Split up RedisplayWidget() to factor out
	double-buffering related code.

	* macosx/ttkMacOSXAquaTheme.c: Use SetThemeBackGround/
	kThemeBrushModelessDialogBackground{Active|Inactive} instead of
	ApplyThemeBackground/kThemeBackgroundWindowHeader (advice from DAS).

	* library/ttk/aquaTheme.tcl: Use darker shade for inactive and
	disabled text, to match typical values of most
	kThemeXXXTextColorInactive values.

2007-10-30  Donal K. Fellows  <donal.k.fellows@man.ac.uk>

	* doc/selection.n: Clarify UTF8_STRING handling. [Bug 1778563]

	* doc/text.n: Clarify search subccommand docs. [Bug 1622919]

2007-10-29  Jeff Hobbs  <jeffh@ActiveState.com>

	* macosx/tkMacOSXFont.c (InitSystemFonts):
	* library/ttk/fonts.tcl: use Monaco 11 (was 9) as Aqua TkFixedFont

	* tests/listbox.test, tests/panedwindow.test, tests/scrollbar.test:
	* library/bgerror.tcl, library/dialog.tcl, library/listbox.tcl:
	* library/msgbox.tcl, library/optMenu.tcl, library/tclIndex:
	* library/tkfbox.tcl, library/demos/floor.tcl, library/demos/rmt:
	* library/demos/tcolor, library/demos/text.tcl:
	* library/demos/twind.tcl, library/demos/widget: Buh-bye Motif look
	* library/ttk/fonts.tcl:    Update of Tk default look in 8.5
	* macosx/tkMacOSXDefault.h: Trims border sizes, cleaner X11 look
	* unix/tkUnixDefault.h:     with minor modifications for Win32/Aqua.
	* win/tkWinDefault.h:       Uses Tk*Font definitions throughout for
	* win/tkWinFont.c:          classic widgets. [Bug 1820344]
	* library/obsolete.tcl (::tk::classic::restore): This restores
	changes made to defaults in 8.5 using the 'option' command,
	segmented into logical groups.

	* tests/winfo.test: winfo-4.5 raise .t to above . for Windows

	* tests/unixWm.test: note TIP#142 results and remove unnecessary
	catches.

2007-10-29  Donal K. Fellows  <donal.k.fellows@man.ac.uk>

	* doc/*.1, doc/*.n, doc/*.3: Lots more GOOBE work.

2007-10-28  Joe English  <jenglish@users.sourceforge.net>

	* library/ttk/combobox.tcl: Make popdown window [wm resizable 0 0] on
	OSX, to prevent TkAqua from shrinking the scrollbar to make room for a
	grow box that isn't there.
	* macosx/ttkMacOSXTheme.c, library/ttk/aquaTheme.tcl: Reworked
	combobox layout.

2007-10-26  Don Porter  <dgp@users.sourceforge.net>

	*** 8.5b2 TAGGED FOR RELEASE ***

	* changes:		Update changes for 8.5b2 release.

	* doc/*.1:              Revert doc changes that broke
	* doc/*.3:              `make html` so we can get the release
	* doc/*.n:              out the door.

	* README:		Bump version number to 8.5b2.
	* generic/tk.h:
	* library/tk.tcl:
	* unix/configure.in:
	* unix/tk.spec:
	* win/configure.in:

	* unix/configure:	autoconf-2.59
	* win/configure:

2007-10-26  Daniel Steffen  <das@users.sourceforge.net>

	* macosx/tkMacOSXWm.c (ApplyMasterOverrideChanges): fix window class
	of transient toplevels that are not also overrideredirect. [Bug
	1816252]

	* macosx/tkMacOSXDialog.c:	TIP#242 cleanup.
	* library/demos/filebox.tcl: 	demo TIP#242 -typevariable.

2007-10-25  Joe English  <jenglish@users.sourceforge.net>

	* generic/ttk/ttkNotebook.c: [Bug 1817596]

2007-10-25  Jeff Hobbs  <jeffh@ActiveState.com>

	* doc/getOpenFile.n:	TIP#242 implementation of -typevariable to
	* library/tkfbox.tcl:	return type of selected file in file dialogs.
	* library/xmfbox.tcl:	[Bug 1156388]
	* macosx/tkMacOSXDialog.c:
	* tests/filebox.test:
	* tests/winDialog.test:
	* win/tkWinDialog.c:

2007-10-25  Don Porter  <dgp@users.sourceforge.net>

	* generic/tkPlace.c:	Prevent segfault in place geometry manager.
	Thanks to Colin McDonald.  [Bug 1818491]

2007-10-24  Joe English  <jenglish@users.sourceforge.net>

	* generic/ttk/*.c, win/{ttkWinMonitor,ttkWinTheme,ttkWinXPTheme}.c,
	* macosx/ttkMacOSXTheme.c: Move widget layout registration
	from TtkElements_Init() to widget *_Init() routines.
	Renaming/consistency: s/...ElementGeometry()/...ElementSize()/

2007-10-24  Donal K. Fellows  <donal.k.fellows@man.ac.uk>

	* doc/*.n, doc/*.3, doc/*.1: Lots of changes to take advantage of the
	new macros.

2007-10-24  Pat Thoyts  <patthoyts@users.sourceforge.net>

	* win/tkWinDraw.c: Applied [Patch 1723362] for transparent bitmaps.

	* generic/tkWindow.c: permit wm manage of any widget (esp: ttk::frame)

2007-10-23  Jeff Hobbs  <jeffh@ActiveState.com>

	* library/ttk/combobox.tcl (ttk::combobox::PopdownWindow): redo wm
	transient on each drop to handle reparent-able frames. [Bug 1818441]

2007-10-23  Joe English  <jenglish@users.sourceforge.net>

	* library/ttk/combobox.tcl: [namespace import ::ttk::scrollbar]
	doesn't work, since ttk::scrollbar isn't [namespace export]ed.

2007-10-23  Don Porter  <dgp@users.sourceforge.net>

	* tests/cursor.test:	Make tests robust against changes in Tcl's
	rules for accepting integers in octal format.

2007-10-23  Donal K. Fellows  <donal.k.fellows@manchester.ac.uk>

	* doc/font.n: Added section on the TIP#145 fonts.

2007-10-23  Pat Thoyts  <patthoyts@users.sourceforge.net>

	* win/tkWinFont.c: Fixed leak in CreateNamedFont spotted by das.

2007-10-23  Daniel Steffen  <das@users.sourceforge.net>

	* library/demos/combo.tcl:	Aqua GOOBE.
	* library/demos/toolbar.tcl:
	* library/demos/tree.tcl:
	* library/demos/ttknote.tcl:
	* library/demos/ttkprogress.tcl:
	* library/demos/widget:

	* macosx/Wish.xcodeproj/project.pbxproj: add new demo files.
	* macosx/Wish.xcode/project.pbxproj:

2007-10-22  Donal K. Fellows  <donal.k.fellows@manchester.ac.uk>

	* library/demos/widget: Added more demos, reorganized to make Tk and
	Ttk demos seem to be more coherent whole. Made localization a bit
	easier by reducing the amount of duplication.
	* library/demos/{combo,toolbar,tree,ttknote,ttkprogress}.tcl: New
	demos of new (mostly) Ttk widgets.
	* library/demos/ttkbut.tcl: Improvements.

2007-10-22  Joe English  <jenglish@users.sourceforge.net>

	* library/ttk/combobox.tcl:	ttk::combobox overhaul; fixes [Bugs
					1814778, 1780286, 1609168, 1349586]
	* library/ttk/aquaTheme.tcl:	Factored out aqua-specific combobox
					-postposition adjustments.
	* generic/ttk/ttkTrack.c:	Detect [grab]s and unpress pressed
					element; combobox workaround no longer
					needed.

2007-10-22  Daniel Steffen  <das@users.sourceforge.net>

	* macosx/tkMacOSXFont.c: 	register named fonts for TIP #145 fonts
					and all theme font IDs.

	* generic/tkFont.c (Tk{Create,Delete}NamedFont): allow NULL interp.

	* library/ttk/fonts.tcl:	check for TIP #145 fonts on all
					platforms; correct aqua font sizes.

	* library/demos/ttkmenu.tcl:	Aqua GOOBE.
	* library/demos/ttkpane.tcl:
	* library/demos/widget:

	* macosx/Wish.xcodeproj/project.pbxproj: add new demo files.
	* macosx/Wish.xcode/project.pbxproj:

2007-10-18  Donal K. Fellows  <donal.k.fellows@manchester.ac.uk>

	* library/demos/ttkmenu.tcl: Added more demos of Ttk widgets. These
	* library/demos/ttkpane.tcl: ones are of menubuttons, panedwindows and
	a progress bar (indirectly).

2007-10-18  Pat Thoyts  <patthoyts@users.sourceforge.net>

	* library/ttk/fonts.tcl: Create all the TIP #145 font names on all
	platforms (mac and unix get handled in script, windows in C)

2007-10-17  David Gravereaux <davygrvy@pobox.com>

	* bitmaps/*.xbm: Changed CVS storage mode from -kb to -kkv as these
	are really text files, not binaries.
	* win/makefile.vc: Added $(BITMAPDIR) to the search path for the
	depend target.

2007-10-18  Daniel Steffen  <das@users.sourceforge.net>

	* library/demos/widget:		Aqua GOOBE, cleanup icons.
	* library/demos/ttkbut.tcl:
	* library/demos/entry3.tcl:
	* library/demos/msgbox.tcl:

	* library/demos/button.tcl:	restore setting of button
					highlightbackground on Aqua.

	* macosx/ttkMacOSXTheme.c: 	adjust button and separator geometry.

	* macosx/tkMacOSXWm.c:		fix warnings.

	* macosx/Wish.xcodeproj/project.pbxproj: add new demo files.
	* macosx/Wish.xcode/project.pbxproj:

2007-10-17  Donal K. Fellows  <donal.k.fellows@manchester.ac.uk>

	* library/demos/ttkbut.tcl: Added demo of the basic Ttk widgets.

2007-10-16  David Gravereaux <davygrvy@pobox.com>

	* win/makefile.vc: depend target now works and builds a generated
	dependency list with $(TCLTOOLSDIR)/mkdepend.tcl

2007-10-16  Donal K. Fellows  <donal.k.fellows@manchester.ac.uk>

	* library/demos/widget: Made the code for generating the contents of
	the main widget more informative. Added 'new' flagging for wholly new
	demos.

	* doc/text.n: Made it clearer what things are text widget invokations
	and what are not. Also some other clarity improvements.

2007-10-15  Donal K. Fellows  <donal.k.fellows@manchester.ac.uk>

	* library/demos/widget: Use Ttk widgets for the widget demo core, for
	vastly improved look-and-feel on at least one platform (Windows).
	* library/demos/{button,check,style,twind}.tcl: Various tweaks for
	GOOBE...
	* library/demos/textpeer.tcl: New demo script to show off peering as a
	specific feature.

2007-10-15  Jeff Hobbs  <jeffh@ActiveState.com>

	* generic/tkFocus.c, generic/tkFrame.c, generic/tkInt.h:
	* macosx/tkMacOSXButton.c, macosx/tkMacOSXMenubutton.c:
	* macosx/tkMacOSXWm.c, unix/tkUnixWm.c, win/tkWinWm.c:
	* doc/wm.n, tests/wm.test: TIP #125 implementation [Bug 998125]
	Adds [wm manage|forget] for dockable frames.
	Finished X11 and Windows code, needs OS X completion.

2007-10-15  Joe English  <jenglish@users.sourceforge.net>

	* generic/ttk/ttkTreeview.c: Store pointer to column table entry
	instead of column index in columnNames hash table. This avoids the
	need for the evil PTR2INT and INT2PTR macros, and simplifies things a
	bit.

2007-10-15  Daniel Steffen  <das@users.sourceforge.net>

	* generic/tkArgv.c:		Fix gcc warnings about 'cast to/from
	* generic/tkCanvUtil.c:		pointer from/to integer of different
	* generic/tkCanvas.c:		size' on 64-bit platforms by casting
	* generic/tkCursor.c:		to intermediate types
	* generic/tkInt.h:		intptr_t/uintptr_t via new PTR2INT(),
	* generic/tkListbox.c:		INT2PTR(), PTR2UINT() and UINT2PTR()
	* generic/tkObj.c:		macros.
	* generic/tkStyle.c:
	* generic/tkTextIndex.c:
	* generic/tkUtil.c:
	* generic/ttk/ttkTheme.h:
	* generic/ttk/ttkTreeview.c:
	* unix/tkUnixMenu.c:
	* unix/configure.in:

	* unix/configure:		autoconf-2.59
	* unix/tkConfig.h.in:		autoheader-2.59

	* macosx/Wish-Common.xcconfig:		add 'tktest-X11' target.
	* macosx/Wish.xcode/project.pbxproj:
	* macosx/Wish.xcode/default.pbxuser:
	* macosx/Wish.xcodeproj/default.pbxuser:
	* macosx/Wish.xcodeproj/project.pbxproj:

	* unix/configure.in (Darwin):	add support for 64-bit X11.
	* unix/configure:		autoconf-2.59

2007-10-14  Jeff Hobbs  <jeffh@ActiveState.com>

	* win/configure, win/configure.in (TK_WIN_VERSION): Make sure the
	patchlevel doesn't contain extra dotted pairs (eg. interim release)

2007-10-12  Pat Thoyts  <patthoyts@users.sourceforge.net>

	* win/makefile.vc:  Mine all version information from headers.
	* win/rules.vc:     Sync tcl and tk and bring extension versions
	* win/nmakehlp.c:   closer together. Try and avoid using tclsh
	                    to do substitutions as we may cross compile.

	* library/console.tcl:          Use TkFixedFont and ttk widgets

2007-10-12  Daniel Steffen  <das@users.sourceforge.net>

	* macosx/tkMacOSXDraw.c:	replace all (internal) use of QD region
	* macosx/tkMacOSXSubwindows.c:	API by HIShape API, with conversion to
	* macosx/tkMacOSXWindowEvent.c:	QD regions only when required by legacy
	* macosx/tkMacOSXPrivate.h:	Carbon or Tk API.
	* macosx/tkMacOSXRegion.c:
	* macosx/tkMacOSXDebug.c:
	* macosx/tkMacOSXDebug.h:

	* macosx/tkMacOSXInt.h:		replace MacDrawable's QD RgnHandles
	* macosx/tkMacOSXEmbed.c:	clipRgn, aboveClipRgn & drawRgn by
	* macosx/tkMacOSXMenu.c:	HIShapeRefs visRgn & aboveVisRgn and
	* macosx/tkMacOSXSubwindows.c:	CGRect drawRect.

	* macosx/tkMacOSXWindowEvent.c:	remove use of QD port vis rgn in window
	* macosx/tkMacOSXSubwindows.c:	update rgn calculation, manually excise
	* macosx/tkMacOSXWm.c:		growbox from toplevel clip rgn instead.

	* macosx/tkMacOSXDraw.c:	replace use of QD port clip rgn by new
	* macosx/tkMacOSXPrivate.h:	clipRgn fld in TkMacOSXDrawingContext;
					handle QD/CG drawing mismatches in
					XCopyArea, XCopyPlane and TkPutImage;
					cleanup/speedup CGContext setup in
					TkMacOSXSetupDrawingContext().

	* macosx/tkMacOSXDraw.c:	change TkMacOSXSetupDrawingContext() to
	* macosx/tkMacOSXEntry.c:	return boolean indicating whether
	* macosx/tkMacOSXFont.c:	drawing is allowed (and was setup) or
	* macosx/tkMacOSXMenu.c:	not (e.g. when clipRgn is empty).
	* macosx/ttkMacOSXTheme.c:

	* macosx/tkMacOSXSubwindows.c:	signal that drawable is a pixmap via
	* macosx/tkMacOSXInt.h:		new explicit TK_IS_PIXMAP flag instead
					of a NULL cligRgn field.

	* macosx/tkMacOSXRegion.c:	add wrappers for missing/buggy HIShape
	* macosx/tkMacOSXPrivate.h:	API, and private helpers to operate on
					HIShapeRefs & convert to/from TkRegion.

	* macosx/tkMacOSXRegion.c:	add Tkp{Retain,Release}Region() API for
	* macosx/tkMacOSXInt.h:		TkRegion.

	* xlib/xgc.c:			factor out alloc/free of GC clip_mask;
	* macosx/tkMacOSXXStubs.c:	manage clip rgn lifetime with new
					Tkp{Retain,Release}Region().

	* macosx/tkMacOSXButton.c:	delay picParams setup until needed.

	* generic/tkTextDisp.c (CharUndisplayProc): fix textDisp.test crash.

2007-10-11  David Gravereaux <davygrvy@pobox.com>

	* win/winMain.c:  Replaced incorrect comments in main() to descibe
	why the console widget does not need to be created for this
	application entry point (if used).  Must have been a bad copy/paste
	of WinMain() from 10 years back.

2007-10-11  Daniel Steffen  <das@users.sourceforge.net>

	* macosx/tkMacOSXWm.c (TkMacOSXGrowToplevel): manually constrain resize
	limitBounds to maxBounds, works around SectRect() mis-feature (return
	zero rect if input rect has zero height/width). [Bug 1810818]

2007-10-09  Pat Thoyts  <patthoyts@users.sourceforge.net>

	* generic/tkImage.c:     Make Ttk_GetImage safe if called with NULL
	* tests/ttk/image.test:  interp. Added some tests that crash
	                         on Windows without this fix.

2007-10-02  Don Porter  <dgp@users.sourceforge.net>

	[core-stabilizer-branch]

	* README:               Bump version number to 8.5.0
	* generic/tk.h:
	* library/tk.tcl:
	* unix/configure.in:	Updated LOCALES.
	* unix/tk.spec:
	* win/configure.in:

	* unix/configure:	autoconf (2.59)
	* win/configure:

2007-09-30  Joe English  <jenglish@users.sourceforge.net>

	* library/ttk/entry.tcl (WordBack, WordForward):
	Fix private routines accidentally defined in global namespace
	[Bug 1803836]

2007-09-26  Donal K. Fellows  <donal.k.fellows@manchester.ac.uk>

	* library/msgs/hu.msg: Added Hungarian message set, from Pader Reszo.
	[Patch 1800742]

2007-09-20  Donal K. Fellows  <dkf@users.sf.net>

	*** 8.5b1 TAGGED FOR RELEASE ***

	* generic/tkTextDisp.c (LayoutDLine):  Only call callbacks that are
	* tests/textDisp.test (textDisp-32.3): not NULL. [Bug 1791052]

2007-09-20  Don Porter  <dgp@users.sourceforge.net>

	* changes: updates for 8.5b1 release.

2007-09-19  Don Porter  <dgp@users.sourceforge.net>

	* README:		Bump version number to 8.5b1.
	* generic/tk.h:		Merge from core-stabilizer-branch.
	* library/tk.tcl:	Stabilizing toward 8.5b1 release now done
	* unix/configure.in:	on the HEAD.  core-stabilizer-branch is
	* unix/tk.spec:		now suspended.
	* win/configure.in:

2007-09-19  Pat Thoyts  <patthoyts@users.sourceforge.net>

	* generic/tkStubLib.: Replaced isdigit with internal implementation.

2007-09-18  Don Porter  <dgp@users.sourceforge.net>

	* generic/tkStubLib.c:	Remove C library calls from Tk_InitStubs()
	* win/makefile.vc:	so that we don't need the C library linked
	in to libtkStub.

2007-09-18  Donal K. Fellows  <donal.k.fellows@man.ac.uk>

	* generic/tkImgGIF.c (FileReadGIF, StringReadGIF): Rewrite for greater
	clarity (more comments, saner code arrangement, etc.)

2007-09-18  Pat Thoyts  <patthoyts@users.sourceforge.net>

	* tests/all.tcl:     Made ttk/all.tcl be the same as tk's all.tcl and
	* tests/ttk/all.tcl: make use of file normalize (bugs noted by
	mjanssen and GPS with msys)

2007-09-17  Pat Thoyts  <patthoyts@users.sourceforge.net>

	* win/makefile.vc: Add crt flags for tkStubLib now it uses C-library
	functions.

2007-09-17  Joe English  <jenglish@users.sourceforge.net>

	* unix/tcl.m4: use '${CC} -shared' instead of 'ld -Bshareable' to
	build shared libraries on current NetBSDs. [Bug 1749251]
	* unix/configure: regenerated (autoconf-2.59).

2007-09-17  Don Porter  <dgp@users.sourceforge.net>

	* generic/tkConsole.c:	Revised callers of Tcl_InitStubs() to account
	* generic/tkMain.c:	for restored compatible support for the call
	* generic/tkWindow.c:	Tcl_InitStubs(interp, TCL_VERSION, 1).  Also
	revised Tcl_PkgRequire() call for Tcl so that, for example, a Tk
	library built against Tcl 8.5.1 headers will not refuse to [load] into
	a Tcl 8.5.0 interpreter. [Tcl Bug 1578344]

	* generic/tk.h:		Revised Tk_InitStubs() to restore Tk 8.4
	* generic/tkStubLib.c:	source compatibility with callers of
	* generic/tkWindow.c:	Tk_InitStubs(interp, TK_VERSION, 1).

2007-09-17  Joe English  <jenglish@users.sourceforge.net>

	* library/ttk/combobox.tcl:  Try to improve combobox appearance on
	OSX + Tk 8.5. [Bug 1780286]

2007-09-15  Daniel Steffen  <das@users.sourceforge.net>

	* unix/tcl.m4: 	replace all direct references to compiler by ${CC} to
			enable CC overriding at configure & make time; run
			check for visibility "hidden" with all compilers;
			quoting fixes from TEA tcl.m4.
	(SunOS-5.1x):	replace direct use of '/usr/ccs/bin/ld' in SHLIB_LD by
			'cc' compiler driver.
	* unix/configure: autoconf-2.59

2007-09-14  Daniel Steffen  <das@users.sourceforge.net>

	* macosx/Wish-Common.xcconfig:		  enable Tcl DTrace support.
	* macosx/Wish.xcodeproj/project.pbxproj:

2007-09-12  Andreas Kupries  <andreask@activestate.com>

	* win/Makefile.in (install-binaries): Fixed missing brace in the
	* win/makefile.vc (install-binaries): generated package index file.
	Note: unix/Makefile.in is good.

2007-09-11  Reinhard Max  <max@suse.de>

	* generic/tkImgGIF.c: Fixed a buffer overrun that got triggered by
	multi-frame interlaced GIFs that contain subsequent frames that are
	smaller than the first one.

	* tests/imgPhoto.test: Added a test for the above.

2007-09-11  Don Porter  <dgp@users.sourceforge.net>

	* generic/tkConsole.c:	Revised calls to Tcl_InitStubs() and
	* generic/tkMain.c:	[package require Tcl] so that Tk Says What It
	* generic/tkWindow.c:	Means using the new facilties of [package] in
	* library/tk.tcl:	Tcl 8.5 about what version(s) of Tcl it is
	* unix/Makefile.in:	willing to work with. [Bug 1578344]
	* win/Makefile.in:
	* win/makefile.vc:

2007-09-10  Jeff Hobbs  <jeffh@ActiveState.com>

	* unix/README: typo corrections [Bug 1788682]

2007-09-10  Don Porter  <dgp@users.sourceforge.net>

	* generic/tkConsole.c:	Revise all Tcl_InitStubs() calls to restore
	* generic/tkMain.c:	the traditional practice that a Tk shared
	* generic/tkWindow.c:	library may [load] into a Tcl 8.5 interp at
	any patchlevel.	 This practice also matches the compile time checks of
	TCL_MAJOR_VERSION and TCL_MINOR_VERSION in tk.h. [Bug 1723622]

2007-09-06  Don Porter  <dgp@users.sourceforge.net>

	* generic/tkWindow.c (Initialize):	Moved common Tk initialization
	* generic/tkInitScript.h (removed):	script out of tkInitScript.h
	* macosx/tkMacOSXInit.c:	and multiple TkpInit() routines and
	* unix/Makefile.in:	into the common Initialize() routine in
	* unix/tkUnixInit.c:	generic code. Also removed constraint on
	* win/tkWinInit.c:	ability to define a custom [tkInit] before
	calling Tk_Init(). Until now the custom [tkInit] had to be a proc. Now
	it can be any command. Removal of tkInitScript.h also fixes [Bug
	1656283].

2007-09-06  Daniel Steffen  <das@users.sourceforge.net>

	* macosx/Wish.xcode/project.pbxproj: discontinue unmaintained support
	* macosx/Wish.xcode/default.pbxuser: for Xcode 1.5; replace by Xcode2
	project for use on Tiger (with Wish.xcodeproj to be used on Leopard).

	* macosx/Wish.xcodeproj/project.pbxproj: updates for Xcode 2.5 and 3.0.
	* macosx/Wish.xcodeproj/default.pbxuser:
	* macosx/Wish.xcode/project.pbxproj:
	* macosx/Wish.xcode/default.pbxuser:
	* macosx/Wish-Common.xcconfig:

	* macosx/README: document project changes.

2007-09-04  Joe English  <jenglish@users.sourceforge.net>

	* generic/tkTest.c: Fix for [Bug 1788019] "tkTest.c compiler warning".

2007-09-04  Don Porter  <dgp@users.sourceforge.net>

	* unix/Makefile.in:     It's unreliable to count on the release
	manager to remember to `make genstubs` before `make dist`. Let the
	Makefile remember the dependency for us.

	* unix/Makefile.in:     Corrections to `make dist` dependencies to be
	sure that macosx/configure gets generated whenever it does not exist.

2007-09-03  Daniel Steffen  <das@users.sourceforge.net>

	* generic/ttk/ttkInit.c  (Ttk_Init): register ttk in package database
	to enable extension access to the ttkStubs table.

	* generic/ttk/ttkDecls.h: correct capitalization of ttk package name.

2007-08-28  Donal K. Fellows  <donal.k.fellows@manchester.ac.uk>

	Assorted documentation improvements.
	* doc/button.n: Added examples.
	* doc/checkbutton.n: Added example.
	* doc/console.n: Standardized section ordering.
	* doc/tk.n: Added "See also".
	* doc/ttk_combobox.n: Added keywords.

2007-08-27  Daniel Steffen  <das@users.sourceforge.net>

	* macosx/tkMacOSXDialog.c (Tk_ChooseColorObjCmd): correct setting of
	interp result [Bug 1782105]; fix -initialcolor overwriting last color
	selection; style cleanup.

2007-08-21  Pat Thoyts  <patthoyts@users.sourceforge.net>

	* win/rules.vc: Synchronize with tcl rules.vc
	* tests/all.tcl: Fix the line-endings.

2007-08-07  Daniel Steffen  <das@users.sourceforge.net>

	* unix/Makefile.in:	Add support for compile flags specific to
				object files linked directly into executables.

	* unix/configure.in (Darwin): Only use -seg1addr flag when prebinding;
	use -mdynamic-no-pic flag for object files linked directly into exes.

	* unix/configure: autoconf-2.59

2007-08-01  Pat Thoyts  <patthoyts@users.sourceforge.net>

	* win/tkWinDialog.c:    Fix [Bug 1692927] (buffer length problems)
	* win/tkWinTest.c:      Added 'testfindwindow' and 'testgetwindowinfo'
	and extended 'testwinevent' for WM_COMMAND support to enable testing
	native messagebox dialogs.
	* tests/winMsgbox.test: New Windows native messagebox tests.

2007-07-25  Daniel Steffen  <das@users.sourceforge.net>

	* macosx/tkMacOSXDialog.c (NavServicesGetFile): Reset interp result on
	nav dialog cancel. [Bug 1743786]

2007-07-09  Jeff Hobbs  <jeffh@ActiveState.com>

	* unix/Makefile.in: clarify what the headers installed are, and
	add ttkTheme.h and ttkDecls.h to private headers (later public).

2007-07-09  Daniel Steffen  <das@users.sourceforge.net>

	* macosx/tkMacOSXWindowEvent.c (Tk_MacOSXIsAppInFront):	Use process mgr
	* macosx/tkMacOSXMouseEvent.c:				to determine if
	app is in front instead of relying on activate/deactivate events (which
	may arrive after this info is needed, e.g. during window drag/click
	activation); replace other process mgr use to get this info with calls
	to Tk_MacOSXIsAppInFront().

	* macosx/tkMacOSXMouseEvent.c (TkMacOSXProcessMouseEvent): Correct
	window click activation, titlebar click handling and background window
	dragging/growing in the presence of grabs or window-/app-modal windows;
	fix window click activation bringing all other app windows to front.

	* macosx/tkMacOSXDraw.c (TkPutImage): Handle non-native XImage byte and
	bit orders; reverse bits via xBitReverseTable instead of InvertByte().

2007-07-06  Joe English  <jenglish@users.sourceforge.net>

	* library/ttk/aquaTheme.tcl:	Set -anchor w for TMenubuttons.
					[Bug 1614540]

2007-07-04  Andreas Kupries  <andreask@activestate.com>

	* macosx/tkMacOSXXStubs.c (DestroyImage): Fixed seg.fault in release
	of image data for images coming from XGetImage. Change committed by me
	for Daniel Steffen. See 2007-06-23 for the change which introduced the
	problem.

2007-07-02  Daniel Steffen  <das@users.sourceforge.net>

	* xlib/xgc.c (XCreateGC): Correct black and white pixel values used to
	initialize GC foregrund and background fields.

	* macosx/tkMacOSXColor.c: Add debug messages for unknown pixel values.

	* macosx/tkMacOSXDraw.c (TkMacOSXRestoreDrawingContext): Don't restore
	port state if it wasn't altered by TkMacOSXSetupDrawingContext().

2007-06-29  Daniel Steffen  <das@users.sourceforge.net>

	* xlib/ximage.c:		Bitmaps created from the static .xbm
					arrays always have LSBFirst bit order.

	* unix/configure.in:		Fix flag used to weak-link libXss.
	* unix/configure:		autoconf-2.59

	* macosx/tkMacOSXScrlbr.c: Correct int <-> dobule conversion issues
	that could lead to Carbon getting confused about scrollbar thumb size.

	* macosx/tkMacOSXDraw.c (XCopyArea, XCopyPlane, TkPutImage): Use
	TkMacOSX{Setup,Restore}DrawingContext() to setup/restore clip & colors.
	(TkMacOSXSetupDrawingContext, TkMacOSXRestoreDrawingContext): Add save
	and restore of QD port clip region; factor out clip region code common
	to CG and QD branches; check for port and context validity; handle
	tkPictureIsOpen flag during QD port setup.
	(TkScrollWindow): Remove unnecessary scroll region manipulation

	* macosx/tkMacOSXDraw.c:	Remove second global QD temp region
	* macosx/tkMacOSXInt.h:		(no longer necessary) and rename
	* macosx/tkMacOSXRegion.c:	remaining global QD temp region.
	* macosx/tkMacOSXSubwindows.c:
	* macosx/tkMacOSXWindowEvent.c:

	* macosx/tkMacOSXDraw.c: 	Make useCGDrawing variable MODULE_SCOPE
	* macosx/tkMacOSXFont.c: 	and respect it for ATSUI font drawing.

	* macosx/tkMacOSXButton.c:	Reduce reliance on current QD port
	* macosx/tkMacOSXColor.c:	setting and remove unnecessary
	* macosx/tkMacOSXDebug.c:	references to a drawable's QD port,
	* macosx/tkMacOSXDebug.h:	notably replace GetWindowFromPort(
	* macosx/tkMacOSXDialog.c:	TkMacOSXGetDrawablePort()) idiom by new
	* macosx/tkMacOSXDraw.c:	TkMacOSXDrawableWindow() and change
	* macosx/tkMacOSXKeyEvent.c:	TkMacOSXSetColorInPort() to take a port
	* macosx/tkMacOSXMenu.c:	argument.
	* macosx/tkMacOSXMenubutton.c:
	* macosx/tkMacOSXMouseEvent.c:
	* macosx/tkMacOSXScale.c:
	* macosx/tkMacOSXScrlbr.c:
	* macosx/tkMacOSXSubwindows.c:
	* macosx/tkMacOSXWindowEvent.c:
	* macosx/tkMacOSXWm.c:

	* macosx/tkMacOSXInt.h:		  	Factor out macros, declarations
	* macosx/tkMacOSXPrivate.h (new): 	and prototypes that are purely
	internal and private to the 'macosx' sources into a new internal header
	file that does _not_ get installed into Tk.framework/PrivateHeaders.

	* macosx/tkMacOSXButton.c: 		#include new tkMacOSXPrivate.h
	* macosx/tkMacOSXCarbonEvents.c:	instead of tkMacOSXInt.h.
	* macosx/tkMacOSXClipboard.c:
	* macosx/tkMacOSXColor.c:
	* macosx/tkMacOSXCursor.c:
	* macosx/tkMacOSXDebug.c:
	* macosx/tkMacOSXDialog.c:
	* macosx/tkMacOSXDraw.c:
	* macosx/tkMacOSXEntry.c:
	* macosx/tkMacOSXEvent.c:
	* macosx/tkMacOSXFont.c:
	* macosx/tkMacOSXHLEvents.c:
	* macosx/tkMacOSXInit.c:
	* macosx/tkMacOSXKeyEvent.c:
	* macosx/tkMacOSXMenu.c:
	* macosx/tkMacOSXMenubutton.c:
	* macosx/tkMacOSXMenus.c:
	* macosx/tkMacOSXMouseEvent.c:
	* macosx/tkMacOSXNotify.c:
	* macosx/tkMacOSXRegion.c:
	* macosx/tkMacOSXScale.c:
	* macosx/tkMacOSXScrlbr.c:
	* macosx/tkMacOSXSubwindows.c:
	* macosx/tkMacOSXWindowEvent.c:
	* macosx/tkMacOSXWm.c:
	* macosx/tkMacOSXXStubs.c:
	* macosx/ttkMacOSXTheme.c:

	* macosx/Wish.xcodeproj/project.pbxproj: Improve support for renamed
	* macosx/Wish.xcodeproj/default.pbxuser: tcl and tk source dirs; add
	* macosx/Wish-Common.xcconfig:		 10.5 SDK build config; remove
						 tclMathOp.c.

	* macosx/README: Document Wish.xcodeproj changes.

2007-06-23  Daniel Steffen  <das@users.sourceforge.net>

	* generic/tkImgPhoto.c (ImgPhotoConfigureInstance, DisposeInstance):
	Use XDestroyImage instead of XFree to destroy XImage; replace runtime
	endianness determination by compile-time check for WORDS_BIGENDIAN.

	* xlib/ximage.c (XCreateBitmapFromData): Use XCreateImage and
	XDestroyImage instead of creating XImage structure manually.

	* macosx/tkMacOSXXStubs.c (XCreateImage, DestroyImage): Correct XImage
	bytes_per_line/bitmap_pad calculations and endianness setting; free
	image data and XImage structure at destruction; formatting cleanup.

	* macosx/tkMacOSXDialog.c (NavServicesGetFile): Disable app-modal
	sheet variant of nav dialog on OS versions where it causes problems.

2007-06-20  Jeff Hobbs  <jeffh@ActiveState.com>

	* library/ttk/ttk.tcl: Should require Tk before pseudo-providing
	tile 0.8.0.

2007-06-09  Joe English  <jenglish@users.sourceforge.net>

	* generic/ttk/ttkPanedwindow.c, doc/ttk_panedwindow.n,
	* tests/ttk/panedwindow.test: Added -width and -height options. Added
	'panes' method, return list of managed windows. 'sashpos' method is
	now documented as part of the public interface, and details clarified.
	Should be easier to set initial sash positions now. Alleviates [Bug
	1659067].

2007-06-09  Jeff Hobbs  <jeffh@ActiveState.com>

	* win/tkWinWm.c (WmIconphotoCmd): fix wm iconphoto RGBA issues.
	[Bug 1467997] (janssen)

	* win/tkWinMenu.c (TkWinHandleMenuEvent): Improve handling to allow
	for unicode char menu indices and not use CharUpper on Tcl utf
	strings. [Bug 1734223]

2007-06-09  Joe English  <jenglish@users.sourceforge.net>

	* generic/ttk/ttkManager.h, generic/ttk/ttkManager.c,
	* generic/ttk/ttkNotebook.c, generic/ttk/ttkPanedwindow.c,
	* generic/ttk/ttkFrame.c: Ttk_Manager API overhaul:
	    + Ttk_Manager no longer responsible for managing slave records
	    + Ttk_Manager structure now opaque
	    + Ttk_Slave structure now private
	    + Pass Ttk_Manager* to Tk_GeomMgr hooks instead of Ttk_Slave*

	* generic/ttk/ttkFrame.c: Simplified -labelwidget management.

	* doc/ttk_panedwindow.n, library/ttk/panedwindow.tcl: Changed
	documentation of ttk::panedwindow 'identify' command to match
	implementation.

	* generic/ttk/ttkNotebook.c, tests/ttk/notebook.test:
	BUGFIX: ttk::noteboook 'insert' command didn't correctly maintain
	current tab.

2007-06-09  Daniel Steffen  <das@users.sourceforge.net>

	* macosx/tkMacOSXColor.c: Fix issues with TK_{IF,ELSE,ENDIF} macros;
	* macosx/tkMacOSXDraw.c:  implement Jaguar equivalent of unavailable
	* macosx/tkMacOSXEntry.c: kHIToolboxVersion global; panic at startup
	* macosx/tkMacOSXEvent.c: if MAC_OS_X_VERSION_MIN_REQUIRED constraint
	* macosx/tkMacOSXInit.c:  is not satisfied.
	* macosx/tkMacOSXInt.h:
	* macosx/tkMacOSXWm.c:

	* macosx/tkMacOSXDraw.c (XCopyArea, XCopyPlane, TkPutImage)
	(TkMacOSXSetupDrawingContext): Factor out common code and standardize
	setup/restore of port, context and clipping; formatting cleanup.

	* macosx/tkMacOSXWindowEvent.c:	Add error checking.
	* macosx/tkMacOSXMenu.c:	Fix gcc3 warning.
	* macosx/tkMacOSXScrlbr.c:	Fix testsuite crash.
	* macosx/tkMacOSXSubwindows.c:	Formatting cleanup.
	* macosx/tkMacOSXRegion.c:	Fix typos.
	* macosx/tkMacOSXScale.c:

	* macosx/tkMacOSXXStubs.c (Tk_GetUserInactiveTime): Remove superfluous
							    CFRetain/CFRelease.

	* macosx/Wish-Release.xcconfig: Disable tktest release build stripping.

	* macosx/Wish.xcodeproj/project.pbxproj: Add new Tclsh-Info.plist.in.

2007-06-06  Daniel Steffen  <das@users.sourceforge.net>

	* macosx/tkMacOSXInt.h: Use native debug message API when available.
	* macosx/Wish-Debug.xcconfig:

	* macosx/tkMacOSXMouseEvent.c (GenerateMouseWheelEvent): Enable
	processing of mousewheel events in background windows.

	* macosx/tkMacOSXScrlbr.c: Modernize checks for active/front window.
	* macosx/tkMacOSXScale.c:
	* macosx/tkMacOSXWm.c:

	* macosx/tkMacOSXColor.c: Factor out verbose #ifdef checks of
	* macosx/tkMacOSXDraw.c:  MAC_OS_X_VERSION_{MAX_ALLOWED,MIN_REQUIRED}
	* macosx/tkMacOSXEntry.c: and runtime checks of kHIToolboxVersion into
	* macosx/tkMacOSXEvent.c: new TK_{IF,ELSE,ENDIF}_MAC_OS_X macros.
	* macosx/tkMacOSXInit.c:
	* macosx/tkMacOSXInt.h:
	* macosx/tkMacOSXWm.c:

	* macosx/tkMacOSXDraw.c:  Factor out clip clearing in QD ports;
	* macosx/tkMacOSXEntry.c: Formatting cleanup.

	* macosx/Wish.xcodeproj/project.pbxproj: Add settings for Fix&Continue.

	* unix/configure.in (Darwin): Link the Tk and Wish plists into their
	binaries in all cases; fix 64bit arch removal in fat 32&64bit builds.

	* unix/tcl.m4 (Darwin): Fix CF checks in fat 32&64bit builds.
	* unix/configure: autoconf-2.59

2007-06-05  Donal K. Fellows  <donal.k.fellows@man.ac.uk>

	* doc/photo.n: Clarified the fact that base64 support for the -data
	option is not universal. [Bug 1731348] (matzek)

2007-06-03  Daniel Steffen  <das@users.sourceforge.net>

	* unix/Makefile.in: Add datarootdir to silence autoconf-2.6x warning.

	* macosx/Wish.xcodeproj/default.pbxuser: Add ttk tests.

	* macosx/tkMacOSXMenu.c: Add error checking; whitespace cleanup.

	* macosx/tkMacOSXDraw.c:	Comment formatting fixes for Xcode 3.0
	* macosx/tkMacOSXEmbed.c:
	* macosx/tkMacOSXEntry.c:
	* macosx/tkMacOSXFont.c:
	* macosx/tkMacOSXInit.c:
	* macosx/tkMacOSXKeyEvent.c:
	* macosx/tkMacOSXKeyboard.c:
	* macosx/tkMacOSXMenus.c:
	* macosx/tkMacOSXSend.c:
	* macosx/tkMacOSXSubwindows.c:
	* macosx/tkMacOSXWindowEvent.c:
	* macosx/tkMacOSXWm.c:
	* macosx/tkMacOSXXStubs.c:

2007-06-02  Daniel Steffen  <das@users.sourceforge.net>

	* macosx/tkMacOSXMenu.c (TkpPostMenu): Ensure cascade menus display in
	posted menus that are not part of the menubar or attached to a
	menubutton (fixes bug reported on tcl-mac by Linus Nyberg).

2007-05-31  Daniel Steffen  <das@users.sourceforge.net>

	* macosx/tkMacOSXWindowEvent.c (GenerateUpdateEvent): Complete all
	pending idle-time redraws before newly posted Expose events are
	processed; add bounds of redrawn windows to update region to ensure
	all child windows overdrawn by parents are redrawn.

	* macosx/tkMacOSXWindowEvent.c:	Centralize clip and window invalidation
	* macosx/tkMacOSXSubwindows.c: 	after location/size changes in the
	* macosx/tkMacOSXWm.c:		BoundsChanged carbon event handler;
	correct/add window invalidation after window attribute changes.

	* macosx/tkMacOSXSubwindows.c (XResizeWindow, XMoveResizeWindow)
	(XMoveWindow): Factor out common code dealing with embedded and
	non-toplevel windows; remove unnecessary clip and window invalidation.

	* macosx/tkMacOSXButton.c (TkpDisplayButton): Move clip setup closer
	to native button drawing calls.

	* macosx/tkMacOSXWm.c (TkMacOSXIsWindowZoomed, TkMacOSXZoomToplevel):
	Correct handling of gridded windows in max size calculations.

	* macosx/tkMacOSXEvent.c (TkMacOSXFlushWindows): Use HIWindowFlush API
	when available.

	* macosx/tkMacOSXColor.c:	Cleanup whitespace and formatting.
	* macosx/tkMacOSXDraw.c:
	* macosx/tkMacOSXSubwindows.c:
	* macosx/tkMacOSXWm.c:

	* generic/tkFont.c:	#ifdef out debug msg printing to stderr.
	* generic/tkTextDisp.c:

2007-05-30  Don Porter  <dgp@users.sourceforge.net>

	* generic/tk.h: Correct placement of #include <tcl.h>. [Bug 1723812]

2007-05-30  Daniel Steffen  <das@users.sourceforge.net>

	* library/bgerror.tcl:	Standardize dialog option & button size
	* library/dialog.tcl:	modifications done when running on on Aqua.
	* library/msgbox.tcl:

	* library/demos/button.tcl: Set button highlightbackground on Aqua.

	* macosx/tkMacOSXMenu.c (DrawMenuSeparator): Use DrawingContext API.

	* macosx/tkMacOSXWindowEvent.c (ClearPort): Clip to updateRgn.

	* macosx/tkMacOSXDebug.c:	Factor out debug region flashing.
	* macosx/tkMacOSXDebug.h:
	* macosx/tkMacOSXDraw.c:
	* macosx/tkMacOSXSubwindows.c:
	* macosx/tkMacOSXWindowEvent.c:

	* macosx/tkMacOSXEvent.c:	Cleanup whitespace and formatting.
	* macosx/tkMacOSXFont.c:
	* macosx/tkMacOSXRegion.c:
	* macosx/tkMacOSXSubwindows.c:
	* macosx/tkMacOSXWindowEvent.c:
	* macosx/tkMacOSXWm.c:
	* macosx/tkMacOSXXStubs.c:
	* xlib/xgc.c:

	* macosx/Wish.xcodeproj/project.pbxproj: Delete references to removed
	* macosx/Wish.xcodeproj/default.pbxuser: ttk files.

2007-05-28  Benjamin Riefenstahl  <b.riefenstahl@turtle-trading.net>

	* macosx/tkMacOSXFont.c (TkpMeasureCharsInContext): Fix short measures
	with flags=TK_WHOLE_WORDS|TK_AT_LEAST_ONE [Bug 1716141]. Make some
	casts unnecessary by changing variable types.

2007-05-25  Joe English  <jenglish@users.sourceforge.net>

	* library/ttk/ttk.tcl: Omit ttk::dialog and dependencies.
	* library/ttk/dialog.tcl, library/ttk/icons.tcl,
	* library/ttk/keynav.tcl: Removed.
	* tests/ttk/misc.test: Removed.
	* doc/ttk_dialog.tcl: Removed.

2007-05-25  Donal K. Fellows  <dkf@users.sf.net>

	* doc/canvas.n: Fixed documentation of default -joinstyle option
	values for line and polygon items. [Bug 1725782]

2007-05-22  Don Porter  <dgp@users.sourceforge.net>

	[core-stabilizer-branch]

	* unix/configure:       autoconf-2.59 (FC6 fork)
	* win/configure:

	* README:               Bump version number to 8.5b1
	* generic/tk.h:
	* library/tk.tcl:
	* unix/configure.in:
	* unix/tk.spec:
	* win/configure.in:

2007-05-18  Joe English  <jenglish@users.sourceforge.net>

	* generic/ttk/ttkEntry.c(EntrySetValue):  Ensure that widget is in a
	consistent state before setting the linked -textvariable. Previously,
	it was possible for [$e index insert] to point past the end of the
	string, leading to heap corruption. [Bug 1721532]
	* tests/ttk/entry.test(entry-9.1): Add test case for the above.

2007-05-18  Don Porter  <dgp@users.sourceforge.net>

	* unix/configure:       autoconf-2.59 (FC6 fork)
	* win/configure:

	* README:               Bump version number to 8.5a7
	* generic/tk.h:
	* library/tk.tcl:
	* unix/configure.in:
	* unix/tk.spec:
	* win/configure.in:

	* tests/ttk/treetags.test:	Another bit of test suite
	SCIM-tolerance. [Bug 1609316]

2007-05-17  Daniel Steffen  <das@users.sourceforge.net>

	* generic/tk.decls: Workaround 'make checkstubs' failures from
	tkStubLib.c MODULE_SCOPE revert. [Bug 1716117]

	* macosx/Wish.xcodeproj/project.pbxproj: Add tkOldTest.c and remove
						 tkStubImg.c.

2007-05-16  Joe English  <jenglish@users.sourceforge.net>

	* generic/tkStubLib.c:  Change Tk_InitStubs(), tkStubsPtr, and the
	auxilliary stubs table pointers back to public visibility. See [Bug
	1716117] for details.

	Removed TCL_STORAGE_CLASS monkey business, as it had no effect.

2007-05-16  Don Porter  <dgp@users.sourceforge.net>

	* library/choosedir.tcl:	Removed uses of obsolete {expand}
	* library/comdlg.tcl:		syntax; replaced with the now
	* library/tk.tcl:		approved {*}. [Bug 1710633]
	* tests/canvImg.test:
	* tests/imgPhoto.test:

	* tests/bind.test:    Make test suite more SCIM-tolerant. [Bug 1609316]

2007-05-16  Pat Thoyts  <patthoyts@users.sourceforge.net>

	* win/makefile.vc: Test ttk widgets.

2007-05-15  Joe English  <jenglish@users.sourceforge.net>

	* unix/tkUnixRFont.c: Fix crash introduced by previous fix exposed
	under newer fontconfig libraries [Bug 1717830] again.

2007-05-15  Don Porter  <dgp@users.sourceforge.net>

	* generic/tkGrid.c: Stop crash due to list intrep shimmer [Bug 1677608]

2007-05-15  Joe English  <jenglish@users.sourceforge.net>

	* unix/tkUnixRFont.c: Fix various memory leaks. [Bug 1717830], [Bug
	800149]

2007-05-14  Don Porter  <dgp@users.sourceforge.net>

	[Tk Bug 1712081]

	* unix/Makefile.in:	Updates to account for new and deleted files
	* win/Makefile.in:	tkStubImg.c and tkOldTest.c.
	* win/makefile.bc:
	* win/makefile.vc:

	* generic/tkOldTest.c (new):	New file used to create testing
	* generic/tkTest.c:		commands for testing various Tk
	* tests/constraints.tcl:	legacy interfaces where a separate
	* tests/image.test:		compilation unit is needed in order to
	#define suitable macros during compilation. Only the effect of
	USE_OLD_IMAGE on Tk_CreateImageType() is currently tested, but more
	similar testing commands can be added to this same file. New
	constraint defined to detect presence of the image type provided by
	the new testing code, and a few tests added to exercise it. Having
	USE_OLD_IMAGE support tested by the default test suite should reduce
	chance of a recurrence of this bug.

	* doc/CrtImgType.3:	Revised docs to better indicate the legacy
	* doc/CrtPhImgFmt.3:	nature of the interfaces supported by
	USE_OLD_IMAGE.

	* generic/tkDecls.h:	make genstubs
	* generic/tkStubInit.c:

	* generic/tk.decls:		Reworked USE_OLD_IMAGE support to use
	* generic/tk.h:			the same support mechanisms both with
	* generic/tkStubImg.c (deleted):and without a stub-enabled build. In
	each case, route the legacy calls to Tk_CreateImageType and
	Tk_CreatePhotoImageFormat through the Tk_CreateOldImageType and
	Tk_CreateOldPhotoImageFormat routines. Add those routines to the
	public stub table so they're available to a stub-enabled extension.
	Remove the definition of Tk_InitImageArgs() and use a macro to convert
	any calls to it in source code into a comment.

	* generic/tkImage.c:	Removed the MODULE_SCOPE declarations that
	* generic/tkImgPhoto.c:	broke USE_OLD_IMAGE support.

2007-05-11  Pat Thoyts  <patthoyts@users.sourceforge.net>

	* tests/winButton.test: Avoid font dependencies in results.

	* generic/tkFont.c: propagate error from TkDeleteNamedFont. [Bug
	1716613]

2007-05-09  Daniel Steffen  <das@users.sourceforge.net>

	* generic/tkFileFilter.c (AddClause): OSType endianness fixes.

	* library/palette.tcl (tk::RecolorTree): Handle color options with
	empty value, fixes error due to emtpy -selectforeground (reported on
	tcl-mac by Russel E. Owen).

	* macosx/tkMacOSXWindowEvent.c:	Ensure window is brought to the front
	* macosx/tkMacOSXMouseEvent.c:	at the start of a window drag (except
	* macosx/tkMacOSXInt.h:		when cmd key is down); formatting and
					whitespace fixes.

	* macosx/tkMacOSXDialog.c (Tk_GetSaveFileObjCmd): Add -filetypes option
	processing (fixes fileDialog-0.1, fileDialog-0.2 failures).

	* macosx/tkMacOSXEmbed.c (TkpMakeWindow, TkpUseWindow): Fix sending of
	Visibility event for embedded windows (fixes frame-3.9 hang).

	* macosx/tkMacOSXScrlbr.c (ScrollbarBindProc):		Fix testsuite
	* macosx/tkMacOSXSubwindows.c (TkMacOSXUpdateClipRgn):	crashes by
	adding sanity checks.

	* macosx/Wish.xcodeproj/project.pbxproj: Add 'DebugUnthreaded' &
	* macosx/Wish.xcodeproj/default.pbxuser: 'DebugLeaks' targets and env
	var settings needed to run the 'leaks' tool.

	* macosx/tkMacOSXButton.c: Fix debug msg typo.

	* tests/constraints.tcl: Ensure 'nonUnixUserInteraction' constraint is
	set for aqua.

	* tests/choosedir.test:	Add 'notAqua' constraints to X11-only tests;
	* tests/clrpick.test:	add 'nonUnixUserInteraction' to 'unix' tests
	* tests/menuDraw.test:	requiring interaction on aqua.
	* tests/unixMenu.test:
	* tests/unixWm.test:
	* tests/winMenu.test:

2007-05-07  Joe English  <jenglish@users.sourceforge.net>

	* unix/tkUnixRFont.c: Properly cast sentinel arguments to variadic
	function (fixes "warning: missing sentinel in function call", [Bug
	1712001])

2007-05-04  Pat Thoyts  <patthoyts@users.sourceforge.net>

	* generic/tkFont.c:     TIP #145 implementation -
	* generic/tkFont.h:     Enhanced font handling.
	* win/tkWinDefault.h:
	* win/tkWinFont.c:
	* win/tkWinInt.h:
	* win/tkWinWm.c:
	* library/demos/widget:
	* library/ttk/fonts.tcl:

2007-05-04  Donal K. Fellows  <donal.k.fellows@man.ac.uk>

	* doc/ttk_treeview.n, doc/ttk_panedwindow.n, doc/ttk_dialog.n:
	* doc/ttk_checkbutton.n, doc/tk.n, doc/menu.n, doc/font.n:
	* doc/canvas.n: Spelling fixes. [Bug 1686210]

2007-05-03  Donal K. Fellows  <donal.k.fellows@man.ac.uk>

	* generic/tkStubLib.c (Tk_InitStubs):
	* generic/ttk/ttkLabel.c (LabelSetup):
	* unix/tkUnixSelect.c (ConvertSelection):
	* unix/tkUnixEvent.c (TkUnixDoOneXEvent):
	* generic/tkConfig.c (Tk_RestoreSavedOptions):
	* generic/tkCanvPs.c (TkCanvPostscriptCmd):
	* generic/tkOption.c (GetDefaultOptions):
	* unix/tkUnixRFont.c (TkpGetFontAttrsForChar, InitFont)
	(TkpGetFontFamilies, TkpGetSubFonts):
	* unix/tkUnixSend.c (TkpTestsendCmd, RegOpen): Squelch warnings from
	GCC type aliasing. [Bug 1711985 and others]

2007-04-29  Daniel Steffen  <das@users.sourceforge.net>

	* unix/configure.in: Fix for default case in tk debug build detection.
	* unix/configure: autoconf-2.59

2007-04-27  Joe English  <jenglish@users.sourceforge.net>

	* generic/ttk/ttkTreeview.c(TagOptionSpecs): Use TK_OPTION_STRING
	instead of TK_OPTION_FONT to avoid resource leak in tag management.

2007-04-26  Joe English  <jenglish@users.sourceforge.net>

	* macosx/ttkMacOSXTheme.c: Merged OFFSET_RECT processing into
	BoxToRect(); factored out PatternOrigin; resynchronized with Tile
	codebase.

2007-04-26  Jeff Hobbs  <jeffh@ActiveState.com>

	*** 8.5a6 TAGGED FOR RELEASE ***

	* unix/Makefile.in (dist): Correct tests/ttk glob inclusion

2007-04-25  Jeff Hobbs  <jeffh@ActiveState.com>

	* unix/Makefile.in (dist): Add tests/ttk dir to src dist

	* unix/tkUnixMenubu.c (TkpDisplayMenuButton): Init width/height to 0

2007-04-25  Daniel Steffen  <das@users.sourceforge.net>

	* unix/Makefile.in (dist): Add macosx/*.xcconfig files to src dist;
	copy license.terms to dist macosx dir; fix autoheader bits.

2007-04-24  Jeff Hobbs  <jeffh@ActiveState.com>

	* unix/Makefile.in (dist): Add ttk bits to src dist

	* tests/font.test (font-46.[12]): Correct listification of result

2007-04-23  Daniel Steffen  <das@users.sourceforge.net>

	* generic/tkCanvas.c:	Allow -selectforeground option to be None; add
	* generic/tkCanvText.c:	fallback to fgColor when selFgColor is None
	* generic/tkEntry.c:	(new default on aqua to match native L&F).
	* generic/tkListbox.c:
	* generic/tkText.c:

	* generic/tkCanvas.c:	   Add support for bypassing all of Tk's double
	* generic/tkEntry.c:	   buffered drawing into intermediate pixmaps
	* generic/tkFrame.c:	   (via TK_NO_DOUBLE_BUFFERING #define), it is
	* generic/tkListbox.c:	   unnecessary & wasteful on aqua where all
	* generic/tkPanedWindow.c: drawing is already double-buffered by the
	* generic/tkTextDisp.c:	   window server. (Use of this on other
	* generic/ttk/ttkWidget.c: platforms would only require implementation
	* unix/tkUnixScale.c:	   of TkpClipDrawableToRect()).
	* macosx/tkMacOSXPort.h:

	* library/bgerror.tcl:	On aqua, use moveable alert resp. modal dialog
	* library/dialog.tcl:	window class and corresponding system
				background pattern; fix button padding.

	* library/tearoff.tcl:	Correct aqua menu bar height; vertically offset
	* library/tk.tcl:	aqua tearoff floating window to match menu.

	* library/demos/goldberg.tcl: Fix overwriting of widget demo global.

	* library/demos/menu.tcl:   On aqua, use custom MDEF and tearoffs;
	* library/demos/menubu.tcl: correct menubutton toplevel name.

	* library/demos/puzzle.tcl: Fix button size & padding for aqua.
	* library/demos/radio.tcl:

	* macosx/tkMacOSXCarbonEvents.c: Add window event target carbon event
	* macosx/tkMacOSXEvent.c:	 handler for all kEventClassWindow and
	* macosx/tkMacOSXEvent.h:	 kEventClassMouse events; move all
	* macosx/tkMacOSXNotify.c:	 remaining events except for
	* macosx/tkMacOSXWindowEvent.c:	 kEventClassKeyboard from dispatcher to
	application event handler; pass event handler callRef downstream; fix
	debug event tracing; process all tcl event types in carbon event timer;
	delay carbon event timer first fire; add TkMacOSXTrackingLoop() to mark
	enter/exit of event tracking loop during which all tcl events but only
	carbon update events should be processed by the timer (replaces various
	calls to Tcl_SetServiceMode()); rename TkMacOSXReceiveAndProcessEvent()
	to TkMacOSXReceiveAndDispatchEvent(), move it from tkMacOSXEvent.c to
	tkMacOSXCarbonEvents.c and modify it to dequeue only update events
	during a tracking loop; add TkMacOSXRunTclEventLoop() to standardize
	the various ways in use to run the tcl event loop; add handling of
	kEventClassAppearance events (for ScrollBarVariantChanged event).

	* macosx/tkMacOSXDialog.c:	Use new TkMacOSXTrackingLoop() around
	* macosx/tkMacOSXEvent.c:	blocking API that puts up modal dialogs
	* macosx/tkMacOSXMenu.c:	or when entering/exiting menu/control
	* macosx/tkMacOSXMouseEvent.c:	tracking, window dragging and other
	* macosx/tkMacOSXScale.c:	mouse tracking loops.
	* macosx/tkMacOSXScrlbr.c:
	* macosx/tkMacOSXWindowEvent.c:
	* macosx/tkMacOSXWm.c:

	* macosx/tkMacOSXDialog.c:	Use new TkMacOSXRunTclEventLoop()
	* macosx/tkMacOSXScale.c:	instead of Tcl_DoOneEvent(),
	* macosx/tkMacOSXScrlbr.c:	Tcl_ServiceAll(), TclServiceIdle()
	* macosx/tkMacOSXWindowEvent.c:	and Tcl_GlobalEval("update idletasks").

	* macosx/tkMacOSXColor.c: Make available as Tk system colors all
	* macosx/tkMacOSXPort.h:  appearance manager brushes, text colors and
	backgrounds with new and legacy names, as well as the fully transparent
	color "systemTransparent"; add TkMacOSXSetColorIn{Port,Context}() to
	directly set an X pixel color value in the current QD port resp. the
	given CG context without requiring passage through rgb representation
	(lossy for most system colors); modernize/remove Classic-era code;
	replace crufty strcmp() elseifs by Tcl_GetIndexFromObjStruct().

	* macosx/tkMacOSXButton.c:	Use new TkMacOSXSetColorInPort()
	* macosx/tkMacOSXDraw.c:	instead of setting rgb color directly
	* macosx/tkMacOSXMenubutton.c:	to allow for non-rgb system colors.

	* macosx/tkMacOSXCursor.c: Implement "none" cursor as on other
	platforms [Patch 1615427]; add all missing appearance manager cursors.

	* macosx/tkMacOSXDefault.h: Set SELECT_FG_COLORs to None to match aqua
	L&F; use standard system color names; use new 'menu' system font;
	correct default scrollbar width.

	* macosx/tkMacOSXDraw.c: 	Standardize initialization, use and
	* macosx/tkMacOSXInt.h: 	emptying of various static temp rgns
	* macosx/tkMacOSXRegion.c:	onto two global RgnHandles; in debug
	* macosx/tkMacOSXSubwindows.c:	builds, verify emptiness of these temp
	* macosx/tkMacOSXWindowEvent.c:	rgns before use.

	* macosx/tkMacOSXDraw.c: Add TkMacOSX{Setup,Restore}DrawingContext() to
	* macosx/tkMacOSXInt.h:  abstract common setup & teardown of drawing
	environment (for both CG and QD); save/restore QD theme drawing state;
	handle GC clip region; add TkpClipDrawableToRect() to allow clipped
	drawing into drawable regardless of GC used; use new system color
	"systemWindowHeaderBackground" to setup background in themed toplevels;
	correct implementation of TkMacOSXMakeStippleMap().

	* macosx/tkMacOSXEntry.c:  Use new TkMacOSXSetupDrawingContext() and
	* macosx/tkMacOSXFont.c:   TkMacOSXRestoreDrawingContext() instead of
	* macosx/ttkMacOSXTheme.c: various setup/teardown procs like
	TkMacOSX{SetUp,Release}CGContext(), TkMacOSXQuarz{Start,End}Draw(),
	TkMacOSXSetUpGraphicsPort() etc.

	* macosx/tkMacOSXEmbed.c: Add CG context and drawable clip rgn fields
	* macosx/tkMacOSXInt.h:   to MacDrawable struct.
	* macosx/tkMacOSXSubwindows.c:

	* macosx/tkMacOSXDialog.c: Make -parent option of tk_getOpenFile et al.
	use the sheet version of NavServices dialogs; ensure native parent win
	exists before using StandardSheet API for tk_messageBox [Bug 1677611];
	force sheets to behave like app-modal dialogs via WindowModality() API;
	use more modern ColorPicker API.

	* macosx/tkAboutDlg.r: Use themed movable modal dialog, fix (c) year.

	* macosx/tkMacOSXEntry.c:  Take xOff/yOff of MacDrawable into account
	* macosx/ttkMacOSXTheme.c: when computing locations/bounds to ensure
	correct posititioning when not drawing into intermediate pixmap.

	* macosx/tkMacOSXFont.c: Use appearance manager API to map system font
	* macosx/tkMacOSXFont.h: names to TkFonts; add "menu" system font for
	menu item text drawing from MDEF; always draw with CG; remove QD
	dependent stippling algorithm; move most header declarations into the
	source file (as they were not used anywhere else).

	* macosx/tkMacOSXMenu.c:		 Large-scale rewrite of custom
	* macosx/tkMacOSXMenu.r (removed):	 MDEF and related code that
	* macosx/Wish.xcode/project.pbxproj:	 restores many longtime-MIA
	* macosx/Wish.xcodeproj/project.pbxproj: features to working order
	* unix/Makefile.in:			 (e.g. images, custom colors &
	fonts in menus etc); implement compound menu items; use Appearance Mgr
	and ThemeText APIs to mimic native MDEF as closely as possible when
	default "menu" system font is used; remove now obsolete SICN drawing
	code and resources.

	* macosx/tkMacOSXCarbonEvents.c: Handle additional menu carbon events
	* macosx/tkMacOSXEvent.c:	 in order to support <<MenuSelect>> in
	* macosx/tkMacOSXMenu.c:	 the menubar and in menus that are not
	* macosx/tkMacOSXMenus.c:	 using the custom MDEF [Bug 1620826];
	fix early and missing clearing of current Tk active menu entry; fix
	extraneous sending of <<MenuSelect>> during active menu entry clearing.

	* macosx/tkMacOSXMouseEvent.c: Add support for async window dragging by
	the window server; set the corresponding window attribute by default.

	* macosx/tkMacOSXMouseEvent.c: Rationalized handling order of
	non-mousedown events; add TkMacOSXModifierState() to retrieve the
	current key modifiers in carbon format.

	* macosx/tkMacOSXScrlbr.c: Use appearance manager API to retrieve
	scrollbar component metrics; add awareness of multiple possibilites for
	scrollbar arrow position in aqua and handle user changes to arrow
	position pref; handle difference in metrics of small & large scrollbar
	variants; handle aqua "jump to here" scrollbar behaviour; correct
	computation of scroll view size and position; enforce min scrollbar
	height to avoid scrollbar component overlap; erase scrollbar area
	outside of standard width; remove broken auto-adjust code; account for
	window class when leaving space for grow box; remove code to manually
	draw grow box; use modern API for thumb scroll proc; replace
	HiliteControl() by modern API; replace control mgr constants with
	appearance mgr equivalents.

	* macosx/tkMacOSXSubwindows.c: Use SetWindowBounds() API instead of
	SizeWindow(); invalidate clip regions after X{Map,Unmap}Window as fix
	for [Bug 940117] made them dependent on mapping state; remove unneeded
	calls to TkMacOSXInvalClipRgns() and unnecessary setting of QD port;
	use native-endian pixmap on intel; remove obsolete pixmap pix locking.

	* macosx/tkMacOSXWindowEvent.c: Handle only the first of a batch of
	kEventAppAvailableWindowBoundsChanged events sent per transaction;
	handle kEventWindowBoundsChanged event to support live window resizing
	and centralized sending of location/size changed ConfigureNotify
	events; ensure HIGrowBox is redrawn after bounds change; constrain
	window after dragging to ensure titlebar is not inacessible
	offscreen or under dock/menubar; handle kEventWindowGetRegion and
	kEventWindowDrawContent for transparent windows to mark resp. paint
	content region as transparent; handle kEventWindowConstrain for
	fullscreen windows to ensure bounds match new screen size; enter/exit
	fullscreen UIMode upon activation/deactivation of fullscreen window.

	* macosx/tkMacOSXWm.c: Use live-resize and async-drag carbon window
	* macosx/tkMacOSXWm.h: attributes for toplevels by default; implement
	new [wm attributes] -topmost, -transparent and -fullscreen; refactor
	WmAttributesCmd() parallelling the tkUnixWm.c implementation, use thus
	factored proc to set proxy icon from [wm iconbitmap]; dynamically
	determine default values for toplevel min and max sizes (similar to
	tkWinWm.c impl): min sizes depend on window class & attributes to
	ensure visibility of all titlebar widgets and grow box, max sizes
	depend on maximal window bounds for all active displays; factor out
	code that puts into effect changes to master or override_redirect; use
	RepositionWindow() API to determine staggered initial window bounds;
	correct resize limit calculations, handle gridding and use modern
	resize API in TkMacOSXGrowToplevel(); remove sending of ConfigureNotify
	after resize or zoom (now handled by BoundsChanged handler); correct
	composite carbon window attribute handling, remove currently unusable
	attributes and add new attributes in [tk::unsupported::MacWindowStyle];
	ensure validity of window class and attributes before use; apply
	changes to window class when handling carbon window attribute changes
	(if HIWindowChangeClass() API available); add debug build warning
	message when deprecated window style is used instead of window class;
	use transparent HIGrowBox for resizable windows; avoid unnecessary
	calls to window structure width API; use tcl time API in TkpGetMS();
	add TkMacOSXEnterExitFullscreen() to enter/exit UIMode with dock and
	menubar hidden; restrict wmTracing output to debug builds; remove
	unneeded calls to TkMacOSXInvalClipRgns() and unnecessary setting of QD
	port; workaround GetWindowStructureWidths() Carbon bug (bogus results
	for never-mapped floating windows).

	* macosx/tkMacOSXXStubs.c (TkMacOSXDisplayChanged): Add maximal window
	bounds field to Screen record (in ext_data), computed as the union of
	available window positioning bounds of all graphics devices (displays).

	* macosx/tkMacOSXBitmap.c: Fix macRoman encoding leak.
	* macosx/tkMacOSXCursor.c:

	* macosx/tkMacOSXDebug.c (TkMacOSXCarbonEventToAscii): Use static
	* macosx/tkMacOSXDebug.h: buffer to simplify callers; const fixes.

	* macosx/tkMacOSXBitmap.c: Use more efficient QDSwapPort() instead of
	* macosx/tkMacOSXButton.c: GetPort()/SetPort()/GetGWorld()/SetGWorld().
	* macosx/tkMacOSXDraw.c:
	* macosx/tkMacOSXMenubutton.c:
	* macosx/tkMacOSXScale.c:
	* macosx/tkMacOSXScrlbr.c:
	* macosx/tkMacOSXXStubs.c:

	* macosx/tkMacOSXColor.c: Use kHIToolboxVersionNumber for runtime OS
	* macosx/tkMacOSXEntry.c: version check rather than Gestalt() etc.
	* macosx/tkMacOSXInt.h:
	* macosx/tkMacOSXWm.c:

	* macosx/tkMacOSXDraw.c: Remove obsolete and now incorrect
	* macosx/tkMacOSXInt.h:  tkMenuCascadeRgn clipping code.
	* macosx/tkMacOSXMenu.c:

	* macosx/tkMacOSXHLEvents.c: Replace Tcl_GlobalEval() resp. Tcl_Eval()
	* macosx/tkMacOSXScrlbr.c:   by Tcl_EvalEx().
	* macosx/tkMacOSXInit.c:

	* macosx/tkMacOSXInit.c (TkpInit): Reorder initialization steps.

	* macosx/tkMacOSXKeyEvent.c: Remove pre-10.2 support.

	* macosx/tkMacOSXMenus.c: Remove now useless call to
	TkMacOSXHandleTearoffMenu(); use \x.. quoting for non-latin1 macroman
	literar chars to allow file to be edited as utf-8.

	* macosx/tkMacOSXScale.c: Replace TrackControl() by modern
	* macosx/tkMacOSXScrlbr.c: HandleControlClick() API (using new
	TkMacOSXModifierState()).

	* macosx/tkMacOSXInt.h:		Move all constant #defines needed to
	* macosx/tkMacOSXColor.c:	support building on older OS X releases
	* macosx/tkMacOSXEvent.h:	to a central location in tkMacOSXInt.h.
	* macosx/tkMacOSXFont.c:
	* macosx/tkMacOSXMenu.c:
	* macosx/tkMacOSXMenubutton.c:
	* macosx/tkMacOSXMenus.c:
	* macosx/tkMacOSXMouseEvent.c:
	* macosx/tkMacOSXWm.c:
	* macosx/ttkMacOSXTheme.c:

	* macosx/tkMacOSXInt.h:		 Add ChkErr() macro to factor out
	* macosx/tkMacOSXButton.c:	 Carbon OSStatus return value checking
	* macosx/tkMacOSXCarbonEvents.c: and TkMacOSXDbgMsg() macro to factour
	* macosx/tkMacOSXClipboard.c:	 out debug message output; use these
	* macosx/tkMacOSXColor.c:	 macros to replace #ifdef TK_MAC_DEBUG
	* macosx/tkMacOSXCursor.c:	 blocks & direct printing to stderr,
	* macosx/tkMacOSXDebug.c:	 and to do additional OSStatus return
	* macosx/tkMacOSXDialog.c:	 checking, and to standardize OSStatus
	* macosx/tkMacOSXDraw.c:	 usage.
	* macosx/tkMacOSXEntry.c:
	* macosx/tkMacOSXEvent.c:
	* macosx/tkMacOSXFont.c:
	* macosx/tkMacOSXHLEvents.c:
	* macosx/tkMacOSXInit.c:
	* macosx/tkMacOSXKeyEvent.c:
	* macosx/tkMacOSXMenu.c:
	* macosx/tkMacOSXMenubutton.c:
	* macosx/tkMacOSXMenus.c:
	* macosx/tkMacOSXMouseEvent.c:
	* macosx/tkMacOSXScrlbr.c:
	* macosx/tkMacOSXSubwindows.c:
	* macosx/tkMacOSXWindowEvent.c:
	* macosx/tkMacOSXWm.c:
	* macosx/tkMacOSXXStubs.c:

	* macosx/tkMacOSXSend.c:	Remove duplicate/unused declarations.
	* macosx/tkMacOSXXStubs.c:

	* macosx/tkMacOSXDebug.c:	Const fixes.
	* macosx/tkMacOSXInit.c:
	* macosx/tkMacOSXTest.c:
	* macosx/tkMacOSXWm.c:
	* macosx/tkMacOSXXStubs.c:

	* macosx/Wish-Info.plist.in: Add tcl document extensions/mime types and
	LSMinimumSystemVersion, LSRequiresCarbon & NSAppleScriptEnabled keys.

	* macosx/Wish-Common.xcconfig: Add Wish's Info.plist as __info_plist
	section to tktest; enable more warnings.

	* macosx/Wish.xcodeproj/project.pbxproj: Add 'DebugMemCompile' build
	configuration that calls configure with --enable-symbols=all; disable
	configure check for __attribute__((__visibility__("hidden"))) in Debug
	configuration to restore availability of ZeroLink.

	* macosx/Wish-Common.xcconfig:	Fix whitespace.
	* macosx/Wish-Debug.xcconfig:
	* macosx/Wish-Release.xcconfig:
	* macosx/tkMacOSXAETE.r:
	* macosx/tkMacOSXConfig.c:
	* macosx/tkMacOSXCursors.r:
	* macosx/tkMacOSXKeyboard.c:
	* macosx/tkMacOSXSend.c:
	* macosx/ttkMacOSXTheme.c:
	* macosx/tkMacOSXXCursors.r:
	* macosx/README:

	* macosx/GNUmakefile:		Fix/add copyright and license refs.
	* macosx/Tk-Info.plist.in:
	* macosx/Wish-Info.plist.in:
	* macosx/Wish.xcode/project.pbxproj:
	* macosx/Wish.xcodeproj/project.pbxproj:
	* macosx/tkMacOSX.h:

	* unix/configure.in: Install license.terms into Tk.framework; fix tk
	debug build detection.
	* unix/configure: autoconf-2.59

	* doc/colors.n:		Document new Mac OS X system colors.
	* doc/cursors.n:	Document new Mac OS X native cursors.
	* doc/font.n:		Document new Mac OS X 'menu' system font.
	* doc/wm.n:		Document new Mac OS X [wm attributes].
	* doc/ttk_image.n:	Fix 'make html' warning.
	* doc/canvas.n:		Fix nroff typo.

2007-04-21  Jeff Hobbs  <jeffh@ActiveState.com>

	* macosx/tkMacOSXBitmap.c, macosx/tkMacOSXButton.c:
	* macosx/tkMacOSXCarbonEvents.c, macosx/tkMacOSXClipboard.c:
	* macosx/tkMacOSXCursor.c, macosx/tkMacOSXDialog.c:
	* macosx/tkMacOSXDraw.c, macosx/tkMacOSXEvent.c:
	* macosx/tkMacOSXFont.c, macosx/tkMacOSXInit.c, macosx/tkMacOSXInt.h:
	* macosx/tkMacOSXKeyEvent.c, macosx/tkMacOSXMenu.c:
	* macosx/tkMacOSXMenubutton.c, macosx/tkMacOSXMouseEvent.c:
	* macosx/tkMacOSXScale.c, macosx/tkMacOSXWindowEvent.c:
	* macosx/tkMacOSXWm.c: Revert of commits from 2007-04-13 which broke
	the OS X build.

2007-04-17  Donal K. Fellows  <donal.k.fellows@manchester.ac.uk>

	* generic/tkFont.c, generic/tkListbox.c, unix/tkUnixSelect.c:
	* win/ttkWinMonitor.c, win/ttkWinTheme.c, win/ttkWinXPTheme.c: Make
	the format of declarations much more standardized (removing K&R-isms
	and other things like that).

2007-04-13  Donal K. Fellows  <donal.k.fellows@manchester.ac.uk>

	* macosx/tkMacOSXInt.h (LOG_MSG, LOG_ON_ERROR): Added macros to make
	the OSX code much less #ifdef-full.

2007-04-12  Jeff Hobbs  <jeffh@ActiveState.com>

	* library/ttk/panedwindow.tcl (ttk::panedwindow::Press): handle Press
	triggering outside sash element boundaries.

2007-04-10  Joe English  <jenglish@users.sourceforge.net>

	* win/ttkWinMonitor.c, win/ttkWinXPTheme.c: Re-sync with Tile codebase
	so patches can flow back and forth.

	* win/ttkWinXPTheme.c: Skip OS version test, should work on Vista/Aero
	now as well as XP. Fixes [Bug 1687299], thanks to George Petasis for
	tracking this down.

2007-03-21  Joe English  <jenglish@users.sourceforge.net>

	* generic/ttk/ttkLayout.c(Ttk_BuildLayoutTemplate): BUGFIX: Nested
	TTK_GROUP nodes did not work unless they appeared at the end of the
	layout (and only by accident then).

2007-03-08  Joe English  <jenglish@users.sourceforge.net>

	* tests/grid.test(grid-21.7): Reset wm geometry . and pack propagate .
	at end of test. 'pack propagate . 0' was causing cascading failures in
	subsequent tests. [Bug 1676770]

2007-03-07  Daniel Steffen  <das@users.sourceforge.net>

	* generic/tkMain.c (Tk_MainEx): Replicate macosx-specific code from
	TkpInit() that ensures the console window appears when wish is started
	from the OS X Finder (i.e. with stdin == /dev/null), jeffh's 2006-11-24
	change rendered the corresponding code in TkpInit() ineffective in wish
	because Tk_MainEx() sets tcl_interactive before calling TkpInit().

	* generic/ttk/ttkGenStubs.tcl (new): Add ttk-specific genstubs.tcl from
	* unix/Makefile.in (genstubs):       tile and run it from 'genstubs'
	target, restores ability to generate all of Tk's stub sources.

	* generic/ttk/ttkTreeview.c: #ifdef out unused declaration.

	* macosx/tkMacOSXDebug.c (TkMacOSXGetNamedDebugSymbol): Add fix for
	libraries loaded with a DYLD_IMAGE_SUFFIX.

	* macosx/Wish.xcodeproj/project.pbxproj: Ensure gcc version used by
	* macosx/Wish.xcodeproj/default.pbxuser: Xcode and configure/make are
	* macosx/Wish-Common.xcconfig:		 consistent and independent of
	gcc_select default and CC env var; fixes for Xcode 3.0.

	* unix/tcl.m4 (Darwin): s/CFLAGS/CPPFLAGS/ in macosx-version-min check.
	* unix/configure: autoconf-2.59

2007-02-25  Peter Spjuth  <peter.spjuth@space.se>

	* generic/tkUtil.c: Fixed grid anchor center problem in labelframes.
	* tests/grid.test:  [Bug 1545765]

2007-02-23  Jeff Hobbs  <jeffh@ActiveState.com>

	* library/ttk/notebook.tcl (ttk::notebook::enableTraversal): OS X
	needs Option instead of Alt binding

2007-02-19  Jeff Hobbs  <jeffh@ActiveState.com>

	* unix/tcl.m4: use SHLIB_SUFFIX=".so" on HP-UX ia64 arch.
	* unix/configure: autoconf-2.59

	* library/tkfbox.tcl (::tk::IconList_Goto): avoid goto issues in empty
	dirs. [Bug 1662959]

2007-02-09  Joe Mistachkin  <joe@mistachkin.com>

	* win/nmakehlp.c: Properly cleanup after nmakehlp, including the
	* win/makefile.vc: vcX0.pch file. Sync up fixed nmakehlp usage from
	Tcl.

2007-02-06  Joe English  <jenglish@users.sourceforge.net>

	* library/ttk/ttk.tcl: Add no-op [package ifneeded] script for tile
	0.8.0, so that existing applications that use "package require tile"
	won't fail when run under Tk 8.5.

2007-02-04  Daniel Steffen  <das@users.sourceforge.net>

	* unix/tcl.m4: Use gcc4's __attribute__((__visibility__("hidden"))) if
	available to define MODULE_SCOPE effective on all platforms.
	* unix/configure.in: add caching to -pipe check.
	* unix/configure: autoconf-2.59
	* unix/tkConfig.h.in: autoheader-2.59

2007-02-03  Joe Mistachkin  <joe@mistachkin.com>

	* win/rules.vc: Fix platform specific file copy macros for downlevel
	Windows.
	* win/ttkWinMonitor.c: Windows portability support. Fix "noxp" build
	* win/ttkWinXPTheme.c: option handling and use GetWindowLongPtr and
	SetWindowLongPtr only when needed.

2007-02-02  Pat Thoyts  <patthoyts@users.sourceforge.net>

	* win/ttkWinXPTheme.c: Support IsAppThemed() call. This is what is
	used when theming is turned off just for an individual application.

2007-01-28  Daniel Steffen  <das@users.sourceforge.net>

	* macosx/Wish.xcodeproj/project.pbxproj:   Extract build settings that
	* macosx/Wish.xcodeproj/default.pbxuser:   were common to multiple
	* macosx/Wish-Common.xcconfig (new file):  configurations into external
	* macosx/Wish-Debug.xcconfig (new file):   xcconfig files; add extra
	* macosx/Wish-Release.xcconfig (new file): configurations for building
	with SDKs; convert legacy jam-based 'Tk' target to native target with
	single script phase; correct syntax of build setting references to use
	$() throughout; remove unused tcltest sources from 'tktest' target.

	* macosx/README: Document new Wish.xcodeproj configurations; other
	minor updates/corrections.

	* generic/tk.h: Update location of version numbers in macosx files.

	* macosx/Wish.xcode/project.pbxproj: Restore 'tktest' target to working
	* macosx/Wish.xcode/default.pbxuser: order by replicating applicable
	changes to Wish.xcodeproj since 2006-07-20.

2007-01-25  Daniel Steffen  <das@users.sourceforge.net>

	* unix/tcl.m4: Integrate CPPFLAGS into CFLAGS as late as possible and
	move (rather than duplicate) -isysroot flags from CFLAGS to CPPFLAGS to
	avoid errors about multiple -isysroot flags from some older gcc builds.

	* unix/configure: autoconf-2.59

2007-01-19  Joe Mistachkin  <joe@mistachkin.com>

	* win/makefile.vc: Properly build man2tcl.c for MSVC8.

2007-01-19  Daniel Steffen  <das@users.sourceforge.net>

	* macosx/Wish.xcodeproj/project.pbxproj: Remove libtommath defines.

	* unix/tcl.m4: Ensure CPPFLAGS env var is used when set. [Bug 1586861]
	(Darwin): add -isysroot and -mmacosx-version-min flags to CPPFLAGS when
	present in CFLAGS to avoid discrepancies between what headers configure
	sees during preprocessing tests and compiling tests.

	* unix/configure: autoconf-2.59

2007-01-11  Jeff Hobbs  <jeffh@activestate.com>

	* unix/tkUnixEvent.c, library/msgs/es.msg: s/CRLF/LF/g

2007-01-11  Joe English  <jenglish@users.sourceforge.net>

	* win/tcl.m4 (CFLAGS_WARNING): Remove "-Wconversion". This was removed
	from unix/tcl.m4 2004-07-16 but not from here.
	* win/configure: Regenerated.

2007-01-11  Joe English  <jenglish@users.sourceforge.net>

	* generic/ttk/ttkManager.h, generic/ttk/ttk*.c: Revert addition of
	contravariant 'const' qualifiers, to keep in sync with Tile codebase
	(which must remain compatible with Tk 8.4).

2007-01-03  Jan Nijtmans  <nijtmans@users.sf.net>

	* doc/ManageGeom.3,
	* generic/tk.decls,
	* generic/tk.h: Add const to 2nd parameter of Tk_ManageGeometry
	* generic/tkDecls.h: regenerated
	* generic/tkInt.h,
	* generic/tk*.c,
	* generic/ttk/ttk*.c: Added many "const" specifiers in implementation.

2007-01-02  Donal K. Fellows  <dkf@users.sf.net>

	* xlib/*: Made the generic fake-X11 glue layer abide by the formatting
	rules of the core.

2006-12-31  Benjamin Riefenstahl  <b.riefenstahl@turtle-trading.net>

	* macosx/tkMacOSXFont.c: Fill-in TkpGetFontAttrsForChar (TIP #300).
	* macosx/ttkMacOSXTheme.c: Define a constant to make it compile on Mac
	OS X 10.3.

2006-12-28  Mo DeJong  <mdejong@users.sourceforge.net>

	* tests/wm.test: Update wm attributes output so that tests pass after
	addition of -transparentcolor for Win32.

2006-12-26  Joe English  <jenglish@users.sourceforge.net>

	* generic/ttk/ttkLabel.c: ImageElement clientData no longer needed.

2006-12-22  Donal K. Fellows  <dkf@users.sf.net>

	* unix/tkUnixEvent.c (TkUnixDoOneXEvent): Made correct on AMD64 and
	other similar 64-bit systems where fd_mask is not 'unsigned int' in
	effect. [Bug 1522467]

	* library/msgs/es_ES.msg (removed):
	* library/msgs/es.msg: Fixed translation fault that was present in all
	Spanish-speaking locales. [Bug 1111213]

2006-12-19  Jeff Hobbs  <jeffh@ActiveState.com>

	* win/tkWinButton.c (TkpDisplayButton): lint init. [Bug 1618604]

2006-12-19  Daniel Steffen  <das@users.sourceforge.net>

	* unix/tcl.m4 (Darwin): --enable-64bit: verify linking with 64bit -arch
	flag succeeds before enabling 64bit build.
	* unix/configure: autoconf-2.59

2006-12-18  Joe English  <jenglish@users.sourceforge.net>

	* generic/ttk/ttkTreeview.c, library/ttk/treeview.tcl, doc/treeview.n:
	Added column '-stretch' and '-minwidth' options. Improved column drag
	and resize behavior. Added horizontal scrolling [Bug 1518650]. Row
	height and child indent specifiable on Treeview style. Decreased
	default row height, no default -padding. Use correct heading height
	[Bug 1163349]. Apply tag settings to tree item as well as to data
	columns [NOTE: 'tag configure' still buggy]. Fix off-by-one condition
	when moving nodes forward [Bug 1618142]
	* generic/ttk/ttkScroll.c (TtkScrollTo): Prevent overscroll [Bug
	1173434]
	* library/ttk/altTheme.tcl, library/ttk/aquaTheme.tcl,
	* library/ttk/clamTheme.tcl, library/ttk/classicTheme.tcl,
	* library/ttk/defaults.tcl, library/ttk/winTheme.tcl,
	* library/ttk/xpTheme.tcl: Per-theme treeview settings.
	* macosx/ttkMacOSXTheme.c: Added disclosure triangle element.

2006-12-17  Joe English  <jenglish@users.sourceforge.net>

	* library/ttk/combobox.tcl, generic/ttk/ttkEntry.c,
	* doc/ttk_combobox.n: Add combobox -height option; only show scrollbar
	if the listbox needs to scroll. [Bug 1032869]

2006-12-16  Mo DeJong  <mdejong@users.sourceforge.net>

	* doc/cursors.n: Mention "none" in supported cursor list. Fix comment
	that incorrectly claims that the Win32 "no" cursor hides the cursor.
	* tests/cursor.test: Test "none" cursor.
	* unix/tkUnixCursor.c (CreateCursorFromTableOrFile)
	(TkGetCursorByName): Define a table of Tk cursors that is searched in
	addition to the X cursor table. A Tk cursor is loaded from a data
	string and works with the same options as the built in X cursors. This
	code makes it possible to use "none" as a cursor name under Unix.
	* win/rc/cursor9a.cur: Added none Win32 cursor.
	* win/rc/tk_base.rc: Define a built-in Win32 cursor named "none".
	[Patch 1615427]

2006-12-14  Joe English  <jenglish@users.sourceforge.net>

	* generic/ttk/ttkButton.c, generic/ttk/ttkElements.c,
	* generic/ttk/ttkEntry.c, generic/ttk/ttkFrame.c,
	* generic/ttk/ttkImage.c, generic/ttk/ttkInit.c,
	* generic/ttk/ttkLabel.c, generic/ttk/ttkNotebook.c,
	* generic/ttk/ttkPanedwindow.c, generic/ttk/ttkProgress.c,
	* generic/ttk/ttkScale.c, generic/ttk/ttkScrollbar.c,
	* generic/ttk/ttkSeparator.c, generic/ttk/ttkTheme.h,
	* generic/ttk/ttkTreeview.c, generic/ttk/ttkWidget.h:
	Global reduction: use per-file *_Init() routines to reduce the number
	of globally-visible initialization records.

2006-12-13  Jeff Hobbs  <jeffh@ActiveState.com>

	* unix/Makefile.in (install-doc): intentionally skip ttk_dialog.n
	installation (not for public consumption)

	* doc/scrollbar.n, doc/button.n, doc/checkbutton.n:
	* doc/entry.n, doc/frame.n, doc/label.n, doc/labelframe.n:
	* doc/menu.n, doc/menubutton.n, doc/panedwindow.n:
	* doc/radiobutton.n, doc/scrollbar.n, doc/ttk_*: revamp ttk docs to
	use consist nroff format (not 100% consistent with classic widget
	docs). Add more man page cross-linking "SEE ALSO".

	* generic/ttk/ttkInit.c:
	* generic/ttk/ttkTreeview.c: make treeview exist by default
	* generic/ttk/ttkPanedwindow.c: s/TtkPaned_Init/TtkPanedwindow_Init/

	* win/Makefile.in, unix/Makefile.in (demo): add 'demo' target

2006-12-13  Joe English  <jenglish@users.sourceforge.net>

	* library/ttk/ttk.tcl: Try to straighten out theme loading and
	selection logic.
	* generic/ttk/ttkElements.c, library/ttk/defaults.tcl,
	* generic/ttk/ttkClamTheme.c, library/ttk/clamTheme.tcl:
	Provide package in C part instead of Tcl part.

2006-12-12  Joe English  <jenglish@users.sourceforge.net>

	* library/ttk/ttk.tcl, generic/ttkTheme.c: Remove nonfunctional code.

2006-12-12  Mo DeJong  <mdejong@users.sourceforge.net>

	* win/tkWinButton.c (InitBoxes): Call Tcl_Panic() if loading of bitmap
	resources fails. This change generates an error if Tk is unable to
	find button widget resources instead of silently failing and then
	drawing widgets incorrectly.
	* win/rc/tk_base.rc: If the user defines BASE_NO_TK_ICON then compile
	the base resources file without a "tk" icon. This change makes it
	easier to replace the default tk icon with a custom icon. [Patch
	1614362]

2006-12-11  Donal K. Fellows  <donal.k.fellows@manchester.ac.uk>

	* unix/tkUnixWm.c (TkWmMapWindow, WmClientCmd): Added support for
	_NET_WM_PID property from the EWMH spec. This is only installed when
	the client machine is set.
	(WmProtocolCmd, UpdateWmProtocols, TkWmProtocolEventProc): Added
	support for the _NET_WM_PING protocol from the EWMH spec. Note that
	the support for this is not exposed to the script level as that would
	prevent correct handling.

2006-12-10  Joe English  <jenglish@users.sourceforge.net>

	* generic/ttk/ttkTheme.h, generic/ttk/ttkThemeInt.h,
	* generic/ttk/ttk.decls, generic/ttk/ttkTheme.c,
	* generic/ttk/ttkLayout.c, generic/ttk/ttkDecls.h:
	Rename typedef Ttk_Element => Ttk_ElementImpl.

2006-12-09  Joe English  <jenglish@users.sourceforge.net>

	* generic/ttk/ttkButton.c, generic/ttk/ttkImage.c,
	* generic/ttk/ttkLabel.c, generic/ttk/ttkWidget.h,
	* generic/ttk/ttkTheme.h, generic/ttk/ttkNotebook.c,
	* generic/ttk/ttkTreeview.c, doc/ttk_image.n:
	Merged duplicate functionality between image element factory, image
	element, and -image option processing. Image element factory now takes
	an imageSpec argument instead of a separate image name and -map option
	* tests/ttk/image.test(image-1.1): Can catch this error earlier now.

2006-12-06  Kevin Kenny  <kennykb@acm.org>

	* unix/configure.in: Further changes to avoid attempting to link
	* unix/configure:    against Xft libraries in a non-Xft build
	                     [Bug 1609616] (dgp)

2006-12-04  Jeff Hobbs  <jeffh@ActiveState.com>

	* generic/tkListbox.c (ConfigureListboxItem): ListboxWorldChanged not
	needed - just call EventuallyRedrawRange. [Bug 1608046] (rezic)

2006-12-04  Donal K. Fellows  <dkf@users.sf.net>

	TIP #286 IMPLEMENTATION

	* generic/tkMenu.c (MenuWidgetObjCmd, MenuDoXPosition):
	* doc/menu.n, tests/menu.test: Added an [$menu xposition] subcommand
	which is useful in menubars and when menus use multiple columns. Many
	thanks to Schelte Bron for the implementation.

2006-12-01  Kevin Kenny  <kennykb@acm.org>

	TIP #300 IMPLEMENTATION

	* doc/font.n:			Added a [font actual $font $char]
	* generic/tkFont.c:		variant that introspects the font that
	* generic/tkFont.h:		is chosen to render a given character
	* macosx/tkMacOSXFont.c:	in a given nominal font. Added
	* tests/font.test:		documentation and test cases for the
	* unix/tkUnixFont.c:		new command syntax.
	* unix/tkUnixRFont.c:
	* win/tkWinFont.c:

2006-12-01  Jeff Hobbs  <jeffh@ActiveState.com>

	* doc/wm.n, tests/winWm.test:
	* win/tkWinWm.c: add -transparentcolor attribute for Windows.

2006-12-01  Joe English  <jenglish@users.sourceforge.net>

	* generic/ttk/ttkTheme.h, generic/ttk/ttkLayout.c: Dead code removal.

2006-11-30  Daniel Steffen  <das@users.sourceforge.net>

	* macosx/tkMacOSXDialog.c (Tk_MessageBoxObjCmd): fix inability to use
	buttons with standard Escape key binding as -default button (reported
	on tcl-mac by Hans-Christoph Steiner).

	* macosx/tkMacOSXWm.c (WmAttributesCmd): fix getting [wm attr -alpha].
	[Bug 1581932]

2006-11-28  Joe English  <jenglish@users.sourceforge.net>

	* library/ttk/fonts.tcl: Clean up temporary variables.

2006-11-27  Kevin Kenny  <kennykb@acm.org>

	* unix/configure.in: Corrected Xft configuration so that Xft actually
	does get turned on when available.
	* unix/configure: autoconf

2006-11-26  Joe English  <jenglish@users.sourceforge.net>

	* generic/ttk/ttkWidget.c, generic/ttk/ttkPaned.c: Fix [Bug 1603506]
	* library/ttk/button.tcl, library/ttk/combobox.tcl,
	* library/ttk/utils.tcl: Rename ttk::CopyBindings to ttk::copyBindings
	* generic/ttk/ttkTreeview.c, doc/ttk_treeview.n:
	-displaycolumns {} now means "no columns" instead of "all columns".
	Use -displaycolumns #all for "all columns". [Bug 1547622]

2006-11-26  Daniel Steffen  <das@users.sourceforge.net>

	* unix/tcl.m4 (Linux): --enable-64bit support.	[Patch 1597389]
	* unix/configure: autoconf-2.59			[Bug 1230558]

2006-11-24  Jeff Hobbs  <jeffh@ActiveState.com>

	* macosx/tkMacOSXInit.c (TkpInit): only set tcl_interactive 1 if it
	isn't already defined. Allows embedders to set it to 0 to prevent the
	console appearing on OS X. [Bug 1487701]

	* unix/tkUnixMenu.c (DrawMenuUnderline): bound Tcl_UtfAtIndex usage
	* tests/menu.test (menu-36.1): [Bug 1599877]

2006-11-24  Joe English  <jenglish@users.sourceforge.net>

	* library/ttk/altTheme.tcl, library/ttk/clamTheme.tcl,
	* library/ttk/defaults.tcl, library/ttk/winTheme.tcl,
	* library/ttk/xpTheme.tcl: explicitly specify -anchor w on TMenubutton
	* tests/ttk/entry.test: Fixed font dependency; test entry-3.2 should
	work on all platforms now.
	* library/classicTheme.tcl: Don't define or use TkClassicDefaultFont.
	* generic/ttk/ttkTreeview.c, generic/ttk/ttkPanedwindow.c: Handle
	missing layouts.

2006-11-23  Jeff Hobbs  <jeffh@ActiveState.com>

	* win/tkWinMenu.c (TkWinHandleMenuEvent, DrawMenuUnderline): Handle
	unichar underlining correctly and safely. [Bug 1599877]

2006-11-20  Joe English  <jenglish@users.sourceforge.net>

	* win/ttkWinXPTheme.c: Add support for alternate/indeterminate
	checkbutton state. Fix various spacing parameters [Bug 1596020, patch
	from Tim Baker]. Remove unused uxtheme hooks.

2006-11-16  Donal K. Fellows  <dkf@users.sf.net>

	* doc/colors.n, doc/wm.n: Minor fixes, added See Also.

	* doc/labelframe.n: Added an example.

2006-11-15  Donal K. Fellows  <dkf@users.sf.net>

	* doc/label.n: Added an example and some See Also refs.

	* doc/ConfigWidg.3, doc/bind.n, doc/grid.n, doc/panedwindow.n:
	* doc/text.n, doc/ttk_Geometry.3, doc/ttk_button.n:
	* doc/ttk_checkbutton.n, doc/ttk_combobox.n, doc/ttk_dialog.n:
	* doc/ttk_entry.n, doc/ttk_frame.n, doc/ttk_image.n, doc/ttk_intro.n:
	* doc/ttk_label.n, doc/ttk_labelframe.n, doc/ttk_menubutton.n:
	* doc/ttk_notebook.n, doc/ttk_panedwindow.n, doc/ttk_progressbar.n:
	* doc/ttk_radiobutton.n, doc/ttk_scrollbar.n, doc/ttk_separator.n:
	* doc/ttk_sizegrip.n, doc/ttk_style.n, doc/ttk_widget.n, doc/wm.n:
	Convert \fP to \fR so that man-page scrapers have an easier time.

2006-11-14  Joe English  <jenglish@users.sourceforge.net>

	* generic/ttk/ttkDefaultTheme.c: Fix off-by-one bug in tree indicator
	size computation [Bug 1596021, patch from Tim Baker]. Increased
	default size from 7 to 9 pixels.

2006-11-12  Joe English  <jenglish@users.sourceforge.net>

	* generic/ttkScroll.c: *correct* fix for [Bug 1588251].

2006-11-12  Joe English  <jenglish@users.sourceforge.net>

	* tests/ttk/ttk.test(ttk-6.9): Workaround for [Bug 1583038]

2006-11-12  Joe English  <jenglish@users.sourceforge.net>

	* generic/ttkScroll.c: Reworked cleanup procedure; "self-cancelling"
	idle call is not robust, call Tcl_CancelIdleCall() in
	TtkFreeScrollHandle instead. Fixes [Bug 1588251]

2006-11-10  Daniel Steffen  <das@users.sourceforge.net>

	* macosx/Wish.xcodeproj/project.pbxproj: remove tclParseExpr.c and
	bwidget.test.

	* unix/tcl.m4 (Darwin): suppress linker arch warnings when building
	universal for both 32 & 64 bit and no 64bit CoreFoundation is
	available; sync with tcl tcl.m4 change.
	* unix/configure: autoconf-2.59
	* unix/tkConfig.h.in: autoheader-2.59

2006-11-08  Kevin Kenny  <kennykb@acm.org>

	* unix/configure.in: Silenced warnings about missing Xft configuration
	unless --enable-xft is requested explicitly. Also added a few basic
	checks that we can actually compile and link against Xft headers and
	libraries. [Bug 1592667]
	* unix/configure: Regen.

2006-11-07  Kevin Kenny  <kennykb@acm.org>

	* unix/configure.in: Made --enable-xft the default.
	* unix/configure: Regen.

2006-11-06  Joe English  <jenglish@users.sourceforge.net>

	* generic/ttk/ttkClassicTheme.c, generic/ttk/ttkPanedwindow.c,
	* generic/ttk/ttkTheme.c, generic/ttk/ttkTreeview.c,
	* win/ttkWinXPTheme.c, library/ttk/entry.tcl,
	* library/ttk/notebook.tcl, library/ttk/panedwindow.tcl,
	* library/ttk/utils.tcl, tests/ttk/entry.test, tests/ttk/bwidget.test:
	Miscellaneous minor changes to re-sync Ttk codebase with Tile CVS: fix
	comments damaged by overzealous search-and-destroy; removed obsolete
	[style default] synonym for [ttk::style configure]; removed other dead
	code.

2006-11-03  Pat Thoyts  <patthoyts@users.sourceforge.net>

	* library/safetk.tcl (::safe::tkTopLevel): Theme it.

	* generic/ttk/ttkLayout.c:     We do not want to require tkInt in all
	* generic/ttk/ttkMananager.h:  the ttk files so added the definition
	* generic/ttk/ttkTheme.h:      of MODULE_SCOPE to ttkTheme.h. Ensures
	* generic/ttk/ttkWinMonitor.c: everyone gets to see the definition
	from someplace.

	* library/ttk/fonts.tcl: In a safe interp there is no osVersion field
	in tcl_platform so work around it.

2006-11-02  Daniel Steffen  <das@users.sourceforge.net>

	* generic/ttk/ttkBlink.c, generic/ttk/ttkButton.c:
	* generic/ttk/ttkClamTheme.c, generic/ttk/ttkClassicTheme.c:
	* generic/ttk/ttkDecls.h, generic/ttk/ttkDefaultTheme.c:
	* generic/ttk/ttkElements.c, generic/ttk/ttkEntry.c:
	* generic/ttk/ttkFrame.c, generic/ttk/ttkImage.c:
	* generic/ttk/ttkInit.c, generic/ttk/ttkLabel.c:
	* generic/ttk/ttkLayout.c, generic/ttk/ttkManager.h:
	* generic/ttk/ttkNotebook.c, generic/ttk/ttkPanedwindow.c:
	* generic/ttk/ttkProgress.c, generic/ttk/ttkScale.c:
	* generic/ttk/ttkScroll.c, generic/ttk/ttkScrollbar.c:
	* generic/ttk/ttkSeparator.c, generic/ttk/ttkSquare.c:
	* generic/ttk/ttkStubInit.c, generic/ttk/ttkStubLib.c:
	* generic/ttk/ttkTheme.c, generic/ttk/ttkTheme.h:
	* generic/ttk/ttkThemeInt.h, generic/ttk/ttkTrack.c:
	* generic/ttk/ttkTreeview.c, generic/ttk/ttkWidget.c:
	* generic/ttk/ttkWidget.h, macosx/ttkMacOSXTheme.c:
	* win/ttkWinMonitor.c, win/ttkWinTheme.c, win/ttkWinXPTheme.c: ensure
	all global Ttk symbols have Ttk or ttk prefix; declare all externally
	visible Ttk symbols not contained in stubs table as MODULE_SCOPE (or as
	static when possible); so that 'make check{exports,stubs}' once again
	complete without errors.

	* macosx/tkMacOSXColor.c (TkMacOSXCompareColors): ifdef out when unused

	* macosx/Wish.xcodeproj/project.pbxproj: check autoconf/autoheader exit
	status and stop build if they fail.

	* macosx/tkMacOSXWindowEvent.c (GenerateUpdateEvent): fix handling of
	Carbon Update events: the QuickDraw window update region was being
	ignored and all child TkWindows were sent an Expose XEvent even when
	they did not need to be redrawn. [Patch 1589226]

2006-11-01  Daniel Steffen  <das@users.sourceforge.net>

	* macosx/tkMacOSXDebug.c: add TkMacOSX prefix to leftover
	* macosx/tkMacOSXDebug.h: macosx-private global symbols without Tk
	* macosx/tkMacOSXEmbed.c: prefix; ifdef out currently unused debug
	* macosx/tkMacOSXEvent.c: procs.
	* macosx/tkMacOSXInt.h:
	* macosx/tkMacOSXCarbonEvents.c:
	* macosx/tkMacOSXSubwindows.c:
	* macosx/tkMacOSXWm.c:

2006-10-31  Pat Thoyts  <patthoyts@users.sourceforge.net>

	* win/makefile.vc: Added ttk files to msvc build and add manifest
	* win/rules.vc:    files to binaries with MSVC8.

2006-10-31  Daniel Steffen  <das@users.sourceforge.net>

	* macosx/Wish.xcodeproj/project.pbxproj: add new Ttk files.

	* macosx/ttkMacOSXTheme.c: standardize header #includes.

	* unix/Makefile (checkstubs, checkexports): check ttk.decls, allow
	export of Ttk prefixed symbols.

	* generic/ttk/tkDefaultTheme.c: fix warnings.

2006-10-30  Jeff Hobbs  <jeffh@ActiveState.com>

	* doc/ttk_Geometry.3, doc/ttk_Theme.3, doc/ttk_button.n:
	* doc/ttk_checkbutton.n, doc/ttk_combobox.n, doc/ttk_dialog.n:
	* doc/ttk_entry.n, doc/ttk_frame.n, doc/ttk_image.n:
	* doc/ttk_intro.n, doc/ttk_label.n, doc/ttk_labelframe.n:
	* doc/ttk_menubutton.n, doc/ttk_notebook.n, doc/ttk_panedwindow.n:
	* doc/ttk_progressbar.n, doc/ttk_radiobutton.n, doc/ttk_scrollbar.n:
	* doc/ttk_separator.n, doc/ttk_sizegrip.n, doc/ttk_style.n:
	* doc/ttk_treeview.n, doc/ttk_widget.n,:
	* generic/ttk/ttk.decls, generic/ttk/ttkBlink.c:
	* generic/ttk/ttkButton.c, generic/ttk/ttkCache.c:
	* generic/ttk/ttkClamTheme.c, generic/ttk/ttkClassicTheme.c:
	* generic/ttk/ttkDecls.h, generic/ttk/ttkDefaultTheme.c:
	* generic/ttk/ttkElements.c, generic/ttk/ttkEntry.c:
	* generic/ttk/ttkFrame.c, generic/ttk/ttkImage.c:
	* generic/ttk/ttkInit.c, generic/ttk/ttkLabel.c:
	* generic/ttk/ttkLayout.c, generic/ttk/ttkManager.c:
	* generic/ttk/ttkManager.h, generic/ttk/ttkNotebook.c:
	* generic/ttk/ttkPanedwindow.c, generic/ttk/ttkProgress.c:
	* generic/ttk/ttkScale.c, generic/ttk/ttkScroll.c:
	* generic/ttk/ttkScrollbar.c, generic/ttk/ttkSeparator.c:
	* generic/ttk/ttkSquare.c, generic/ttk/ttkState.c:
	* generic/ttk/ttkStubInit.c, generic/ttk/ttkStubLib.c:
	* generic/ttk/ttkTagSet.c, generic/ttk/ttkTheme.c:
	* generic/ttk/ttkTheme.h, generic/ttk/ttkThemeInt.h:
	* generic/ttk/ttkTrace.c, generic/ttk/ttkTrack.c:
	* generic/ttk/ttkTreeview.c, generic/ttk/ttkWidget.c:
	* generic/ttk/ttkWidget.h:
	* library/demos/ttk_demo.tcl, library/demos/ttk_iconlib.tcl:
	* library/demos/ttk_repeater.tcl:
	* library/ttk/altTheme.tcl, library/ttk/aquaTheme.tcl:
	* library/ttk/button.tcl, library/ttk/clamTheme.tcl:
	* library/ttk/classicTheme.tcl, library/ttk/combobox.tcl:
	* library/ttk/cursors.tcl, library/ttk/defaults.tcl:
	* library/ttk/dialog.tcl, library/ttk/entry.tcl:
	* library/ttk/fonts.tcl, library/ttk/icons.tcl:
	* library/ttk/keynav.tcl, library/ttk/menubutton.tcl:
	* library/ttk/notebook.tcl, library/ttk/panedwindow.tcl:
	* library/ttk/progress.tcl, library/ttk/scale.tcl:
	* library/ttk/scrollbar.tcl, library/ttk/sizegrip.tcl:
	* library/ttk/treeview.tcl, library/ttk/ttk.tcl:
	* library/ttk/utils.tcl, library/ttk/winTheme.tcl:
	* library/ttk/xpTheme.tcl:
	* macosx/ttkMacOSXTheme.c:
	* tests/ttk/all.tcl, tests/ttk/bwidget.test, tests/ttk/combobox.test:
	* tests/ttk/entry.test, tests/ttk/image.test:
	* tests/ttk/labelframe.test, tests/ttk/layout.test:
	* tests/ttk/misc.test, tests/ttk/notebook.test:
	* tests/ttk/panedwindow.test, tests/ttk/progressbar.test:
	* tests/ttk/scrollbar.test, tests/ttk/treetags.test:
	* tests/ttk/treeview.test, tests/ttk/ttk.test, tests/ttk/validate.test:
	* win/ttkWinMonitor.c, win/ttkWinTheme.c, win/ttkWinXPTheme.c:
	First import of Ttk themed Tk widgets as branched from tile 0.7.8

	* generic/tkInt.h, generic/tkWindow.c: add Ttk_Init call, copy tk
	classic widgets to ::tk namespace.
	* library/tk.tcl: add source of ttk/ttk.tcl, define $::ttk::library.
	* unix/Makefile.in, win/Makefile.in: add Ttk build bits
	* win/configure, win/configure.in: check for uxtheme.h (XP theme).

2006-10-23  Don Porter  <dgp@users.sourceforge.net>

	* README:		Bump version number to 8.5a6
	* generic/tk.h:
	* library/tk.tcl:
	* unix/configure.in:
	* unix/tk.spec:
	* win/configure.in:

	* unix/configure:	autoconf-2.59
	* win/configure:

2006-10-19  Pat Thoyts  <patthoyts@users.sourceforge.net>

	*** 8.5a5 TAGGED FOR RELEASE ***

	* generic/tkImgBmap.c: Fixed line endings.
	* win/makefile.vc:  Patched up build system to manage
	* win/rules.vc:     AMD64 with MSVC8
	* win/nmakehlp.c:   Ensure operation without Platform SDK.

2006-10-18  Don Porter  <dgp@users.sourceforge.net>

	* changes:		8.5a5 release date set.

2006-10-17  Jeff Hobbs  <jeffh@ActiveState.com>

	* doc/text.n: fix docs to not correct -tabs usage case.

	* generic/tkTextDisp.c (SizeOfTab): fix -tabstyle wordprocessor tab
	alignment to correct tab edge case. [Bug 1578858]

2006-10-17  Pat Thoyts  <patthoyts@users.sourceforge.net>

	* generic/tkText.c: Applied suggested patch from [Bug 1536735]
	* tests/text.test:  Update test for above patch.
	* tests/textWind.test:  Corrected test to catch all messages
	* tests/safe.test: Silence spurious win32 failure awaiting TIP150
	* tests/winDialog.test: Updated test for file name length check.
	* test/winWm.test: Corrected test expectation for menu wrapping.

2006-10-16  Andreas Kupries  <andreask@activestate.com>

	* doc/WindowId.3: Pat's commit on 2006-10-08 broke the .SH NAME
	information across several lines, breaking the cross-linking of
	manpages during installation for this one. Put everything back on a
	single line, unbreaking it.

2006-10-16  Daniel Steffen  <das@users.sourceforge.net>

	* changes: updates for 8.5a5 release.

	* macosx/tkMacOSXDraw.c: fix numerous issues in CG and QD drawing
	procs so that they now match X11 drawing much more closely [Bug
	1558051]; use Tiger ellipse drawing API when available; fix comments &
	whitespace.

	* macosx/tkMacOSXInit.c: set default linewidth limit for CG
	antialiasing to 0 as thin horizontal/vertical lines look good now.
	* macosx/README: document CG antialiasing limit changes.

	* generic/tkCanvLine.c (ConfigureLine):     on TkAqua, pass outline
	* generic/tkCanvPoly.c (ConfigurePolygon):  linewidth in gc even for
	* generic/tkRectOval.c (ConfigureRectOval): fills (as it controls AA).

	* macosx/GNUmakefile: don't redo prebinding of non-prebound binaires.

	* library/demos/pendulum.tcl: fix incorrect setting of toplevel title.

2006-10-10  Don Porter  <dgp@users.sourceforge.net>

	* changes:	Updates for 8.5a5 release

2006-10-08  Pat Thoyts  <patthoyts@users.sourceforge.net>

	* generic/tkWindow.c:  Implemented TIP #264 - Tk_Interp function.
	* doc/WindowId.3:      Documented Tk_Interp.
	* generic/tk.decls:    Added to the stubs interface and
	* generic/tkDecls.h:   regenerated.
	* generic/tkStubsInit.c:

2006-10-05  Jeff Hobbs  <jeffh@ActiveState.com>

	* unix/tkUnixFont.c (Ucs2beToUtfProc, UtfToUcs2beProc):
	(TkpFontPkgInit, encodingAliases): Correct alignment issues in
	encoding conversion. Call ucs-2be "unicode" on big-endian systems.
	[Bug 1122671]

2006-09-27  Andreas Kupries  <andreask@activestate.com>

	* unix/Makefile.in (install-binaries): Added a second guard to the
	* win/Makefile.in: package index file to prevent older versions of Tcl
	* win/makefile.vc: from seeing version numbers which may contain a/b
	information, and then balking on them. This could otherwise happen
	when Tcl/Tk 8.4 and 8.5 are installed in the same directory, seeing
	each other. [Bug 1566418]

2006-09-22  Andreas Kupries  <andreask@activestate.com>

	* generic/tkConsole.c: TIP #268 update regarding registered package
	* generic/tkMain.c:    version, now using full patchlevel instead of
	* generic/tkWindow.c:  major.minor
	* library/tk.tcl:
	* unix/configure:
	* unix/Makefile.in:
	* unix/tcl.m4:
	* win/configure:
	* win/Makefile.in:
	* win/makefile.vc:
	* win/rules.vc:
	* win/tcl.m4:

2006-09-20  Jeff Hobbs  <jeffh@ActiveState.com>

	* win/tkWinMenu.c (TkpPostMenu): disable menu animation in menus with
	images to avoid clipping bug. [Bug 1329198]

2006-09-21  Donal K. Fellows  <dkf@users.sf.net>

	* generic/tkImgBmap.c (ImgBmapPostscript): Change 0 to NULL, since
	they are not interchangable on all platforms in all circumstances.
	[Tcl Bug 1562528]

2006-09-11  Daniel Steffen  <das@users.sourceforge.net>

	* macosx/tkMacOSXWm.c (TkMacOSXMakeRealWindowExist): revert part of
	2006-05-16 change that had set overrideredirect windows to not become
	activated by the window manager, as this prevented interaction with
	native widgets in such windows [Bug 1472624]; apply changes to carbon
	window attributes even if native window has already been created.

	* macosx/tkMacOSXKeyEvent.c (TkMacOSXProcessKeyboardEvent): fix app
	* macosx/tkMacOSXMenu.c (DrawMenuBarWhenIdle): menu item key shortcuts
	* macosx/tkMacOSXInt.h: when custom ".apple" menu is installed.

	* library/demos/widget: on TkAqua, don't install file menu with single
	quit menu item, as the application menu already has a quit item.

	* macosx/tkMacOSXColor.c: fix building on Mac OS X 10.2.

2006-09-10  Daniel Steffen  <das@users.sourceforge.net>

	* macosx/tkMacOSXColor.c (TkSetMacColor,TkpGetColor): use AppearanceMgr
	* macosx/tkMacOSXDefault.h: to retrieve platform std colors for text
	* macosx/tkMacOSXPort.h:    selections, add "systemHighlightSecondary"
	color name for standard color of inactive selections, use this color as
	default for text widget -inactiveselectbackground to implement platform
	standard look for inactive text selections.

	* library/text.tcl (aqua): remove focus bindings to set selection color

	* generic/tkTextBTree.c (TkTextIsElided): on TkAqua, don't show
	* generic/tkTextDisp.c (GetStyle):        inactive text selection when
						  text widget is disabled.

	* generic/tkEntry.c (DisplayEntry): change default TkAqua selection
	* macosx/tkMacOSXDefault.h:         relief to "flat" (platform std).

	* generic/tkText.c (CreateWidget): fix bug leading to default text
	selection relief string DEF_TEXT_SELECT_RELIEF being ignored.

	* macosx/tkMacOSXMouseEvent.c (TkMacOSXProcessMouseEvent): allow mouse
	event delivery to background windows with kWindowNoActivatesAttribute
	(e.g. overrideredirect windows), as these never come to the foreground
	they would never receive any mouse events otherwise. [Bug 1472624]

	* macosx/tkMacOSXWindowEvent.c (TkMacOSXGenerateFocusEvent): do not
	send focus events to any windows with kWindowNoActivatesAttribute.

	* macosx/tkMacOSXXStubs.c (XQueryColor, XQueryColors): implement basic
	XColor computation from pixel values, enough to make tkImg's window.c
	happy, fixes img::window failures reported on tcl-mac.

	* macosx/tkMacOSXMenu.c (DrawMenuEntryLabel): fix leak. [Bug 1554672]

	* macosx/GNUmakefile: workaround bug in 'cp -pRH' on Darwin 6 and
	earlier, fixes 'make embedded' failure reported on tcl-mac; fix error
	from 'make deploy' with same build tree as previous 'make embedded'.

	* macosx/Wish.xcodeproj/project.pbxproj: add new tclUnixCompat.c file.

	* macosx/tkMacOSXEntry.c (TkpDrawEntryBorderAndFocus): fix typo.

	* unix/tcl.m4: sync with tcl/unix/tcl.m4.
	* unix/configure: autoconf-2.59

2006-09-06  Jeff Hobbs  <jeffh@ActiveState.com>

	* generic/tkEntry.c:   move hard-coded ALWAYS_SHOW_SELECTION control
	* generic/tkInt.h:     of entry/text selection display based on focus
	* generic/tkText.c:    to the Tcl level, controlled by
	* generic/tkWindow.c:  ::tk::AlwaysShowSelection (boolean, private).
	* library/tk.tcl:      [Bug 1553691]
	* macosx/tkMacOSXDefault.h:
	* unix/tkUnixDefault.h:
	* unix/tkUnixPort.h:
	* win/tkWinDefault.h:

2006-08-30  Jeff Hobbs  <jeffh@ActiveState.com>

	* win/tkWinKey.c: Add WM_UNICHAR window message support (used by
	* win/tkWinX.c:   virtual keyboard apps). [Bug 1518677] (petasis)

2006-08-24  Daniel Steffen  <das@users.sourceforge.net>

	* macosx/tkMacOSXScrlbr.c (UpdateControlValues): set native scrollbar
	control bounds only once all size adjustments have been computed.
	Fixes issue with grow icon obscuring scrollbar reported on tcl-mac.

2006-08-21  Daniel Steffen  <das@users.sourceforge.net>

	* macosx/tkMacOSXCarbonEvents.c (CarbonTimerProc): avoid starving main
	event loop: limit the number of tcl events processed per invocation.
	Fixes bug reported on tcl-mac by Kevan Hashemi.

2006-08-18  Donal K. Fellows  <donal.k.fellows@manchester.ac.uk>

	* tests/text.test (text-25.15): Added test suggested by Sam
	<baudinm@yahoo.com> on comp.lang.tcl

	* generic/tk.h, generic/tkInt.h: Stylistic improvements. No API change.

2006-08-18  Daniel Steffen  <das@users.sourceforge.net>

	* unix/tcl.m4 (Darwin): add support for --enable-64bit on x86_64, for
	universal builds including x86_64, for 64-bit CoreFoundation on Leopard
	and for use of -mmacosx-version-min instead of MACOSX_DEPLOYMENT_TARGET
	* unix/configure.in (Darwin): remove 64-bit arch flags from CFLAGS for
	combined 32-bit and 64-bit universal builds, as neither TkAqua nor
	TkX11 can be built for 64-bit at present.
	* unix/configure: autoconf-2.59
	* unix/tkConfig.h.in: autoheader-2.59

	* macosx/Wish.xcodeproj/project.pbxproj: switch native release targets
	to use DWARF with dSYM, Xcode 3.0 changes.
	* macosx/README: updates for x86_64 support in Tcl.

	* macosx/tkMacOSXInit.c (TkpInit): when available, use public
	TransformProcessType() API instead of CPSEnableForegroundOperation()
	SPI to notify the window server that we are a GUI application.

	* macosx/tkMacOSXWm.c (WmAttrGetTitlePath): use HIWindow API on >=Tiger

	* macosx/tkMacOSXMouseEvent.c (GenerateToolbarButtonEvent):
	* macosx/tkMacOSXMenus.c (GenerateEditEvent):
	* macosx/tkMacOSXMenu.c (MenuSelectEvent): bzero() the XVirtualEvent
	structure before use to ensure all fields are initialized. [Bug
	1542205]

2006-08-16  Jeff Hobbs  <jeffh@ActiveState.com>

	* macosx/tkMacOSXWm.c (WmAttributesCmd): correct OS X result for [wm
	attributes $top].

2006-07-25  Daniel Steffen  <das@users.sourceforge.net>

	* macosx/tkMacOSXKeyEvent.c (TkMacOSXProcessKeyboardEvent): handle key
	shortcut for kHICommandQuit in the same way as other application menu
	item key shortcuts. [Bug 1516950]

2006-07-24  Daniel Steffen  <das@users.sourceforge.net>

	* macosx/tkMacOSXWm.c (TkWmMapWindow): fix incorrect values of wmInfo
	parentWidth/Height for toplevels by recalculating them once the window
	is mapped (i.e once the window&structure sizes are known). [Bug
	1358663]
	(ParseGeometry): sync with ParseGeometry in tkUnixWm.c/tkWinWm.c.

2006-07-21  Daniel Steffen  <das@users.sourceforge.net>

	* generic/tkBind.c (TkBindInit): for REDO_KEYSYM_LOOKUP, change
	keysym-to-string mapping hash to use first name in ks_names.h instead
	of last (if there are multiple possibilities), e.g. "F11" instead of
	"L1".

	* macosx/tkMacOSXKeyboard.c (TkpGetKeySym): correct keysyms for pure
	modifier key presses [Bugs 700311, 1525905]; correct keysym for Enter
	key; add keysyms for new NumLock and Fn modifiers (added 2005-08-09).

2006-07-20  Daniel Steffen  <das@users.sourceforge.net>

	* macosx/tkMacOSXWm.c (WmAttributesCmd, WmIconbitmapCmd): add support
	* unix/tkUnixSend.c (Tk_GetUserInactiveTime):             for weakly
	importing symbols not available on OSX 10.2 or 10.3, enables binaires
	built on later OSX versions to run on earlier ones.
	* macosx/Wish.xcodeproj/project.pbxproj: enable weak-linking; turn on
	                                         extra warnings.
	* macosx/README: document how to enable weak-linking; cleanup.
	* unix/configure.in: add check on Darwin-X11 for ld support of -weak-l
	* unix/tcl.m4:       flag and weak-link libXss if possible as it is not
	available before OSX 10.4; enforce requirement of OSX 10.2 for TkAqua;
	move Darwin specific checks & defines that are only relevant to the tcl
	build out of tcl.m4; restrict framework option to Darwin; clean up
	quoting and help messages.
	* unix/configure: autoconf-2.59
	* unix/tkConfig.h.in: autoheader-2.59

	* macosx/GNUmakefile: enable xft for TkX11 build.
	* macosx/tkMacOSXFont.c (TkMacOSXQuarzStartDraw, TkMacOSXQuarzEndDraw):
	verify validity of context returned from QDBeginCGContext() before use.
	* macosx/tkMacOSXKeyEvent.c: ifdef out diagnostic messages to stderr.

	* macosx/tkMacOSXEvent.h:      standardize MAC_OS_X_VERSION_MAX_ALLOWED
	* macosx/tkMacOSXMenu.c:       checks per QA1316, ensure define can be
	* macosx/tkMacOSXMenubutton.c: overridden on command line (from default
	* macosx/tkMacOSXMenus.c:      of current OS version).
	* macosx/tkMacOSXMouseEvent.c:
	* macosx/tkMacOSXWm.c:

	* generic/tkImgGIF.c (ReadImage):
	* macosx/tkMacOSXCursor.c (TkMacOSXCursor):
	* macosx/tkMacOSXDebug.c (TkMacOSXGetNamedDebugSymbol):
	* macosx/tkMacOSXFont.c (TkpMeasureCharsInContext):
	* macosx/tkMacOSXInit.c (Map):
	* xlib/xgc.c (XCreateGC): fix signed-with-unsigned comparison and other
	warnings from gcc4 -Wextra.

2006-07-14  Andreas Kupries  <andreask@activestate.com>

	* generic/tkWindow.c (Initialize): Modify change of 2006-05-25 (jeffh).
	Release mutex a bit earlier, to prevent lock when OS X creates its
	console windows (recursively enters Tk_Init). Patch by JeffH.

2006-07-06  Jeff Hobbs  <jeffh@ActiveState.com>

	* library/tkfbox.tcl: catch scrollbar use of highlightthickness

2006-06-21  Jeff Hobbs  <jeffh@ActiveState.com>

	* library/bgerror.tcl (::tk::dialog::error::bgerror): remove a couple
	of unnecessary hardcoded options

2006-06-14  Don Porter  <dgp@users.sourceforge.net>

	* generic/tkScale.c: Revised variable writing logic to account for
	[scale]'s design that it deals with its value as a formatted string,
	and not as a double. [Bug 891141]

2006-06-14  Daniel Steffen  <das@users.sourceforge.net>

	* macosx/tkMacOSXSubwindows.c (TkMacOSXInvalidateWindow): ensure
	invalid clip regions are recreated via TkMacOSXUpdateClipRgn() before
	they are used; correct call order of TkMacOSXInvalidateWindow() and
	TkMacOSXInvalClipRgns() throughout. [Bug 1501922]

	* macosx/tkMacOSXDraw.c (TkPutImage): implement drawing of very wide
	images in slices of less than 4096 pixels to workaround CopyBits
	limitation. [Bug 950121]

2006-06-09  Don Porter  <dgp@users.sourceforge.net>

	* generic/tkMain.c:	Added Tcl_Preserve() call on the master interp
	as crash protection against any Tcl_DeleteInterp() call that might
	happen.

2006-06-01  Don Porter  <dgp@users.sourceforge.net>

	* generic/tkConsole.c:	Added Tcl_RegisterChannel() calls to bump the
	refcount of channels passed to Tcl_SetStdChannel(). This prevents early
	free-ing of the channels that leads to crashes. [Bug 912571]

2006-05-29  Jeff Hobbs  <jeffh@ActiveState.com>

	* win/tkWinEmbed.c (TkpGetOtherWindow):   Do not panic if no window is
	* unix/tkUnixEmbed.c (TkpGetOtherWindow): found; caller handles. [Bug
	* unix/tkUnixWm.c (Tk_CoordsToWindow, UpdateGeometryInfo): 1212056]

	* tests/entry.test (entry-22.1):
	* tests/listbox.test (listbox-6.15):
	* generic/tkListbox.c (ListboxInsertSubCmd, ListboxDeleteSubCmd):
	Ignore Tcl_SetVar2Ex failure of listVarName, similar to entry widget
	handling. [Bug 1424513]

2006-05-26  Jeff Hobbs  <jeffh@ActiveState.com>

	* macosx/tkMacOSXButton.c (TkMacOSXDrawControl): correct redraw for
	direct transition from disabled to active state. [Bug 706446]

2006-05-25  Jeff Hobbs  <jeffh@ActiveState.com>

	* win/tkWinMenu.c (TkWinMenuKeyObjCmd): get eventPtr after we know the
	window is still alive. [AS bug 45987] [Bug 1236306]

	* generic/tkMenu.c (DeleteMenuCloneEntries): Modify entry index
	changes to work around VC6 optimization bug. [Bug 1224330]

	* generic/tkMessage.c (MessageWidgetObjCmd): Correct msgPtr
	preserve/release pairing. [Bug 1485750] (afredd)

	* generic/tkWindow.c (Initialize): Correct mutex (un)lock pairing.
	[Bug 1479587] (loewis)

	* generic/tkBind.c (Tk_BindEvent, TkCopyAndGlobalEval): use Tcl_EvalEx
	instead of Tcl_GlobalEval.

2006-05-16  Daniel Steffen  <das@users.sourceforge.net>

	* macosx/tkMacOSXWindowEvent.c (TkMacOSXGenerateFocusEvent): don't send
	focus events to windows of class help or to overrideredirect windows.
	[Bug 1472624]

	* macosx/tkMacOSXWm.c: set overrideredirect windows to not become
	activated by the window manager and to not receive OS activate events
	(should make them behave more like on other platforms); use modern
	window class API for overrideredirect and transient windows; set the
	default class of overrideredirect windows to 'simple' rather than
	'plain' (i.e. no window frame); add missing Panther and Tiger window
	attributes to [::tk::unsupported::MacWindowStyle].

2006-05-12  Jeff Hobbs  <jeffh@ActiveState.com>

	* generic/tkImgPhoto.c (Tk_PhotoPutBlock, Tk_PhotoPutZoomedBlock): Fix
	opt added 2006-03 that caused slowdown for some common cases. [Bug
	1409140]

2006-05-13  Daniel Steffen  <das@users.sourceforge.net>

	* generic/tkCanvWind.c (DisplayWinItem, WinItemRequestProc): ensure
	canvas window items are unmapped when canvas is unmapped. [Bug 940117]

	* macosx/tkMacOSXSubwindows.c (TkMacOSXUpdateClipRgn): empty clip
	region of unmapped windows to prevent any drawing into them or into
	their children from becoming visible. [Bug 940117]

	* macosx/tkMacOSXInt.h:         revert Jim's attempt of 2005-03-14 to
	* macosx/tkMacOSXSubwindows.c:  fix Bug 940117 as it disables Map/Unmap
	event propagation to children. [Bug 1480105]

	* macosx/tkMacOSXDraw.c (TkPutImage): handle tkPictureIsOpen flag,
	fixes incorrect positioning of images with complex alpha on native
	buttons; actual alpha blending is still broken in this situation. [Bug
	1155596]

	* macosx/tkMacOSXEvent.c (TkMacOSXProcessCommandEvent):
	* macosx/tkMacOSXMenus.c (TkMacOSXInitMenus): workaround carbon bug
	with key shortcut for 'Preferences' app menu item. [Bug 1481503]

	* macosx/tkMacOSXKeyEvent.c (TkMacOSXProcessKeyboardEvent): only check
	for HICommand menu item shortcuts in the application menu.

	* macosx/tkMacOSXInt.h:       initialize keyboard layout setup in
	* macosx/tkMacOSXInit.c:      TkpInit() rather than during handling of
	* macosx/tkMacOSXKeyEvent.c:  first key down event.

	* macosx/tkMacOSXDraw.c:        add optional debug code to flash clip
	* macosx/tkMacOSXSubwindows.c:  regions during update or draw.

2006-05-04  Don Porter  <dgp@users.sourceforge.net>

	* README:		Bump version number to 8.5a5
	* generic/tk.h:
	* unix/configure.in:
	* unix/tk.spec:
	* win/configure.in:

	* unix/configure:	autoconf-2.59
	* win/configure:

2006-04-28  Daniel Steffen  <das@users.sourceforge.net>

	* macosx/tkMacOSXWm.c (TkWmMapWindow, InitialWindowBounds): fix use of
	potentially stale window position in initial configure event on first
	map of a window. [Bug 1476443]
	(TkMacOSXWindowOffset): use modern GetWindowStructureWidths API.

	* macosx/tkMacOSXInt.h:
	* macosx/tkMacOSXMouseEvent.c (TkGenerateButtonEventForXPointer): new
	internal function to generate button events for current pointer
	directly, without requiring prior call to XQueryPointer().

	* macosx/tkMacOSXMouseEvent.c (XQueryPointer): implement return of
	window-local pointer position.

	* macosx/tkMacOSXInt.h:      use improvements above to avoid calls to
	* macosx/tkMacOSXKeyEvent.c: GlobalToLocal() when the current port
	* macosx/tkMacOSXMenu.c:     might not be set correctly. May fix [Bug
	* macosx/tkMacOSXMenus.c:    1243318]
	* macosx/tkMacOSXScale.c:
	* macosx/tkMacOSXScrlbr.c:

	* tkAboutDlg.r: update copyright.

	* macosx/tkMacOSXDebug.h: sync #includes with core-8-4-branch.
	* macosx/tkMacOSXEvent.h:
	* macosx/tkMacOSXFont.h:

2006-04-26  Don Porter  <dgp@users.sourceforge.net>

	*** 8.5a4 TAGGED FOR RELEASE ***

	* changes:	Updates for next RC

2006-04-25  Donal K. Fellows  <donal.k.fellows@manchester.ac.uk>

	* unix/tkUnixFont.c (TkpGetFontFamilies): Fix crash caused when the
	XServer returns invalid font names. [Bug 1475865]

2006-04-23  Vince Darley  <vincentdarley@users.sourceforge.net>

	* tests/scrollbar.test: fix to tkAqua test failures

2006-04-18  Vince Darley  <vincentdarley@users.sourceforge.net>

	* macosx/tkMacOSXEmbed.c: fix to [Bug 1088814] test failures in
	embed.test

	* macosx/tkMacOSXWm.c:
	* tests/constraints.tcl:
	* tests/wm.test: fix to 'wm attributes' test for TkAqua

2006-04-11  Peter Spjuth  <peter.spjuth@space.se>

	* generic/tkWindow.c (Tk_NameToWindow): Allow NULL interp to
	Tk_NameToWindow. This fixes TkGetWindowFromObj which promises to handle
	NULL but didn't.

	* generic/tkGrid.c: Fixed handling of out of bounds row or column.
	* tests/grid.test:  [Bug 1432666]

2006-04-11  Don Porter  <dgp@users.sourceforge.net>

	* unix/Makefile.in:	Updated `make dist` target to be sure the
	message catalogs for the widget demo get packaged into the source code
	distribution. [Bug 1466509]

2006-04-11  Daniel Steffen  <das@users.sourceforge.net>

	* changes: added latest aqua bug fixes.

	* macosx/tkMacOSXDialog.c (Tk_MessageBoxObjCmd): added standard Escape
	key binding for msgbox cancel buttons [Patch 1193614], whitespace.

	* macosx/tkMacOSXCarbonEvents.c: handle kEventCommandUpdateStatus
	* macosx/tkMacOSXEvent.c:        carbon event to dynamically enable
	the 'Preferences' app menu item when proc [::tk::mac::ShowPreferences]
	is defined. [Bug 700316]

	* macosx/tkMacOSXHLEvents.c:    call ::tk::mac::* procs for all
	* macosx/tkMacOSXWindowEvent.c: registered appleevents [FR 1105284],
	implement print applevent handling, style/whitespace cleanup.

	* macosx/tkMacOSXDraw.c (TkMacOSXInitCGDrawing): prevent multiple init.

	* macosx/tkMacOSXFont.c: remove #ifdef'd text measuring codepaths now
	* macosx/tkMacOSXInit.c: known to be incorrect, cleanup obsolete text
	* macosx/README:         antialiasing control code, document ATSUI text
				 antialiasing changes.

	* macosx/tkMacOSXInt.h:         Implemented 'zoomed' window state
	* macosx/tkMacOSXWindowEvent.c: handling for TkAqua, via titlebar
	* macosx/tkMacOSXWm.c:          widget clicks as well as [wm state].
	* doc/wm.n:                     [Bug 1073456]

2006-04-10  Donal K. Fellows  <donal.k.fellows@manchester.ac.uk>

	* library/tkfbox.tcl (::tk::IconList_Goto): Fix prefix searching so
	that the start location is reasonable, and the prefix matching is using
	the correct Tcl command for this. [Bug 1467938]

2006-04-10  Benjamin Riefenstahl  <b.riefenstahl@turtle-trading.net>

	* macosx/tkMacOSXFont.c (MeasureStringWidth): Use implementation based
	on ATSUGetGlyphBounds (TK_MAC_USE_GETGLYPHBOUNDS), so we can use
	kATSUseFractionalOrigins. This in turn corrects [Bug 1461650].
	(InitFont): Use "." and "W" instead of "i" and "w" to determine the
	"-fixed" attribute. This prevents "Apple Chancery" from being
	classified as fixed.
	(InitFontFamilies): Only get the font families once.

2006-04-09  Daniel Steffen  <das@users.sourceforge.net>

	* macosx/tkMacOSXWm.c (WmResizableCmd): propagate window attribute
	changes to Carbon window manager. [FR 1467004]
	(TkSetWMName, TkMacOSXMakeRealWindowExist): allow empty name for
	toplevels, remove bogus initial window name. [Bug 1450800]

2006-04-07  Daniel Steffen  <das@users.sourceforge.net>

	* macosx/tkMacOSXMouseEvent.c (TkMacOSXProcessMouseEvent): fix return
	values, implement window dragging & growing in background (with Command
	key down) and by fronting clicks [Bug 934524], use correct button &
	modifier state API when application is in background (also in
	TkMacOSXButtonKeyState).

	* macosx/tkMacOSXWm.c (TkMacOSXGrowToplevel): ensure QD port is set
	correctly before using API relying on it.

2006-04-06  Vince Darley  <vincentdarley@users.sourceforge.net>

	* macosx/tkMacOSXMouseEvent.c: Now that [wm attributes -titlepath]
	works correctly, add OS support for dragging proxy icons and using the
	titlepath menu.

2006-04-06  Daniel Steffen  <das@users.sourceforge.net>

	* macosx/tkMacOSXWm.c (WmAttributesCmd, WmIconbitmapCmd): fix errors in
	setting/removing window proxy icons via [wm attributes -titlepath] and
	[wm iconbitmap], use HIWindow API on Tiger or later. [Bug 1455241]

	* unix/tcl.m4: remove TCL_IO_TRACK_OS_FOR_DRIVER_WITH_BAD_BLOCKING
	define on Darwin. [Tcl Bug 1457515]
	* unix/configure: autoconf-2.59
	* unix/tkConfig.h.in: autoheader-2.59

2006-04-05  Jeff Hobbs  <jeffh@ActiveState.com>

	* generic/tkWindow.c (Initialize): remove impotent use of
	DeleteWindowsExitProc as a global exit handler.

	* generic/tkMenu.c (TkSetWindowMenuBar): remove extra TkMenuInit call
	that caused finalization panic. [Bug 1456851]
	* win/tkWinMenu.c (FreeID, TkpNewMenu, MenuExitHandler)
	(MenuThreadExitHandler, TkpMenuInit, TkpMenuThreadInit): rework Windows
	menu init/finalization to better respect per-process and per-thread
	boundaries. [Bug 1456851]
	(TkWinMenuKeyObjCmd): Do not error when unknown window is passed in.
	[Bug 1236306]

	* win/tkWinX.c (TkWinXInit): init default keyboard charset correctly.
	[Bug 1374119] (pajas)

	* win/tkWinWm.c (WmProc): pass WM_QUERYENDSESSION message to Tk as
	WM_SAVE_YOURSELF wm protocol callback.

	* tests/textWind.test (textWind-10.6.1): prevent infinite update loop
	in case of test failure.

	* tests/wm.test (wm-attributes-1.2.4): correct expected result.

	* tests/grid.test: fix segfault on empty or "all" index list
	* generic/tkGrid.c (GridRowColumnConfigureCommand): [Bug 1422430]

2006-04-05  Vince Darley  <vincentdarley@users.sourceforge.net>

	* generic/tkText.c: fix to crash caused on some platforms by new tests
	introduced to check for [Bug 1414171], which destroy the text widget in
	the dump callback script.

2006-03-29  Jeff Hobbs  <jeffh@ActiveState.com>

	* generic/tkOption.c (TkOptionDeadWindow): handle OptionThreadExitProc
	being called before DeleteWindowsExitProc.

	* win/Makefile.in: convert _NATIVE paths to use / to avoid ".\"
	path-as-escape issue.

2006-03-29  Don Porter  <dgp@users.sourceforge.net>

	* changes:	Updates for next RC

	* unix/tkUnixDefault.h: Changed "Black" to "#000000" and "White" to
	"#ffffff" to work around the (broken?) X servers that do not accept
	those color names. [Bug 917433]

2006-03-28  Jeff Hobbs  <jeffh@ActiveState.com>

	* unix/tcl.m4, win/tcl.m4: []-quote AC_DEFUN functions.

2006-03-26  Vince Darley  <vincentdarley@users.sourceforge.net>

	* generic/tkText.c:
	* tests/text.test: Fix for elaborations of [Bug 1414171] for '$text
	dump -command <script>' where script deletes large portions of the
	text widget, or even destroys the widget.

2006-03-28  Daniel Steffen  <das@users.sourceforge.net>

	* macosx/Wish.xcode/default.pbxuser:     add '-singleproc 1' cli arg to
	* macosx/Wish.xcodeproj/default.pbxuser: tktest to ease test debugging.

	* macosx/Wish.xcode/project.pbxproj:     removed $prefix/share from
	* macosx/Wish.xcodeproj/project.pbxproj: TCL_PACKAGE_PATH as per change
	to tcl/unix/configure.in of 2006-03-13.

	* macosx/tkMacOSXDraw.c:   sync whitespace & minor changes with
	* macosx/tkMacOSXEvent.h:  core-8-4-branch.
	* macosx/tkMacOSXFont.h:
	* macosx/tkMacOSXMenu.c:
	* macosx/tkMacOSXNotify.c:

2006-03-27  Don Porter  <dgp@users.sourceforge.net>

	* changes:	Updates for next RC

2006-03-27  Benjamin Riefenstahl  <b.riefenstahl@turtle-trading.net>

	* generic/tkTextDisp.c (MeasureChars): Fix calculations of start and
	end of string. [Bugs 1325998, 1456157]

2006-03-27  Donal K. Fellows  <dkf@users.sf.net>

	* generic/tkImgGIF.c (FileReadGIF): Stop crashes when the first GIF
	frame does not define the overall size of the image. [Bug 1458234]

2006-03-26  Vince Darley  <vincentdarley@users.sourceforge.net>

	* generic/tkText.c:
	* generic/tkText.h:
	* generic/tkTextBTree.c:
	* tests/text.test: Fix for [Bug 1414171] for '$text dump -command
	<script>' where 'script' actually modifies the widget during the
	process.

2006-03-25  Daniel Steffen  <das@users.sourceforge.net>

	* macosx/tkMacOSXDraw.c (TkMacOSXSetUpCGContext):
	* macosx/tkMacOSXFont.c (TkMacOSXQuarzStartDraw, TkMacOSXQuarzEndDraw):
	performance improvements, sync similar code, formatting & whitespace.

2006-03-24  Daniel Steffen  <das@users.sourceforge.net>

	* generic/tkTextDisp.c:   Moved #ifdef MAC_OSX_TK code added by
	* macosx/tkMacOSXColor.c: [Patch 638966] into platform specific files.
	* macosx/tkMacOSXInt.h:

	* macosx/tkMacOSX.h:             Cleaned up & rationalized order of
	* macosx/tkMacOSXBitmap.c:       #includes of tk and carbon headers.
	* macosx/tkMacOSXButton.c:
	* macosx/tkMacOSXCarbonEvents.c:
	* macosx/tkMacOSXClipboard.c:
	* macosx/tkMacOSXColor.c:
	* macosx/tkMacOSXConfig.c:
	* macosx/tkMacOSXCursor.c:
	* macosx/tkMacOSXDialog.c:
	* macosx/tkMacOSXDraw.c:
	* macosx/tkMacOSXEmbed.c:
	* macosx/tkMacOSXEntry.c:
	* macosx/tkMacOSXEvent.c:
	* macosx/tkMacOSXEvent.h:
	* macosx/tkMacOSXFont.h:
	* macosx/tkMacOSXHLEvents.c:
	* macosx/tkMacOSXInit.c:
	* macosx/tkMacOSXInt.h:
	* macosx/tkMacOSXKeyEvent.c:
	* macosx/tkMacOSXKeyboard.c:
	* macosx/tkMacOSXMenu.c:
	* macosx/tkMacOSXMenubutton.c:
	* macosx/tkMacOSXMenus.c:
	* macosx/tkMacOSXMouseEvent.c:
	* macosx/tkMacOSXRegion.c:
	* macosx/tkMacOSXScale.c:
	* macosx/tkMacOSXScrlbr.c:
	* macosx/tkMacOSXSend.c:
	* macosx/tkMacOSXSubwindows.c:
	* macosx/tkMacOSXWindowEvent.c:
	* macosx/tkMacOSXWm.c:
	* macosx/tkMacOSXWm.h:
	* macosx/tkMacOSXXStubs.c:

2006-03-23  Reinhard Max  <max@tclers.tk>

	* unix/tkUnixRFont.c (TkpMeasureCharsInContext): Copied over from
	tkUnixFont.c to fix compiling with --enable-xft .

	* unix/tk.spec: Cleaned up and completed. An RPM can now be built from
	the tk source distribution with "rpmbuild -tb <tarball>".

2006-03-23  Don Porter  <dgp@users.sourceforge.net>

	* tests/textDisp.test: Updated expected error messages to match the
	standardized formats established on 2005-11-17. [Bug 1370296]

2006-03-22  Don Porter  <dgp@users.sourceforge.net>

	* changes:	Updates for next RC

2006-03-21  Daniel Steffen  <das@users.sourceforge.net>

	* generic/tkFont.c:             implementation of ATSUI text rendering
	* generic/tkInt.h:              in TkAqua provided by Benjamin
	* generic/tkTextDisp.c:         Riefenstahl. [Patch 638966]
	* library/demos/unicodeout.tcl:
	* macosx/tkMacOSXFont.h (new file):
	* macosx/tkMacOSXFont.c:
	* tests/font.test:
	* unix/tkUnixFont.c:
	* win/tkWinFont.c:

	* generic/tkFont.c:             moved MODULE_SCOPE declarations of font
	* generic/tkFont.h:             helper procs into header files.
	* macosx/tkMacOSXButton.c:
	* macosx/tkMacOSXFont.h:
	* macosx/tkMacOSXMenubutton.c:

	* macosx/Wish.xcode/project.pbxproj:     add new tkMacOSXFont.h file,
	* macosx/Wish.xcodeproj/project.pbxproj: turn off dead code stripping
	as it interferes with -sectcreate (rdar://4486223).

	* macosx/Wish.xcode/default.pbxuser:     add TCLLIBPATH=/Library/Tcl
	* macosx/Wish.xcodeproj/default.pbxuser: env var setting to tktest.

	* unix/configure.in: fix detection of symbols build when enabling
	TkAqua debug code; filter nm output of libtclstub better to avoid
	error on intel macs. [Bug 1415789]
	* unix/configure: autoconf-2.59

2006-03-20  Don Porter  <dgp@users.sourceforge.net>

	* generic/tkConsole.c:	Added exit handler to clean up the interp where
	the console window lives. Also added code to handle multiple calls to
	Tk_CreateConsoleWindow so that the console channels connect to the last
	console window opened, in compatibility with the previous
	implementation.

2006-03-18  Vince Darley  <vincentdarley@users.sourceforge.net>

	* generic/tkText.c: Fix for undo/modified status of text widgets when
	empty strings are inserted and undone.

2006-03-17  Pat Thoyts  <patthoyts@users.sourceforge.net>

	* library/clrpick.tcl:   Avoid using abbreviated sub-commands in core
	* library/palette.tcl:   scripts as this can cause problems with
	* library/scale.tcl:     mega-widget libraries like snit.
	* library/scrlbar.tcl:	 [Bug 1451587]
	* library/tkfbox.tcl:
	* library/xmfbox.tcl:

2006-03-16  Don Porter  <dgp@users.sourceforge.net>

	* generic/tkConsole.c:	Substantial rewrite of [console] support.
	* generic/tkInt.h:	Included Obj-ification of the [console] and
	[consoleinterp] commands, and reworking of all the supporting data
	structures for cleaner sharing and lifetime management especially in
	multi-threaded configurations.

2006-03-16  Donal K. Fellows  <dkf@users.sf.net>

	* library/msgs/pt.msg: Messages for Portuguese (strictly just for
	Brazilian Portuguese, but they'll do until we get other Portuguese
	speakers localize) from Ricardo Jorge <ricardoj@users.sf.net> and Silas
	Justiano <silasj@users.sf.net>. Many thanks! [Bug 1405069]

	* generic/tkImgPhoto.c (ImgPhotoCmd, Tk_PhotoPutBlock)
	(Tk_PhotoPutZoomedBlock): Added hack to detect copying of a photo with
	a simple alpha channel and skip calling ToggleComplexAlphaIfNeeded.
	This should speed up many photo-to-photo copies, keeping the cost of
	the alpha channel down.

2006-03-15  Donal K. Fellows  <dkf@users.sf.net>

	* generic/tkImgPhoto.c (Tk_PhotoPutBlock, Tk_PhotoPutZoomedBlock): Try
	to squelch performance issue with code that writes to large images by
	single pixels. Masses of thanks to George Staplin for helping to trace
	this down to the COMPLEX_ALPHA flag handling code. [Bug 1409140]

2006-03-13  Don Porter  <dgp@users.sourceforge.net>

	* tests/scrollbar.test: Corrected several broken calls to [testmetrics]
	that were crashing the test suite.

	* tests/constraints.tcl:        Added notAqua constraint to canvPs-3.1
	* tests/canvPs.test:            to stop test suite crash on Mac OSX.
					[Bug 1088807]

	* generic/tkCmds.c:		Purged remaining references to errno,
	* macosx/tkMacOSXPort.h:	and errno.h. Standardized the logic
	* macosx/tkMacOSXWm.c:		for using header files from the compat
	* macosx/tkMacOSXWm.h:		directory. Thanks Joe English for the
	* unix/tkUnixPort.h:		patch. [Patch 1445404]

2006-03-08  Don Porter	<dgp@users.sourceforge.net>

	* unix/Makefile.in: Update `make dist` to copy the image files needed
	by the test suite into the source distro. This was overlooked in the
	2005-10-12 commit.

	* changes:	Update in prep. for 8.5a4 release.

2006-03-07  Joe English  <jenglish@users.sourceforge.net>

	* unix/tcl.m4: Set SHLIB_LD_FLAGS='${LIBS}' on NetBSD, as per the other
	*BSD variants. [Bug 1334613]
	* unix/configure: Regenerated.

2006-03-07  Donal K. Fellows  <dkf@users.sf.net>

	* doc/canvas.n: Added note that stipples are not well-supported on
	non-X11 platforms. [Bug 220787] It's not a great solution, but it does
	indicate the state of affairs that has existed for years anyway; not
	much modern software uses stipples anyway.

2006-03-02  Jeff Hobbs  <jeffh@ActiveState.com>

	* macosx/tkMacOSXDraw.c (TkPutImage): Fix endian issue on OS X x86
	displaying images. Bitmap images still have a black/white reversal
	issue, appears to be a general OS X issue (as seen in frogger demo).

2006-02-27  Donal K. Fellows  <donal.k.fellows@manchester.ac.uk>

	* generic/tkBitmap.c (Tk_GetBitmapFromData): Improve thread-safety.
	[Bug 470322]

	* generic/tkImgBmap.c (ImgBmapConfigureInstance): Force creation of new
	Pixmaps before deletion of old ones to prevent stupid caching problems.
	[Bug 480862]

2006-02-09  Daniel Steffen  <das@users.sourceforge.net>

	* generic/tk.decls:             fix signature of TkMacOSXInvalClipRgns
	* generic/tkPlatDecls.h:        to use Tk_Window instead of internal
	* macosx/tkMacOSXSubwindows.c:  type TkWindow (which led to any include
	* macosx/tkMacOSXWindowEvent.c: of public header tkMacOSX.h requiring
	* macosx/tkMacOSXWm.c:          prior include of tkInt.h).

	* generic/tk.h:          move TkAqua specific REDO_KEYSYM_LOOKUP define
	* macosx/tkMacOSXPort.h: out of tk.h into platform header.

2006-01-31  Donal K. Fellows  <dkf@users.sf.net>

	* library/bgerror.tcl (::tk::dialog::error::bgerror): Finish the
	internationalization of the error dialog. [Bug 1409264]

2006-01-25  Don Porter	<dgp@users.sourceforge.net>

	* library/bgerror.tcl: Updates to use Tcl 8.4 features. [Patch 1237759]
	* library/choosedir.tcl:
	* library/comdlg.tcl:
	* library/console.tcl:
	* library/dialog.tcl:
	* library/focus.tcl:
	* library/msgbox.tcl:
	* library/palette.tcl:
	* library/tk.tcl:
	* library/tkfbox.tcl:
	* library/xmfbox.tcl:

2006-01-23  Daniel Steffen  <das@users.sourceforge.net>

	* unix/configure:    minor fix to Darwin specific code removing
	* unix/configure.in: 64bit flags from CFLAGS for Tk build.

2006-01-20  Joe English  <jenglish@users.sourceforge.net>

	* generic/tkEvent.c, unix/tkUnixEvent.c: XIM fixes [See 905830, patch
	tk84-xim-fixes.patch], and revert 2005-12-05 patch disabling XIM when
	SCIM in use, and make sure all X events get passed to XFilterEvent,
	including those without a corresponding Tk window.

2006-01-13  Anton Kovalenko  <a_kovalenko@users.sourceforge.net>

	* generic/tkUndo.c (TkUndoSetDepth): Don't free TkUndoSubAtoms for
	separator entries that are deleted: there is some unpredictable garbage
	instead of subatoms.

	Free both 'apply' and 'revert' action chains for non-separator entries.

2006-01-12  Donal K. Fellows  <dkf@users.sf.net>

	TIP #260 IMPLEMENTATION

	* generic/tkCanvText.c (TextItem, CreateText, DisplayCanvText):
	* doc/canvas.n:		Code, docs and tests to implement an -underline
	* tests/canvText.test:	option for canvases' text items.

2006-01-11  Peter Spjuth  <peter.spjuth@space.se>

	* generic/tkGrid.c: Removed a lingering error message from TIP#147
	implementation.

2006-01-10  Daniel Steffen  <das@users.sourceforge.net>

	* macosx/tkMacOSXDebug.c: add TkMacOSXGetNamedDebugSymbol() function
	* macosx/tkMacOSXDebug.h: that finds unexported symbols in loaded
	libraries by manually walking their symbol table; only to be used for
	debugging purposes, may break unexpectedly in the future. Needed to get
	access to private_extern internal debugging functions in HIToolbox.

	* macosx/tkMacOSXCarbonEvents.c: fix debug event tracing on Tiger.
	* macosx/tkMacOSXMenu.c: add debug menu printing during reconfigure.
	* macosx/tkMacOSXInit.c: conditionalize 64bit-unsafe dyld code.
	* macosx/GNUmakefile: add 'wish8.x' symlink to SYMROOT.

	* macosx/Wish.xcode/project.pbxproj:     fix copy to tktest resource
	* macosx/Wish.xcodeproj/project.pbxproj: fork when zerolinked.

	* macosx/Wish.xcode/default.pbxuser:     add widget demo as argument to
	* macosx/Wish.xcodeproj/default.pbxuser: executables (on by default).

	* unix/configure:    add caching, use AC_CACHE_CHECK instead of
	* unix/configure.in: AC_CACHE_VAL where possible, consistent message
	* unix/tcl.m4:       quoting, sync relevant tclconfig/tcl.m4 changes
	and gratuitous formatting differences, fix SC_CONFIG_MANPAGES with
	default argument, Darwin improvements to SC_LOAD_*CONFIG.

2005-12-28  Donal K. Fellows  <dkf@users.sf.net>

	* generic/tkUndo.c (TkUndoSetDepth): Apply [Patch 1391939] from Ludwig
	Callewaert to fix [Bug 1380427].

2005-12-14  Daniel Steffen  <das@users.sourceforge.net>

	* macosx/Wish.xcode/project.pbxproj:
	* macosx/Wish.xcodeproj/project.pbxproj: add new tclTomMath* files.

2005-12-13  Daniel Steffen  <das@users.sourceforge.net>

	* library/demos/cscroll.tcl: add MouseWheel bindings for aqua.

	* macosx/tkMacOSXCarbonEvents.c (TkMacOSXInitCarbonEvents):
	* macosx/tkMacOSXMouseEvent.c (TkMacOSXProcessMouseEvent)
	(GenerateMouseWheelEvent): add support for kEventMouseScroll events
	(smooth mouse wheel scrolling from mighty mouse or scrolling trackpad)
	by handling kEventMouseWheelMoved on application target as well as on
	dispatcher, in order to pick up synthesized MouseWheel events from
	HIObject handler (c.f. QA1453); add support for horizontal scrolling
	events by generating MouseWheel XEvent with Shift modifier.

2005-12-12  Jeff Hobbs  <jeffh@ActiveState.com>

	* unix/tcl.m4, unix/configure: Fix sh quoting error reported in
	bash-3.1+ [Bug 1377619] (schafer)

2005-12-09  Mo DeJong  <mdejong@users.sourceforge.net>

	* win/tkWinWm.c (WinSetIcon): Don't check result of SetClassLong() or
	SetClassLongPtr() since it was generating an incorrect error and the
	MSDN docs indicate that the result need not be checked.

2005-12-09  Mo DeJong  <mdejong@users.sourceforge.net>

	* win/configure: Regen.
	* win/tcl.m4 (SC_CONFIG_CFLAGS): Define MACHINE for gcc builds. The
	lack of a definition of this variable in the manifest file was causing
	a runtime error in wish built with gcc.

2005-12-09  Daniel Steffen  <das@users.sourceforge.net>

	* generic/tkInt.decls:  Move all platform test sources from tk lib into
	* generic/tkTest.c:     tktest directly, removes requirement to export
	* macosx/tkMacOSXTest.c:TkplatformtestInit from internal stubs table.
	* unix/Makefile.in:
	* win/Makefile.in:
	* win/makefile.vc:
	* win/tkWinTest.c:

	* generic/tkIntPlatDecls.h:
	* generic/tkStubInit.c: regen.

2005-12-08  Jeff Hobbs  <jeffh@ActiveState.com>

	* win/tcl.m4:       Add build support for Windows-x64 builds.
	* win/configure:    --enable-64bit now accepts =amd64|ia64 for
	* win/Makefile.in:  Windows 64-bit build variants (default: amd64)
	* win/makefile.vc:  [Bug 1369597]
	(TKOBJS): add tkWinTest.obj to regular Tk obj for TkplatformtestInit

	* win/configure.in: Add CE build support (some C code fixes needed)
	* win/wish.exe.manifest.in (new):     manifest must map in MACHINE and
	* win/rc/wish.exe.manifest (removed): VERSION to be correct.
	* unix/Makefile.in: fix dist target for manifest dir change

	* generic/tkTextTag.c (TkTextTagCmd): use correct arraySize for peered
	text widgets in [$text tag names]. [Bugs 1375069, 1374935]

2005-12-08  Daniel Steffen  <das@users.sourceforge.net>

	* macosx/tkMacOSXDraw.c:  Remove inclusion of tclInt.h and use of tcl
	* macosx/tkMacOSXFont.c:  internals wherever possible in tk/macosx, the
	* macosx/tkMacOSXInit.c:  only remaining tcl internals in TkAqua are
	* macosx/tkMacOSXNotify.c:TclServiceIdle() in tkMacOSXScrlbr.c and
	* macosx/tkMacOSXScrlbr.c:Tcl_Get/SetStartupScript() in tkMacOSXInit.c
				  [RFE 1336531]

	* macosx/tkMacOSXInt.h: sync comments with core-8-4-branch.

2005-12-07  Jeff Hobbs  <jeffh@ActiveState.com>

	* unix/tkUnixEvent.c (OpenIM): remove extraneous const

2005-12-06  Donal K. Fellows  <donal.k.fellows@manchester.ac.uk>

	* doc/ConfigWidg.3 (TK_CONFIG_OPTION_SPECIFIED): Mentioned that the
	flag is deprecated because it is not thread-safe.

2005-12-05  Reinhard Max  <max@suse.de>

	* unix/tkUnixEvent.c (OpenIM): Added a workaround to allow at least
	ASCII and the Compose key when typing into text and entry widgets on a
	system that uses SCIM. This has to be taken out again once the SCIM
	problems have been fixed.

2005-12-01  Daniel Steffen  <das@users.sourceforge.net>

	* unix/tcl.m4 (Darwin): fixed error when MACOSX_DEPLOYMENT_TARGET unset
	* unix/configure: regen.

2005-11-30  Jeff Hobbs  <jeffh@ActiveState.com>

	* win/tkWinWm.c (WmAttributesCmd): set (no)topmost window aspect before
	rewrapping. [Bug 1086049]

	* macosx/tkMacOSXXStubs.c (TkpOpenDisplay, TkMacOSXDisplayChanged):
	* macosx/tkMacOSXWindowEvent.c (TkMacOSXProcessApplicationEvent):
	* macosx/tkMacOSXCarbonEvents.c (TkMacOSXInitCarbonEvents):
	* macosx/tkMacOSXEvent.h: Trap kEventAppAvailableWindowBoundsChanged
	* macosx/tkMacOSXInt.h:   event to watch for change in display size and
	adjust internal state appropriately.

	* doc/checkbutton.n: fix -selectcolor docs. [Bug 1083838]

	* generic/tkImgGIF.c: cast calls to blockOut

	* win/Makefile.in: place TCL_BIN_DIR first in PATH for targets to get
	Tcl built dll first.
	Add tkWinTest.obj to tk84.dll to handle some needed test functions
	being defined in stubs (TkplatformtestInit).

	* tests/scrollbar.test (6.22): fix rounding-error sensitive test

2005-11-29  Jeff Hobbs  <jeffh@ActiveState.com>

	* library/console.tcl (::tk::ConsoleInit): improve work-around to avoid
	'% ' from tclMain.c. [Bug 1252259]

2005-11-27  Daniel Steffen  <das@users.sourceforge.net>

	* unix/tcl.m4 (Darwin): add 64bit support, check for Tiger copyfile(),
	add CFLAGS to SHLIB_LD to support passing -isysroot in env(CFLAGS) to
	configure (flag can't be present twice, so can't be in both CFLAGS and
	LDFLAGS during configure), don't use -prebind when deploying on 10.4,
	define TCL_IO_TRACK_OS_FOR_DRIVER_WITH_BAD_BLOCKING (rdar://3171542).
	(SC_ENABLE_LANGINFO, SC_TIME_HANDLER): add/fix caching, fix obsolete
	autoconf macros. Sync with tcl/unix/tcl.m4.

	* unix/configure.in: fix obsolete autoconf macros, sync gratuitous
	formatting/ordering differences with tcl/unix/configure.in.

	* unix/Makefile.in: add CFLAGS to wish/tktest link to make executable
	linking the same as during configure (needed to avoid loosing any
	linker relevant flags in CFLAGS, in particular flags that can't be in
	LDFLAGS). Avoid concurrent linking of wish and compiling of
	tkTestInit.o during parallel make, fix dependencies and flags for
	building tkMacOSXInit.o
	(checkstubs, checkexports): dependency and Darwin fixes
	(dist): add new macosx files.

	* macosx/tkMacOSXEvent.c (TkMacOSXProcessEvent):
	* macosx/tkMacOSXEvent.h:
	* macosx/tkMacOSXMouseEvent.c (TkMacOSXProcessMouseEvent):
	* macosx/tkMacOSXCarbonEvents.c: install standard application event
	handler, add & call functions to start and stop carbon even timer that
	runs the tcl event loop periodically during a nested carbon event loop
	in the toolbox (e.g. during menutracking) to ensure tcl timers etc.
	continue to fire, register app event handler for menu tracking and HI
	command carbon events, move menu event handling to new handlers for
	those carbon events, no longer register for/handle appleevent carbon
	event (now dealt with by standard application event handler), event
	debugging code dynamically acquires carbon event debugging functions to
	allow use on Tiger where they are no longer exported from HIToolbox.

	* macosx/tkMacOSXFont.c (TkMacOSXUseAntialiasedText):
	* macosx/tkMacOSXKeyEvent.c (GetKeyboardLayout):
	* macosx/tkMacOSXCarbonEvents.c (TkMacOSXInitCarbonEvents):
	* macosx/tkMacOSXInit.c:
	* macosx/tkMacOSXInt.h: abstract common code to dynamically acquire
	address of a named symbol (from a loaded dynamic library) into new
	function TkMacOSXGetNamedSymbol() and macro TkMacOSXInitNamedSymbol.

	* macosx/tkMacOSXMenu.c (TkpNewMenu):
	* macosx/tkMacOSXMenubutton.c (MenuButtonInitControl):
	* macosx/tkMacOSXMenus.c (TkMacOSXHandleMenuSelect): switch to modern
	utf-8 aware menu manager API, remove obsolete code, add error handling.

	* macosx/tkMacOSXMenu.c:
	* macosx/tkMacOSXMenus.c:
	* macosx/tkMacOSXMenubutton.c:
	* macosx/tkMacOSXMouseEvent.c: define OSX 10.3 or later only constants
	if necessary to allow compilation on OSX 10.2

	* macosx/tkMacOSXWm.c (UpdateSizeHints): remove code that is never
	executed.

	* xlib/xgc.c (XCreateGC): sync with core-8-4-branch change.

	* generic/tk.h: add/correct location of version numbers in macosx files

	* generic/tkInt.h: clarify fat compile comment.

	* macosx/Wish.pbproj/default.pbxuser (new):
	* macosx/Wish.pbproj/jingham.pbxuser:
	* macosx/Wish.pbproj/project.pbxproj:
	* macosx/Wish.xcode/default.pbxuser:
	* macosx/Wish.xcode/project.pbxproj:
	* macosx/Wish.xcodeproj/default.pbxuser (new):
	* macosx/Wish.xcodeproj/project.pbxproj (new): new/updated projects for
	Xcode 2.2 on 10.4, Xcode 1.5 on 10.3 & ProjectBuilder on 10.2, with
	native tktest targets and support for universal (fat) compiles.

	* macosx/Tk-Info.plist (removed):
	* macosx/Wish-Info.plist (removed):
	* macosx/buildTkConfig.tcl (removed): remove obsolete build files.

	* macosx/README: clarification/cleanup, document new Xcode projects and
	universal (fat) builds via CFLAGS (i.e. ppc and i386 at the same time).

	* unix/Makefile.in:
	* unix/aclocal.m4:
	* unix/configure.in:
	* macosx/configure.ac (new): add support for inclusion of
	unix/configure.in by macosx/configure.ac, allows generation of a
	config headers enabled configure script in macosx (required by Xcode
	projects).

	* macosx/GNUmakefile: rename from Makefile to avoid overwriting by
	configure run in tk/macosx, add support for reusing configure cache,
	build target fixes.

	* generic/tk3d.h:
	* generic/tkButton.h:
	* generic/tkCanvas.c:
	* generic/tkCanvas.h:
	* generic/tkColor.h:
	* generic/tkEntry.h:
	* generic/tkFileFilter.h:
	* generic/tkFont.c:
	* generic/tkFont.h:
	* generic/tkImage.c:
	* generic/tkImgPhoto.c:
	* generic/tkInt.h:
	* generic/tkMenu.c:
	* generic/tkMenu.h:
	* generic/tkMenubutton.h:
	* generic/tkScale.h:
	* generic/tkScrollbar.h:
	* generic/tkSelect.h:
	* generic/tkStubInit.c:
	* generic/tkStubLib.c:
	* generic/tkText.h:
	* generic/tkUndo.h:
	* macosx/tkMacOSXButton.c:
	* macosx/tkMacOSXDebug.c:
	* macosx/tkMacOSXDebug.h:
	* macosx/tkMacOSXDialog.c:
	* macosx/tkMacOSXDraw.c:
	* macosx/tkMacOSXEntry.c:
	* macosx/tkMacOSXFont.c:
	* macosx/tkMacOSXInt.h:
	* macosx/tkMacOSXMenu.c:
	* macosx/tkMacOSXMenubutton.c:
	* macosx/tkMacOSXMouseEvent.c:
	* macosx/tkMacOSXSend.c:
	* macosx/tkMacOSXSubwindows.c:
	* macosx/tkMacOSXWindowEvent.c:
	* macosx/tkMacOSXWm.c:
	* macosx/tkMacOSXXStubs.c:
	* unix/tkUnixButton.c:
	* unix/tkUnixMenu.c:
	* xlib/xgc.c: ensure externally visible symbols not contained in stubs
	table are declared as MODULE_SCOPE (or as static if not used outside of
	own source file), #ifdef out a few Xlib and aqua functions that are
	never called. These changes allow 'make checkstubs' to complete without
	error on Darwin with gcc 4.

	* macosx/tkMacOSXTest.c:
	* macosx/tkMacOSXPort.h:
	* win/tkWinTest.c:
	* generic/tkInt.decls: add functions needed by tktest to internal stubs
	table, correct signature of TkMacOSXHandleMenuSelect, add XSync to aqua
	Xlib stubs.

	* unix/tkUnixSend.c:
	* generic/tkText.c:
	* generic/tkTest.c: #ifdef unix only declarations.
	(TestmetricsCmd): unify win and mac implementation.
	(TestsendCmd): move to tkUnixSend.c to avoid access to global var.
	(TesttextCmd): move to tkText.c to avoid having to put all the internal
	text functions it uses into the stubs table.

	* generic/tkTextDisp.c:
	* macosx/tkMacOSXInit.c:
	* macosx/tkMacOSXKeyEvent.c:
	* macosx/tkMacOSXWindowEvent.c:
	* macosx/tkMacOSXXStubs.c: fix gcc 4 warnings.

	* macosx/tkMacOSXNotify.c:
	* macosx/tkMacOSXScrlbr.c: sync with core-8-4-branch.

	* generic/tkIntDecls.h:
	* generic/tkIntPlatDecls.h:
	* generic/tkIntXlibDecls.h:
	* generic/tkStubInit.c:
	* unix/configure:
	* unix/tkConfig.h.in: regen.

2005-11-22  Donal K. Fellows  <donal.k.fellows@manchester.ac.uk>

	* library/tkfbox.tcl: Remove all references to data(curItem), as it is
	no longer used. [Bug 600313]
	(::tk::IconList_CurSelection): Renamed for clarity.

	* doc/GetFont.3: Revert previous fix; a NULL interp is now legal.
	* generic/tkFont.c (ParseFontNameObj, GetAttributeInfoObj): Allow these
	functions to work with a NULL interp by making them check when
	generating error messages. [Bug 1151523]

	* library/tkfbox.tcl (::tk::dialog::file::): Correct the quoting of the
	script used in variable traces so that widget names with spaces in will
	work. [Bug 1335485]

2005-11-16  Vince Darley  <vincentdarley@users.sourceforge.net>

	* doc/text.n: clarify left to right interpretation of index modifiers,
	including the fact that validation occurs after each step. [Bug
	1357575]

2005-11-15  Joe English  <jenglish@users.sourceforge.net>

	* unix/tkUnixWm.c, tests/unixWm.test, doc/wm.n: Support for [wm
	attributes] on X11. [TIP#231, Patch 1062022]

2005-11-14  Joe English  <jenglish@users.sourceforge.net>

	* library/bgerror.tcl: Truncate error messages at 45 characters
	instead of 30. [Bug 1224235]

2005-11-14  Donal K. Fellows  <donal.k.fellows@manchester.ac.uk>

	* generic/tkSelect.c (TkSelDefaultSelection): Test select-9.5
	highlighted further brokenness in this function.

2005-11-13  Donal K. Fellows  <donal.k.fellows@manchester.ac.uk>

	* unix/tkUnixSelect.c (SelCvtToX): Arrange for the parsing code to use
	Tcl's list parsing code, another simplification that enables testing
	of the [Bug 1353414] fix.

	* unix/tkUnixSelect.c (SelCvtFromX): Generate string forms of the
	advanced selection types in a Tcl_DString. This makes fixing [Bug
	1353414] trivial, and simplifies the code at the same time.
	* tests/select.test (select-9.5): Added test for [Bug 1353414]

2005-11-10  Donal K. Fellows  <donal.k.fellows@manchester.ac.uk>

	* generic/tkBind.c (ChangeScreen):		More DString fixes from
	* generic/tkTextWind.c (EmbWinLayoutProc):	[Bug 1353022]
	* win/tkWinMenu.c (SetDefaults):

	* win/tkWinDialog.c (ConvertExternalFilename): Factored out the
	encoding conversion and de-backslash-ing code that is used in many
	places in this file.
	(GetFileNameW, GetFileNameA, ChooseDirectoryValidateProc): Make sure
	that data is freed correctly and that certain (hopefully impossible)
	failure modes won't cause crashes. [Bug 1353022]

2005-11-06  Pat Thoyts  <pat@zsplat.freeserve.co.uk>

	* unix/tcl.m4:    Fix SHLIB_LD_LIBS for building tclkit on OpenBSD.
	* unix/configure: regenerated

2005-10-31  Vince Darley  <vincentdarley@users.sourceforge.net>

	* generic/tkText.c
	* tests/textDisp.test: fix and test for [Bug 1333951] in '.text count
	-displaylines'.

2005-10-18  Don Porter	<dgp@users.sourceforge.net>

	* generic/tkMain.c: Rewrote code that sets the ::argv value to be sure
	conversion from the system encoding is complete before any processing
	sensitive to list-special characters is done. [Bug 1328926]

2005-10-17  Jeff Hobbs  <jeffh@ActiveState.com>

	* macosx/tkMacOSXScrlbr.c (UpdateControlValues): check geomMgrPtr is
	valid before checking type

2005-10-15  Jeff Hobbs  <jeffh@ActiveState.com>

	* library/menu.tcl (::tk::MenuUnpost): remove leftover ] from string
	equal mods of 2005-07-25. (sowadsky)

2005-10-14  Pat Thoyts  <patthoyts@users.sourceforge.net>

	* win/tkWinSend.c:    Avoid using tcl internal headers and fix to
	* win/tkWinSendCom.h: correctly link on all types of build (was
	* win/tkWinSendCom.c: broken in static,msvcrt builds).

2005-10-12  Donal K. Fellows  <donal.k.fellows@man.ac.uk>

	* tests/canvPs.test, tests/canvPsBmap.tcl, tests/canvPsImg.tcl:
	* tests/imgPhoto.test, tests/menu.test: Arrange for the test suite to
	only ever refer to images in the same directory as the tests. This
	makes it possible to package the test suite itself as a starkit. Thanks
	to David Zolli for suggesting this.

2005-10-10  Jeff Hobbs  <jeffh@ActiveState.com>

	* generic/tkConfig.c (Tk_DeleteOptionTable, Tk_CreateOptionTable):
	properly alloc/delete one more option. [Bug 1319720] (melbardis)

	* macosx/tkMacOSXInt.h: Move MODULE_SCOPE defn to tkInt.h and add
	* generic/tkInt.h:      WORDS_BIGENDIAN checks that will work with OS X
	universal binary compiles. (steffen)

	* generic/tkMenu.c (TkSetWindowMenuBar): do not call TkMenuInit if the
	winPtr indicates TK_ALREADY_DEAD. This prevents reinit that creates a
	Tk exit handler after all exit handlers should be called. [Bug 749908,
	1322294]

2005-10-10  Vince Darley  <vincentdarley@users.sourceforge.net>

	TIP #256 IMPLEMENTATION

	* doc/text.n
	* generic/tkText.c
	* generic/tkText.h
	* generic/tkTextBTree.c
	* generic/tkTextDisp.c
	* generic/tkTextImage.c
	* generic/tkTextIndex.c
	* generic/tkTextMark.c
	* generic/tkTextTag.c
	* generic/tkTextWind.c
	* macosx/tkMacOSXDefault.h
	* tests/text.test
	* tests/textDisp.test
	* unix/tkUnixDefault.h
	* win/tkWinDefault.h: Implementation of TIP#256, adding a new text
	widget configuration option '-tabstyle', with new tests and
	documentation.

	Also a fix for [Bug 1281228] (documentation and full implementation of
	-strictlimits), and [Bug 1288677] (corrected elide behaviour), again
	with more tests.

2005-10-04  Jeff Hobbs  <jeffh@ActiveState.com>

	* library/dialog.tcl (::tk_dialog): add tkwait visibility before grab.
	[Bug 1216775]

	* win/tkWinDialog.c (ChooseDirectoryValidateProc): reset stored path to
	"" if it doesn't exist and -mustexist is true. [Bug 1309218] Remove
	old-style dir chooser (no longer used).

	* macosx/tkMacOSXInt.h: add MODULE_SCOPE definition check for extension
	writers that access private headers on OS X and don't define it in
	configure.

2005-09-28  Don Porter	<dgp@users.sourceforge.net>

	* unix/tkUnixPort.h:	Disabled inclusion of the private Tcl header
	* win/tkWinPort.h:	file tclInt.h. Tk ought to have a tiny and
	shrinking number of calls of private Tcl routines. Each Tk source file
	doing this should follow the convention in the macosx port and have its
	own #include "tclInt.h".

	* generic/tkEvent.c:	Disabled calls to private Tcl routine
	TclInExit(). See comment in TkCreateExitHandler() for full rationale.

2005-09-21  Donal K. Fellows  <donal.k.fellows@manchester.ac.uk>

	* generic/tkEvent.c (TkCreateThreadExitHandler, TkFinalizeThread)
	(TkDeleteThreadExitHandler): New internal API (from Joe Mistachkin) to
	allow Tk to finalize itself correctly in a multi-threaded
	environment. [Bug 749908]

2005-09-14  Donal K. Fellows  <dkf@users.sf.net>

	* generic/tkOldConfig.c (GetCachedSpecs): Split out the code to
	manipulate the cached writable specs so that it can be reused from all
	the public Tk_Configure* functions.
	(Tk_ConfigureInfo, Tk_ConfigureWidget, Tk_ConfigureValue): Use the
	factored out code everywhere, so we always manipulate the cache
	correctly. [Bug 1288128]

2005-09-13  Don Porter	<dgp@users.sourceforge.net>

	* win/winMain.c (WishPanic): Replaced TCL_VARARGS* macros with direct
	use of stdarg.h conventions.

2005-09-11  Daniel Steffen  <das@users.sourceforge.net>

	* macosx/tkMacOSXMouseEvent.c (TkMacOSXProcessMouseEvent): check if
	process is in front on MouseDown, otherwise request process activation
	from BringWindowForward() via new isFrontProcess param.

	* macosx/tkMacOSXCarbonEvents.c (TkMacOSXInitCarbonEvents): register
	our event handler on the dispatcher target for all carbon events of
	interest to TkAqua; this replaces event processing directly from the
	event queue and thus allows to capture events that are syntesized by
	Carbon and sent directly to the dispatcher and not to the event queue.

	* macosx/tkMacOSXEvent.c: remove TkMacOSXCountAndProcessMacEvents(),
	rename ReceiveAndProcessEvent() to TkMacOSXReceiveAndProcessEvent().
	(TkMacOSXReceiveAndProcessEvent): remove tk event processing before
	sending events to the dispatcher, all events of interest are now
	processed in our dispatcher target event handler.

	* macosx/tkMacOSXNotify.c (CarbonEventsCheckProc): dispatch events
	directly via TkMacOSXReceiveAndProcessEvent(), but dispatch no more
	than four carbon events at one time to avoid starving other event
	sources.

	* macosx/tkMacOSXEvent.c: formatting cleanup, move XSync() to XStubs,
	* macosx/tkMacOSXEvent.h: removed obsolete kEventClassWish handling.
	* macosx/tkMacOSXXStubs.c

	* macosx/tkMacOSXEvent.h: declare macosx internal procs as MODULE_SCOPE
	* macosx/tkMacOSXEvent.c:
	* macosx/tkMacOSXKeyEvent.c:
	* macosx/tkMacOSXMouseEvent.c:
	* macosx/tkMacOSXWindowEvent.c:

	* macosx/tkMacOSXButton.c: conditionalize all debug message printing to
	* macosx/tkMacOSXCursor.c: stderr via TK_MAC_DEBUG define.
	* macosx/tkMacOSXDebug.c:
	* macosx/tkMacOSXDebug.h:
	* macosx/tkMacOSXDialog.c:
	* macosx/tkMacOSXEvent.c:
	* macosx/tkMacOSXInit.c:
	* macosx/tkMacOSXKeyEvent.c:
	* macosx/tkMacOSXMenu.c:
	* macosx/tkMacOSXMenubutton.c:
	* macosx/tkMacOSXScale.c:
	* macosx/tkMacOSXWindowEvent.c:
	* macosx/tkMacOSXWm.c:

	* unix/configure.in: define TK_MAC_DEBUG on aqua when symbols enabled.
	* unix/configure: autoconf-2.59
	* unix/tkConfig.h.in: autoheader-2.59

	* library/listbox.tcl: synced aqua MouseWheel bindings with
	* library/scrlbar.tcl: core-8-4-branch.
	* library/text.tcl:

	* xlib/xcolors.c: fixed warning

2005-08-25  Daniel Steffen  <das@users.sourceforge.net>

	* unix/Makefile.in (html): reverted/amended changes of 2005-08-23 that
	broke TkAqua 'make install'; added BUILD_HTML_FLAGS optional var like
	in tcl/unix/Makefile.in.

2005-08-24  Donal K. Fellows  <dkf@users.sf.net>

	* tests/text.test (text-8.18): Fix punctuation of error message to
	match good practice (actual message already fixed). [Bug 1267484]

2005-08-23  Jeff Hobbs  <jeffh@ActiveState.com>

	* macosx/tkMacOSXDialog.c: make dialogs ignore -initialfile "" and
	-initialdir "" instead of error.

2005-08-23  Mo DeJong  <mdejong@users.sourceforge.net>

	* win/tkWin32Dll.c (DllMain): Replace old asm SEH approach with Kenny's
	new SEH implementation. [Tcl Bug 1235544]

2005-08-23  Mo DeJong  <mdejong@users.sourceforge.net>

	* unix/Makefile.in: Subst BUILD_TCLSH and TCL_EXE.
	* unix/configure: Regen.
	* unix/configure.in: Update minimum autoconf version to 2.59. Invoke
	SC_PROG_TCLSH and SC_BUILD_TCLSH.
	* unix/tcl.m4 (SC_PROG_TCLSH, SC_BUILD_TCLSH):
	* win/Makefile.in: Subst BUILD_TCLSH and TCL_EXE.
	* win/configure: Regen.
	* win/configure.in: Update minimum autoconf version to 2.59. Invoke
	SC_BUILD_TCLSH.
	* win/tcl.m4 (SC_PROG_TCLSH, SC_BUILD_TCLSH): Split confused search
	for tclsh on PATH and build and install locations into two macros.
	SC_PROG_TCLSH searches just the PATH. SC_BUILD_TCLSH determines the
	name of the tclsh executable in the Tcl build directory. [Tcl Bug
	1160114] [Tcl Patch 1244153]

2005-08-22  Daniel Steffen  <das@users.sourceforge.net>

	* macosx/tkMacOSXButton.c:
	* macosx/tkMacOSXDialog.c: fix warnings.

2005-08-20  Joe Mistachkin  <joe@mistachkin.com>

	* win/tkWinX.c: Fixed bad cast. [Bug 1216006]

2005-08-18  Donal K. Fellows  <donal.k.fellows@manchester.ac.uk>

	* doc/GetFont.3: Reworded to reflect the truth. [Bug 1151523]

2005-08-16 George Peter Staplin  <GeorgePS@XMission.com>

	* doc/CrtItemType.3 prototypes were lacking [] after objv. Thus the man
	page was wrong about the actual prototypes. This was verified by
	studying tkCanvBmap.c.

2005-08-13 Chengye Mao  <chengye.geo@yahoo.com>

	* generic/tkOldConfig.c: Fixed [Bug 1258604]. This bug was introduced
	into the modfied Tk_ConfigureWidget. It failed to properly handle the
	specFlags' bit TK_CONFIG_OPTION_SPECIFIED.

2005-08-12  Donal K. Fellows  <donal.k.fellows@manchester.ac.uk>

	* generic/tkOldConfig.c (Tk_ConfigureWidget): Stop storing per-thread
	data in global data structures. Store it in per-interpreter data (i.e.
	per-thread data) instead. [Bug 749908]

2005-08-10  Donal K. Fellows  <dkf@users.sf.net>

	* generic/tkFrame.c (CreateFrame) and others: Don't use size_t when
	working with Tcl_GetStringFromObj because it is not 64-bit clean. [Bug
	1252702]

2005-08-04  Vince Darley  <vincentdarley@users.sourceforge.net>

	* doc/text.n: Clarify behaviour of tab stops (as per [Bug 1247835])

2005-08-09  Daniel Steffen  <das@users.sourceforge.net>

	* macosx/tkMacOSXCarbonEvents.c (AppEventHandlerProc): handle carbon
	events sent directly to application event target via the general
	TkMacOSXProcessEvent() in the same way as events posted to the event
	loop. Moved existing app event handlers to tkMacOSXWindowEvent.c.
	(TkMacOSXInitCarbonEvents): register our application event handler for
	kEventWindowExpanded events to deal with uncollapsing from the dock.

	* macosx/tkMacOSXEvent.h: made TkMacOSXProcessEvent() non-static, added
	* macosx/tkMacOSXEvent.c: new interp field to TkMacOSXEvent struct for
				  use by app event handler.

	* macosx/tkMacOSXMouseEvent.c (TkMacOSXProcessMouseEvent): retrieve
	current window, partCode, modifiers and local cursor position from
	carbon mouse event if possible. Use new static GenerateButtonEvent()
	taking a MouseEventData struct instead of TkGenerateButtonEvent() to
	avoid recomputing already known values. Move process activation on
	MouseDown into BringWindowForward() to allow clicking on window
	titlebar widgets without activating process. Move code dealing with
	clicks in window titelbar into separate function
	HandleWindowTitlebarMouseDown() to avoid code duplication. Avoid
	repeated calls to TkMacOSXGetXWindow() by storing result in
	MouseEventData struct.
	(TkMacOSXButtonKeyState, XQueryPointer): try to get button and modifier
	state from currently processed carbon event (to avoid unnecessary IPC
	with the window server), otherwise use modern carbon API to get this
	info instead of Button() and GetKeys(); only retrieve info caller asks
	for (via non-NULL ptr passed to XQueryPointer).
	(ButtonModifiers2State): new static function converting carbon button
	and modifier state into tk state, allows detection of more than 3 mouse
	buttons (tk supports up to 5) and of NumLock and Fn modifier keys
	(NumLock is mapped to Mod3 and Fn to Mod4).

	* macosx/tkMacOSXWindowEvent.c (TkMacOSXProcessApplicationEvent):
	handle kEventWindowExpanded event to deal with window uncollapsing from
	the dock by generating tk Map event, handle kEventAppHidden and
	kEventAppShown events (moved here from tkMacOSXCarbonEvents.c).

	* macosx/tkMacOSXSubwindows.c (XUnmapWindow): only hide window when it
	is not iconified to avoid window flashing on collapse.

	* macosx/tkMacOSXWm.c: replaced Tk_DoWhenIdle() by Tcl_DoWhenIdle().
	(TkMacOSXZoomToplevel): remove call to TrackBox(), now done in
	HandleWindowTitlebarMouseDown() in tkMacOSXMouseEvent.c.
	(TkpWmSetState): avoid window flashing on collapse by unmapping after
	calling CollapseWindow(); only uncollapse window if it is collapsed.

	* generic/tkInt.decls: changed TkMacOSXZoomToplevel() signature.
	* generic/tkIntPlatDecls.h:

	* macosx/tkMacOSXKeyEvent.c (TkMacOSXProcessKeyboardEvent): only call
	GetMenuItemCommandID() on KeyDown or KeyRepeat events.

	* macosx/tkMacOSXMenu.c (ReconfigureMacintoshMenu): remove call to
	obsolete AppendResMenu() API.

	* macosx/tkMacOSXKeyEvent.c: replaced all direct uses of expensive
	* macosx/tkMacOSXMenu.c:     GetMouse() and TkMacOSXButtonKeyState()
	* macosx/tkMacOSXMenus.c:    APIs by calls to XQueryPointer()
	* macosx/tkMacOSXMouseEvent.c:
	* macosx/tkMacOSXScale.c:
	* macosx/tkMacOSXScrlbr.c:
	* macosx/tkMacOSXWm.c:

	* macosx/tkMacOSXDialog.c:   replaced use of FrontNonFloatingWindow()
	* macosx/tkMacOSXKeyEvent.c: by ActiveNonFloatingWindow() as
	* macosx/tkMacOSXMenu.c:     recommended by Carbon docs.
	* macosx/tkMacOSXMenus.c:
	* macosx/tkMacOSXSubwindows.c:
	* macosx/tkMacOSXWm.c:

	* macosx/tkMacOSXDialog.c: fixed warnings
	* macosx/tkMacOSXTest.c:

	* macosx/tkMacOSXCarbonEvents.c: added CVS Id line to file header.
	* macosx/tkMacOSXDebug.c:
	* macosx/tkMacOSXDebug.h:
	* macosx/tkMacOSXEntry.c:
	* macosx/tkMacOSXEvent.h:
	* macosx/tkMacOSXKeyEvent.c:
	* macosx/tkMacOSXMouseEvent.c:
	* macosx/tkMacOSXWindowEvent.c:
	* macosx/tkMacOSXWm.h:

	* macosx/tkMacOSXInt.h: declare macosx internal procs as MODULE_SCOPE.
	* macosx/tkMacOSXCarbonEvents.c:
	* macosx/tkMacOSXDraw.c:
	* macosx/tkMacOSXFont.c:
	* macosx/tkMacOSXHLEvents.c:
	* macosx/tkMacOSXInit.c:
	* macosx/tkMacOSXWindowEvent.c

	* library/bgerror.tcl: sync with core-8-4-branch changes of 2005-07-28.
	* macosx/tkMacOSXDraw.c:
	* macosx/tkMacOSXWm.c:
	* macosx/tkMacOSXMouseEvent.c:

	* generic/tkFrame.c:   sync with core-8-4-branch changes of 2005-07-27.
	* generic/tkIntDecls.h:
	* generic/tkStubInit.c:
	* generic/tkFrame.c:
	* win/tkWinDraw.c:
	* unix/tkUnixDraw.c:
	* macosx/tkMacOSXDraw.c:
	* macosx/tkMacOSXInt.h:
	* macosx/tkMacOSXWm.c:
	* macosx/tkMacOSXSubwindows.c:

	* macosx/tkMacOSXButton.c: sync with core-8-4-branch.
	* macosx/tkMacOSXEntry.c:
	* macosx/tkMacOSXScale.c:

	* library/demos/menu.tcl: removed errant '}'.

2005-08-04  Donal K. Fellows  <donal.k.fellows@manchester.ac.uk>

	* doc/clipboard.n: Add example demonstrating custom types of clipboard
	data.

2005-07-25  Donal K. Fellows  <donal.k.fellows@manchester.ac.uk>

	* library/*.tcl: Updated to use more 8.4 and 8.5 features as part of
	resolving [Patch 1237759].

2005-07-22  Mo DeJong  <mdejong@users.sourceforge.net>

	* win/tkWinX.c: Define _WIN32_WINNT with NT SP 3 data to fix compiler
	error because SendInput was not defined. The new msys_mingw7 release is
	now needed to compile the HEAD with mingw gcc. [Bug 1210712]

2005-07-21  Jeff Hobbs	<jeffh@ActiveState.com>

	* macosx/tkMacOSXMouseEvent.c (TkMacOSXProcessMouseEvent): corrected if
	expression error (use of = instead of ==).

2005-07-18  Vince Darley  <vincentdarley@users.sourceforge.net>

	* generic/tkTextMark.c: fix to segfault in "mark prev"
	* tests/textIndex.test: [Bug 1240221]

	* tests/textWind.test: make test more robust to avoid infinite loop

2005-07-06  Jeff Hobbs	<jeffh@ActiveState.com>

	* doc/getOpenFile.n: correct -multiple docs (takes boolean)

2005-07-05  Don Porter	<dgp@users.sourceforge.net>

	* unix/Makefile.in:	Purged use of TCLTESTARGS. [RFE 1161550]

2005-06-23  Daniel Steffen  <das@users.sourceforge.net>

	* generic/tkConsole.c (TkConsolePrint): prevent potential NULL deref.

	* macosx/tkMacOSXDefault.h: change ENTRY_BORDER defaults to from 5 to 2
	to make default entry widgets in TkAqua look like in other aqua apps
	(and have same border dimensions as other platforms). [Bug 1176610]

2005-06-21  Donal K. Fellows  <dkf@users.sf.net>

	* doc/GetBitmap.3: Fix silly error in SYNOPSIS. [Bug 1224983]

2005-06-19  Donal K. Fellows  <dkf@users.sf.net>

	* generic/tkImgGIF.c: Cleanse all static (i.e. non-thread-safe) data
	at a miniscule performance hit.

2005-06-18  Daniel Steffen  <das@users.sourceforge.net>

	* macosx/Makefile: for X11 build, add -X11 suffix to unversioned wish
	symbolic link.

	* unix/tcl.m4 (Darwin): add -headerpad_max_install_names to LDFLAGS to
	ensure we can always relocate binaries with install_name_tool.

	* unix/configure: autoconf-2.59

2005-06-07  Donal K. Fellows  <donal.k.fellows@manchester.ac.uk>

	Bump patchlevel to a4 to distinguish from a3 release.

2005-06-04  Jeff Hobbs	<jeffh@ActiveState.com>

	*** 8.5a3 TAGGED FOR RELEASE ***

2005-06-02  Jim Ingham	<jingham@apple.com>

	* generic/tkEvent.c (InvokeFocusHandlers): On Mac OS X the scrollwheel
	events are sent to the window under the mouse, not to the focus window

	Another patch from M. Kirkham.

	* macosx/tkMacOSXScrlbr.c (ThumbActionProc, ScrollBarBindProc): Record
	the first mouse down point, and compute differences from that, rather
	than getting the mouse down each time through the loop. The old method
	would get fooled if you moved the mouse less than a text line height in
	the text widget. [Bug 1083728]

2005-06-03  Daniel Steffen  <das@users.sourceforge.net>

	* macosx/Makefile: fixed 'embedded' target.

2005-06-02  Reinhard Max  <max@suse.de>

	* unix/tkUnix.c (Tk_GetUserInactiveTime): Improvements to get it
	working on Solaris, and panic if we run out of memory.
	* unix/configure.in: Rework the searching for Xss, to make it work on
	Solaris and provide more useful output. Use AC_HELP_STRING where
	appropriate.
	* unix/tcl.m4: synced from Tcl.
	* unix/configure: regenerated with autoconf 2.59.

2005-06-01  Jeff Hobbs	<jeffh@ActiveState.com>

	* win/tkWinInt.h: added private decls of Tk_GetEmbeddedMenuHWND,
	Tk_GetMenuHWND, TkWinCleanupContainerList, and TkpWmGetState to that
	are used across source files.

	* win/tkWinX.c (Tk_ResetUserInactiveTime): cast to squelch compiler
	warning.

2005-05-31  Reinhard Max  <max@suse.de>

	* doc/Inactive.3 (new file): C level API documentationn for
	TIP#245 (Tk_GetUserInactiveTime, Tk_ResetUserInactiveTime).
	* tests/tk.test: Added tests for the TIP#245 implementation.

2005-05-30  Jeff Hobbs	<jeffh@ActiveState.com>

	* generic/tkPanedWindow.c, tests/panedwindow.test: batch of fixes to
	panedwindow from Daniel South. Improved auto-size to fit internal
	windows, fixed sash placement at edge of pane, fixed calculation of
	stretch amount for internal windows. [Bug 1124198, 1161543, 1054117,
	1010941, 795869, 690169, 1192323]

	* generic/tkMenu.c (MenuCmd): create event handler earlier to ensure
	proper destruction of menu through DestroyNotify. [Bug 1159367]

	* library/console.tcl (::tk::ConsoleInit): print out first prompt and
	swallow the extra "% " that comes once from Tcl on Windows.

2005-05-29  Daniel Steffen  <das@users.sourceforge.net>

	* macosx/tkMacOSXFont.c: use Tcl_Panic instead of panic.

	* unix/configure.in: added description of HAVE_XSS for autoheader.
	* unix/configure: autoconf-2.59
	* unix/tkConfig.h.in: autoheader-2.59

	* macosx/Wish.pbproj/project.pbxproj:
	* macosx/Wish.xcode/project.pbxproj: added missing FRAMEWORK defines
	introduced with configure/make based build.

	* macosx/tkMacOSXInit.c:
	* macosx/tkMacOSXNotify.c: fixed warnings.

	* generic/tkDecls.h:
	* generic/tkIntPlatDecls.h:
	* generic/tkPlatDecls.h:
	* generic/tkStubInit.c: ran missing 'make genstubs' for TIP245 changes
	to tk.decls

	* macosx/tkMacOSXXStubs.c (Tk_ResetUserInactiveTime): use symbolic
	constant argument in call to UpdateSystemActivity();

	* macosx/Wish.pbproj/project.pbxproj:
	* macosx/Wish.xcode/project.pbxproj:
	* unix/configure.in: added/corrected linking to IOKit.framework for
	TIP245.

	* unix/configure.in: skip X11 configure checks when building tk_aqua.
	* unix/configure: autoconf-2.59

2005-05-28  Donal K. Fellows  <dkf@users.sf.net>

	TIP #245 IMPLEMENTATION from Reinhard Max <max@suse.de>

	* doc/tk.n: Documentation of [tk inactivity].
	* win/tkWinX.c (Tk_GetUserInactiveTime, Tk_ResetUserInactiveTime):
	* unix/tkUnix.c (Tk_GetUserInactiveTime, Tk_ResetUserInactiveTime):
	* macosx/tkMacOSXXStubs.c:	Implementations of the core API for
	(Tk_GetUserInactiveTime):	determining how long as user's left
	(Tk_ResetUserInactiveTime):	her machine alone.
	* unix/configure.in: Test for XScreenSaver support.
	* generic/tkCmds.c (Tk_TkObjCmd): Implementation of [tk inactivity].

2005-05-27  Todd Helfter  <tmh@users.sourceforge.net>

	* library/menu.tcl: correct the sticky behavior of menus posted by
	tk_popup so that they "stick" after the initial <ButtonRelease>
	following the post, that is not over an active menu entry.

2005-05-26  Daniel Steffen  <das@users.sourceforge.net>

	* macosx/tkMacOSXInit.c (TkpInit): fixed resource file extraction from
	__tk_rsrc section to work with non-prebound .dylib and .bundle.

	* macosx/Makefile: corrected EMBEDDED_BUILD check, use separate Tcl and
	Tk version vars to properly support tk/x11 framework version
	overriding, rewrite tkConfig.sh when overriding tk version, corrected
	Wish.app symlink in tk build dir.

	* unix/configure.in: corrected framework finalization to softlink stub
	library to Versions/8.x subdir instead of Versions/Current.
	* unix/configure: autoconf-2.59

2005-05-25  Jeff Hobbs	<jeffh@ActiveState.com>

	* unix/Makefile.in (install-libraries): protect possible empty list in
	for with list= trick for older shells.

2005-05-23  Jeff Hobbs	<jeffh@ActiveState.com>

	* generic/tkFileFilter.c (FreeGlobPatterns): s/null/NULL/

2005-05-24  Daniel Steffen  <das@users.sourceforge.net>

	* generic/tkTest.c: disable commands not available on TkAqua.

	* macosx/Makefile:
	* macosx/README:
	* macosx/Tk-Info.plist.in (new file):
	* macosx/Wish-Info.plist.in (new file):
	* unix/Makefile.in:
	* unix/configure.in:
	* unix/tcl.m4:
	* unix/tkUnixInit.c: moved all Darwin framework and TkAqua build
	support from macosx/Wish.pbproj and macosx/Makefile into the standard
	unix configure/make buildsystem, the project and macosx/Makefile are no
	longer required to build Tk.framework and/or TkAqua. TkAqua is now
	enabled by the --enable-aqua configure option, and static and
	non-framework builds of TkAqua are now available via the standard
	configure switches. Tk/X11 can also be built as a framework. The
	macosx/Makefile now wraps the unix buildsystem and no longer uses the
	projects, embedded builds are still only available via this Makefile,
	but for other builds it is not longer required (but its current
	functionality is still available for backwards compatibility). The
	projects currently do not call through to the Makefile to build (unlike
	Tcl.pbproj) so project builds may differ from makefile builds. Due to
	issues with spaces in pathnames, 'Wish Shell.app' has been renamed to
	'Wish.app', the macosx/Makefile installs backwards compatibility
	symlinks for the old name.
	* macosx/tkMacOSXInit.c (TkpInit): added support for Tk resource file
	in non-framework and static builds: the resource file is copied into a
	__tk_rsrc MachO section of the library or executable at link time and
	extracted into a temporary location at initialization.
	* unix/configure: autoconf-2.59
	* unix/tkConfig.h.in (new file): autoheader-2.59

	* macosx/Wish.pbproj/project.pbxproj:
	* macosx/Tk-Info.plist:
	* macosx/Wish-Info.plist:
	* macosx/tkAboutDlg.r: updated copyright years to 2005.

2005-05-22  Donal K. Fellows  <dkf@users.sf.net>

	* generic/tkFileFilter.c (TkGetFileFilters): Add all filters, not just
	the first one. [Bug 1206133]

2005-05-15  Jim Ingham	<jingham@apple.com>

	Fixes from Michael Kirkham:

	* macosx/tkMacOSXMenu.c (TkpConfigureMenuEntry): Thinko in clearing the
	ENTRY_ACCEL_MASK before re-parsing it. [Bug 1012852]

	* macosx/tkMacOSXScrlbr.c (UpdateControlValues): Don't set the control
	value BEFORE setting the min and max or the control manager will reset
	it for you. [Bug 1202181]

	* macosx/tkMacOSXXStubs.c (TkMacOSXXGetPixel, TkMacOSXXPutPixel):
	Restore the port to what it was before putting we were called. [Bug
	1202223]

2005-05-14  Jim Ingham  <jingham@apple.com>

	* macosx/tkMacOSXScrlbr.c (ThumbActionProc): Missing Tcl_Release.

2005-05-14  Daniel Steffen  <das@users.sourceforge.net>

	* macosx/tkMacOSXInit.c:
	* macosx/tkMacOSXNotify.c: introduction of new tcl notifier based on
	CFRunLoop allows replacement of the custom TkAqua notifier by a
	standard tcl event source. Removes requirement of threaded tcl core
	for TkAqua, allows to stub-link TkAqua against Tcl by removing use of
	the unstubbed TclInitNotifier & TclFinalizeNotifier. [Tcl Patch
	1202052]

	* macosx/Wish.xcode/project.pbxproj:
	* macosx/Wish.pbproj/project.pbxproj: stub-link TkAqua: build with
	USE_TCL_STUBS and link against libtclstub instead of Tcl.framework,
	unexport libtclstub symbols from Tk to avoid duplicate symbol warnings
	when linking with both Tcl and Tk, fixes for gcc4.0 warnings.

	* macosx/Wish.xcode/project.pbxproj: sync with Wish.pbproj changes
	since 2004-11-19.
	NOTE: to use this project, need to uncomment the tclConfig.h settings
	at the top of tcl/unix/configure.in, autoconf and rebuild tcl !

	* macosx/tkMacOSXBitmap.c:
	* macosx/tkMacOSXButton.c:
	* macosx/tkMacOSXDialog.c:
	* macosx/tkMacOSXFont.c:
	* macosx/tkMacOSXHLEvents.c:
	* macosx/tkMacOSXInit.c:
	* macosx/tkMacOSXKeyboard.c:
	* macosx/tkMacOSXMenu.c:
	* macosx/tkMacOSXMenubutton.c:
	* macosx/tkMacOSXWm.c:
	* macosx/tkMacOSXXStubs.c: fixed gcc 4.0 warnings.

	* unix/tcl.m4: sync with tcl
	* unix/configure: autoconf-2.59

2005-05-10  Vince Darley  <vincentdarley@users.sourceforge.net>

	* library/text.tcl: test and fix to TextPrevPara to avoid infinite loop
	* tests/textIndex.test: at start of widget. [Bug 1191895]

	* generic/tkTextDisp.c: better synchronisation between explicit and
	implicit pixel line-height calculations. [Bug 1186558]

2005-05-10  Don Porter	<dgp@users.sourceforge.net>

	* generic/tkTextDisp.c (GetXView): Improved numerical precision of
	calculation of [.t xview] return values.
	* tests/textDisp.test: Match greater precisions of [.t xview] and
	[.t yview] values in tests.

2005-05-06  Jeff Hobbs	<jeffh@ActiveState.com>

	* unix/configure: regen
	* unix/configure.in: Add AC_C_BIGENDIAN check and pkg-config xft checks
	to extend xft search.
	* unix/tcl.m4: Correct Solaris 10 (5.10) check and add support for
	x86_64 Solaris cc builds.

2005-04-28  Donal K. Fellows  <donal.k.fellows@manchester.ac.uk>

	* macosx/tkMacOSXNotify.c (TkMacOSXWaitForEvent): Fix for typo in
	waitTime computation. [Bug 1191097]
	(AlertNotifier): Factor out the core of the notifier alerting code.

2005-04-25  Daniel Steffen  <das@users.sourceforge.net>

	* macosx/tkMacOSXNotify.c: sync with tclUnixNotfy.c changes since
	2004-06-22, added compile time check for threaded tcl core, removed
	unthreaded code paths as they are never used anyway, fixed
	TkMacOSXAlertNotifier() implementation.

	* unix/Makefile.in: added TCL_STUB_LIB_FILE, needed for unexporting of
	symbols from libtclstub to avoid duplicate symbol warnings.

	* unix/tcl.m4 (Darwin): added configure checks for recently added
	linker flags -single_module and -search_paths_first to allow building
	with older tools (and on Mac OS X 10.1), use -single_module in SHLIB_LD
	and not just T{CL,K}_SHLIB_LD_EXTRAS, added unexporting from Tk of
	symbols from libtclstub to avoid duplicate symbol warnings, added
	PLAT_SRCS definition for Mac OS X, defined MODULE_SCOPE to
	__private_extern__.
	(SC_MISSING_POSIX_HEADERS): added caching of dirent.h check.

	* unix/configure: autoconf-2.59

2005-04-22  George Peter Staplin  <GeorgePS@XMission.com>

	* doc/FontId.3: I fixed a typo. "linespace" was used instead of
	"ascent". I also added a .PP before the paragraph to make the
	formatting look better for the ascent paragraph.

2003-04-18  Joe English	 <jenglish@users.sourceforge.net>

	* unix/tkUnixRFont.c(Tk_MeasureChars): Use Tcl_UtfToUnichar() for lax
	UTF-8 parsing instead of strict parsing with FcUtf8ToUcs4()
	[fix/workaround for Bug 1185640]

2003-04-18  Vince Darley  <vincentdarley@users.sourceforge.net>

	* library/text.tcl
	* doc/text.n: corrected 'Home' and 'End' and Control-a/e handling to
	work with display lines. This was an ommission of the previous tip155
	patch. Clarified the documentation on this point.

2005-04-14  Jeff Hobbs	<jeffh@ActiveState.com>

	* unix/tkUnixFont.c (FontMapLoadPage): reorder char[] decls to avoid
	possible segv. Minimal fix for [Bug 1122671]

2005-04-12  Jeff Hobbs	<jeffh@ActiveState.com>

	* library/tkfbox.tcl (::tk::dialog::file::): fix typeMenuLab ref. Add
	undoc'd ::tk::dialog::file::showHiddenBtn var (default 0) that will add
	a "Show Hidden" checkbutton to tk_get*File and tk_chooseDirectory if
	set to true.
	* library/choosedir.tcl (::tk::dialog::file::chooseDir::): fix
	cancelBtn ref, add hiddenBtn ref for "Show Hidden" button.

2005-04-09  Daniel Steffen  <das@users.sourceforge.net>

	* macosx/README: updated requirements for OS & developer tool versions
	+ other small fixes/cleanup.

	* macosx/tkMacOSXEntry.c (ComputeIncDecParameters): manually define
	constants present only in 10.3 headers so that we can build on 10.2.

	* macosx/Wish.pbproj/project.pbxproj: fixed absolute path to tkEntry.h
	that confused 10.2 PBX.

	* unix/tcl.m4 (Darwin): added -single_module linker flag to
	TCL_SHLIB_LD_EXTRAS and TK_SHLIB_LD_EXTRAS.
	* unix/configure: autoconf-2.59

2005-04-07  Mo DeJong  <mdejong@users.sourceforge.net>

	* macosx/tkMacOSXWm.c (TkWmStackorderToplevelWrapperMap,
	(TkWmStackorderToplevel):
	* unix/tkUnixWm.c (TkWmStackorderToplevelWrapperMap,
	(TkWmStackorderToplevel):
	* win/tkWinWm.c (TkWmStackorderToplevelWrapperMap,
	(TkWmStackorderToplevel):
	Fix panic in wm stackorder when a toplevel is created on another
	display. The code now ignores toplevels that have a display that does
	not match the display of the parent window. [Bug 1152809]

2005-04-06  Donal K. Fellows  <dkf@users.sf.net>

	* doc/wm.n, doc/winfo.n, doc/tk.n, doc/send.n, doc/selection.n:
	* doc/radiobutton.n, doc/photo.n, doc/options.n, doc/menu.n:
	* doc/listbox.n, doc/getOpenFile.n, doc/font.n, doc/event.n:
	* doc/entry.n, doc/clipboard.n, doc/checkbutton.n, doc/canvas.n:
	* doc/button.n, doc/bind.n, doc/TextLayout.3, doc/MeasureChar.3:
	* doc/GetRelief.3, doc/GetPixels.3, doc/GetJustify.3, doc/GetFont.3:
	* doc/GetCursor.3, doc/GetColor.3, doc/GetBitmap.3, doc/GetAnchor.3:
	* doc/FontId.3, doc/CrtWindow.3, doc/CrtImgType.3, doc/ConfigWidg.3:
	* doc/3DBorder.3: Purge old .VS/.VE macro instances.

2005-04-04  Don Porter	<dgp@users.sourceforge.net>

	* library/comdlg.tcl: Added Macintosh file type validation to
	[::tk::FDGetFileTypes]. [Bug 1083878] (Thanks, Vince Darley)

2005-04-04  Vince Darley  <vincentdarley@users.sourceforge.net>

	* generic/tkText.c:
	* tests/text.test: fix to elide searching problems [Bug 1174269] and
	disappearing cursor with insertofftime 0. [Bug 1169429]

2005-04-03  Peter Spjuth  <peter.spjuth@space.se>

	* tests/grid.test:
	* generic/tkGrid.c: Fixed bug in geometry calculations for widgets that
	span multiple columns/row. Bug was introduced in 8.5a1 when fixing
	792387. [Bug 1175092]

2005-03-29  Jeff Hobbs	<jeffh@ActiveState.com>

	* win/tcl.m4, win/configure: do not require cygpath in macros to allow
	msys alone as an alternative.

2005-03-27  Vince Darley  <vincentdarley@users.sourceforge.net>

	* tests/textDisp.test: added test for fix of 2005-03-15.

2005-03-24  Jim Ingham	<jingham@apple.com>

	* macosx/tkMacOSXEntry.c (TkpDrawEntryBorderAndFocus): Dopey bug - do
	not reset the width for entry widgets - we didn't change it for them.

2005-03-23  Jim Ingham	<jingham@apple.com>

	These changes allow us to draw the Entry and Spinbox widget with a
	native look and feel on Mac OS X.

	* generic/tkEntry.h: New file, extracting the definitions of Entry and
	Spinbox.
	* generic/tkEntry.c (DisplayEntry): Call out to TkpDrawSpinboxButtons
	and TkpDrawEntryBorderAndFocus. Also provide default implementations
	for X11 & Win.
	* macosx/tkMacOSXEntry.c: New file, implements the entry & focus and
	spinbox button drawing.
	* tkMacOSXDefaults.h: Change the Mac OS X defaults so they fit the
	native widget shapes.

	This is cleanup thanks to Neil Madden <nem@cs.nott.ac.uk>.

	* macosx/tkMacOSXWm.c (TkMacOSXWinStyle) New function.
	(TkUnsupported1ObjCmd): New function, replaces the un-objectified
	version of the command.
	* generic/tkInt.h: Swap TkUnsupported1Cmd for TkUnsupported1ObjCmd.
	* generic/tkWindow.c (): Ditto.

	This adds a "-notify" flag to "wm attributes" that will bounce the
	dock icon on Mac OS X.	This is from Revar Desmera <revarbat@gmail.com>

	* macosx/tkMacOSXWm.c (WmAttrGetNotifyStatus, WmAttrSetNotifyStatus):
	New functions.
	(WmAttributesCmd): Add the -notify.
	* doc/wm.n: Document -notify.

2005-03-19  Donal K. Fellows  <dkf@users.sf.net>

	* generic/tkConsole.c (Tk_CreateConsoleWindow,TkConsolePrint): Rewrite
	so that TkConsolePrint cannot become detached from the console when the
	[console] command is renamed. [Bug 1016385]

2005-03-15  Vince Darley  <vincentdarley@users.sourceforge.net>

	* generic/tkTextDisp.c: fix for [Bug 1143776] in adjusting displayed
	lines when running into the bottom of the window.

2005-03-14  Jim Ingham	<jingham@apple.com>

	* macosx/tkMacOSXScrlbr.c (ThumbActionProc): No need to use "update
	idletasks" here, TclServiceIdle will do as well and it is simpler.

	These changes implement a change on the Mac OS X side. When we unmap a
	window we mark all its children as unmapped (not following toplevels.
	But we preserve whether they had been mapped before, and when the
	parent is remapped, we remap the children as well. [Bug 940117]

	* macosx/tkMacOSXInt.h: Added TK_MAPPED_IN_PARENT
	* macosx/tkMacOSXSubwindows.c (FixMappingFlags): New function.
	(XMapWindow): Call FixMappingFlags.
	(XUnMapWindow): Ditto.

	* macosx/tkMacOSXSubwindows.c (XMoveResizeWindow): Update the xOff &
	yOff data in the Macdrawable even if the native window hasn't been
	created yet. [Bug 700305]
	(XMoveWindow): Ditto.
	(XResizeWindow): Ditto.

2005-03-15  Pat Thoyts	<patthoyts@users.sourceforge.net>

	* unix/tcl.m4:	  Updated the OpenBSD configuration and regenerated the
	* unix/configure: configure script.

2005-03-14  Donal K. Fellows  <donal.k.fellows@manchester.ac.uk>

	* generic/tkEvent.c (InvokeClientMessageHandlers): Ensure that client
	messages are handled correctly. Thanks to George Petasis for tracking
	this down. [Bug 1162356]

2005-03-11  Jim Ingham	<jingham@apple.com>

	* macosx/tkMacOSXButton.c (TkpDisplayButton): Set the port to the
	Button window's port BEFORE you set the clip, otherwise you are setting
	the clip on the wrong window!
	Also, a little cleanup - move x & y into the branches where they are
	used, and don't compute the TextAnchor if we are using the native
	button text, since we aren't going to use it.
	(TkMacOSXDrawControl): Call ShowControl & SetControlVisibility in a
	more logical order.

	* tkMacOSXInt.h: Add TkMacOSXGenerateFocusEvent.
	* tkMacOSXSubwindows.c (XDestroyWindow): We don't get Activate events
	for the remaining windows when a Floating window is destroyed. This can
	cause the focus to disappear. So catch this case when the window is
	being destroyed and move the focus here.

	* tkMacOSXWindowEvent.c (TkMacOSXGenerateFocusEvent): Make this public
	(used to be GenerateFocusEvent) since we need it here and in
	tkMacOSXSubwindows.c. Then change the name everywhere it is used. [Bug
	1124237]

2005-03-10  Jim Ingham	<jingham@apple.com>

	* macosx/tkMacOSXMouseEvent.c (TkMacOSXProcessMouseEvent): In the
	inDrag section, set the GrafPort to the drag window's GrafPort before
	doing LocalToGlobal. [Bug 1160025]

2005-03-09  Jim Ingham	<jingham@apple.com>

	* macosx/tkMacOSXInit.c (TkpInit): Check to see if the environment
	variable XCNOSTDIN is set, and if so, close stdin & stdout. This is
	necessary to make remote debugging under Xcode work properly.

2005-03-08  Jeff Hobbs	<jeffh@ActiveState.com>

	* win/tkWinWm.c (WinSetIcon): fix GCLP_ICONSM -> GCLP_HICONSM.

	* win/makefile.vc: clarify necessary defined vars that can come from
	MSVC or the Platform SDK.

2005-02-28  Jeff Hobbs	<jeffh@ActiveState.com>

	* win/tkWinX.c (GenerateXEvent): correct %A translation on MouseWheel.
	[Bug 1118340]

2005-02-24  Daniel Steffen  <das@users.sourceforge.net>

	* macosx/tkMacOSX.h: fixed incorrect inclusion of internal header.
	* macosx/tkMacOSXNotify.c: corrected included headers.

2005-02-22  Daniel Steffen  <das@users.sourceforge.net>

	* macosx/tkMacOSXDialog.c (Tk_GetSaveFileObjCmd, NavServicesGetFile):
	fixed encoding problems with -initialfile & -filetypes and corrected
	potential buffer overrun with -initialdir/-initialfile. [Bug 1146057]

2005-02-16  Mo DeJong  <mdejong@users.sourceforge.net>

	TIP#223 IMPLEMENTATION

	* doc/wm.n: Add documentation for -fullscreen attribute.
	* tests/winWm.test: Add -fullscreen to wm attribute usage message.
	* tests/wm.test: Add -fullscreen to wm attribute usage message. Add
	-fullscreen attribute test cases for Windows.
	* win/tkWinWm.c (WmInfo, UpdateWrapper, TkpWmSetFullScreen)
	(WmAttributesCmd, UpdateGeometryInfo):
	Implement TIP 223 [wm attributes -fullscreen].

2005-02-14  Vince Darley  <vincentdarley@users.sourceforge.net>

	* generic/tkText.c:
	* generic/tkText.h:
	* generic/tkTextDisp.c:
	* generic/tkTextIndex.c:
	* generic/tkTextBTree.c:
	* doc/text.n:
	* tests/textDisp.test:
	* tests/textIndex.test: fix of longstanding elide problem when eliding
	a newline without eliding the entire logical line. [Bug 443848]

2005-02-14  Jeff Hobbs	<jeffh@ActiveState.com>

	* doc/options.n: note -cursor {} behavior. [Bug 965618]

2005-02-14  Donal K. Fellows  <donal.k.fellows@man.ac.uk>

	* tests/all.tcl: Add a [package require Tk] so that a missing display
	causes an early failure and keeps the error trace short. Issue observed
	in [FRQ 11122147], even though that's unrelated.

2005-02-11  Jeff Hobbs	<jeffh@ActiveState.com>

	* library/panedwindow.tcl (::tk::panedwindow::Cursor): check window
	existence on delayed call. [Bug 949792]

	* doc/text.n: note 'image' key in 'dump' command. [Bug 1115907]

	* win/tkWinWm.c (TkWinGetIcon): fix toplevel retrieval for determining
	icon ref (potential crash). [Bug 1105738]

	* generic/tkCanvBmap.c (ConfigureBitmap, ComputeBitmapBbox): Fixed
	possible crash with disabled bmap and bbox handling [Bug 1119460]
	(BitmapToPostscript): made aware of various bitmap types

	* unix/Makefile.in: remove SHLIB_LD_FLAGS (only for AIX, inlined into
	* unix/tcl.m4:	    SHLIB_LD). Combine AIX-* and AIX-5 branches in
	* unix/configure:   SC_CONFIG_CFLAGS. Correct gcc builds for AIX-4+ and
	HP-UX-11. autoconf-2.59 gen'd.

2005-02-09  Donal K. Fellows  <donal.k.fellows@manchester.ac.uk>

	* tests/wm.test: Convert to use more tcltest2 features.

2005-02-07  Donal K. Fellows  <donal.k.fellows@manchester.ac.uk>

	* generic/tkCanvas.c (CanvasWidgetCmd): Fix stupid mistake in variable
	names, reported by Andreas Leitgeb.

2005-02-03  Donal K. Fellows  <donal.k.fellows@manchester.ac.uk>

	* generic/tkCanvas.c (GetStaticUids): New function to manage the
	thread-specific data detailing the list of all uids in a thread.
	(typeList): Protect this (the other piece of global data) with a mutex.
	[Bug 1114977]

2005-01-31  Jeff Hobbs	<jeffh@ActiveState.com>

	* unix/tcl.m4, unix/configure: add solaris-64 gcc build support. [Bug
	1021871]

2005-01-31  Donal K. Fellows  <donal.k.fellows@manchester.ac.uk>

	* generic/tkImgPhoto.c (PhotoFormatThreadExitProc): Made the comments
	in the code more relevant to the function they were documenting! [Bug
	1110553]

	* library/msgs/es_ES.msg: Added more localization for Spanish Spanish.
	[Bug 1111213]

2005-01-25  Daniel Steffen  <das@users.sourceforge.net>

	* macosx/tkMacOSXInit.c (TkpInit): set tcl_interactive to 1 to show
	console at startup instead of directly calling [console show].

	* unix/tcl.m4 (Darwin): fixed bug with static build linking to dynamic
	library in /usr/lib etc instead of linking to static library earlier in
	search path. [Tcl Bug 956908]
	Removed obsolete references to Rhapsody.
	* unix/configure: autoconf-2.57

2005-01-18  Donal K. Fellows  <donal.k.fellows@man.ac.uk>

	* library/demos/menu.tcl: Reworked to make dialogs children of the
	demo widget so that they are properly visible. Issue reported by Keith
	Nash <k.j.nash@usa.net>

2005-01-13  Donal K. Fellows  <donal.k.fellows@man.ac.uk>

	* library/tkfbox.tcl (IconList_Selection, IconList_Create):
	(IconList_Arrange): Assorted tk_getOpenFile fixes. [part of Bug 600313]
	(IconList_ShiftMotion1): Also fix shift-drag.

2005-01-12  Don Porter	<dgp@users.sourceforge.net>

	* unix/tcl.m4:		Sync'ed to Tcl's copy.
	* unix/configure:	autoconf-2.57

2005-01-12  Donal K. Fellows  <donal.k.fellows@man.ac.uk>

	* doc/event.n: Added section on predefined virtual events. [Bug 608115]

2005-01-11  Vince Darley  <vincentdarley@users.sourceforge.net>

	* generic/tkTextDisp.c: fix to scrollbar height calculations of text
	widgets containing a single very long (wrapped) line. This fixes at
	least part of [Bug 1093631].

2005-01-11  Donal K. Fellows  <donal.k.fellows@man.ac.uk>

	* generic/tkObj.c (TkParsePadAmount):
	* generic/tkPack.c: Moved function to tkObj.c and rewrote so that it
	takes advantage of Tcl_Objs properly and cannot leave objects in an
	inconsistent state. [Bug 1098779]

2005-01-10  Joe English	 <jenglish@users.sourceforge.net>

	* unix/Makefile.in, unix/configure.in, unix/tkConfig.sh.in:
	Remove ${DBGX}, ${TK_DBGX} from Tk build system. [Patch 1081595]
	* unix/tcl.m4: re-synced with tcl/unix/tcl.m4
	* unix/configure: Regenerated.

2005-01-07  Donal K. Fellows  <donal.k.fellows@man.ac.uk>

	* generic/tkWindow.c (GetScreen): Make sure the result is reset on all
	error paths to stop strange errors. [Bug 697915]

2005-01-05  Donal K. Fellows  <donal.k.fellows@man.ac.uk>

	* doc/loadTk.n, doc/toplevel.n: Convert to other form of emacs mode
	control comment to prevent problems with old versions of man. [Bug
	1085127]

2005-01-03  Jeff Hobbs	<jeffh@ActiveState.com>

	* win/tkWinWm.c (TkWinWmCleanup): clean up layered window class. This
	caused crash in reinit of Tk (as seen in plugin).

	******************************************************************
	*** CHANGELOG ENTRIES FOR 2004 AND 2003 IN "ChangeLog.2004"    ***
	*** CHANGELOG ENTRIES FOR 2002 AND EARLIER IN "ChangeLog.2002" ***
	******************************************************************<|MERGE_RESOLUTION|>--- conflicted
+++ resolved
@@ -1,14 +1,12 @@
-<<<<<<< HEAD
 2012-01-25  Francois Vogel  <fvogelnew1@free.fr>
-
-	* generic/tkText.c: [Bug-3475627]: Test text-31.11 fails
-=======
-2012-01-??  Francois Vogel  <fvogelnew1@free.fr>
 
 	* generic/tkText.c:      [Bug-1630271]: segfault/infinite loop
 	* generic/tkTextMark.c:  when a mark is before -startline
 	* tests/textMark.test:
->>>>>>> ca9d61b1
+
+2012-01-25  Francois Vogel  <fvogelnew1@free.fr>
+
+	* generic/tkText.c: [Bug-3475627]: Test text-31.11 fails
 
 2012-01-22  Francois Vogel  <fvogelnew1@free.fr>
 
