<<<<<<< HEAD
2011-08-03  Jan Nijtmans  <nijtmans@users.sf.net>

	* win/tkWinDialog.c: [Bug 3314770] regression - Windows file
	dialogs not resizable
=======
2011-08-13  Jan Nijtmans  <nijtmans@users.sf.net>

	* generic/tkBitmap.c: [Bug 3388350] mingw64 compiler warnings
	* generic/tkImgGIF.c
	* win/tkWinColor.c
	* win/tkWinX.c
>>>>>>> f967d577

2011-07-28  Jan Nijtmans  <nijtmans@users.sf.net>

	* xlib/X11/Xutil.h: [Bug 3380684] XEmptyRegion prototype doesn't
	match usage

2011-06-29  Don Porter  <dgp@users.sourceforge.net>

	* generic/ttk/ttkTrace.c: [Bug 3341056] Correct segfault due to flaw
	* tests/ttk/ttk.test:	in the 2011-06-17 commit.

2011-06-23  Don Porter  <dgp@users.sourceforge.net>

	* changes:	Updated for 8.5.10 release.

2011-06-17  Don Porter  <dgp@users.sourceforge.net>

	*** 8.5.10 TAGGED FOR RELEASE ***

	* generic/ttk/ttkTrace.c:	Workaround Bug 3062331.
	* tests/ttk/ttk.test:
	* changes:	Updated

2011-06-16  Jan Nijtmans  <nijtmans@users.sf.net>

	* win/tcl.m4: Sync with win/tcl.m4 from Tcl
	* win/configure: (regenerated)

2011-06-10  Don Porter  <dgp@users.sourceforge.net>

	* README:	Correct some README bitrot.
	* macosx/README:

	* generic/tkCanvLine.c: [Bug 3175610] Incomplete refresh of line item.
	Backport of 2011-03-03 trunk commit from Alexandre Ferrieux.

2011-06-08  Don Porter  <dgp@users.sourceforge.net>

	* changes:	Updated for 8.5.10 release.

2011-06-07  Don Porter  <dgp@users.sourceforge.net>

	* win/tkWinDialog.c:	Backport [Bug 2484771] fix.

	* generic/tkEntry.c:	Restore support for values "08" and "09"
	in a [spinbox] configured to use -from and -to values.  [Bug 2358545].

2011-06-06  Don Porter  <dgp@users.sourceforge.net>

	* generic/tkConsole.c:	Restore proper NUL output to the [console].
	[Bug 2546087]

2011-04-22  Peter Spjuth  <peter.spjuth@gmail.com>

	* generic/tkCanvPoly.c: [Bug 3291543] There was a crash if dchars
	* tests/canvas.test:    removed all coordinates of a polygon.

2011-04-21  Peter Spjuth  <peter.spjuth@gmail.com>

	* doc/checkbutton.n: Document all variable options as global.
	* doc/radiobutton.n:
	* doc/listbox.n:
	* doc/menu.n:
	* doc/options.n:
	* doc/ttk_combobox.n:
	* doc/ttk_entry.n:
	* doc/ttk_progressbar.n:
	* doc/ttk_widget.n:

2011-04-04  Peter Spjuth  <peter.spjuth@gmail.com>

	* tests/grid.test:
	* generic/tkGrid.c: [Bug 723765]: When a slave was removed from grid,
	the -in option was not remembered.

2011-04-04  Peter Spjuth  <peter.spjuth@gmail.com>

	* doc/labelframe.n:
	* doc/frame.n:
	* generic/tkFrame.c: [Bug 2997657]: Removed -container from labelframe
	documentation since it does not work as expected and does not make
	sense as a container. Added note to frame about restrictions when used
	as a container.

2011-03-28  Jan Nijtmans  <nijtmans@users.sf.net>

	* generic/tkTextBTree.c:	[Bug 3129527]: Fix buffer overflow
	w/ GCC 4.5 and -D_FORTIFY_SOURCE=2. One more place where this problem
	could appear.

2011-03-24  Jan Nijtmans  <nijtmans@users.sf.net>

	* win/tkWinMenu.c: [Bug #3239768] tk8.4.19 (and later) WIN32
	menu font support.

2011-03-16  Jan Nijtmans  <nijtmans@users.sf.net>

	* unix/tcl.m4:    Make SHLIB_LD_LIBS='${LIBS}' the default and
	* unix/configure: set to "" on per-platform necessary basis.
	Backported from TEA, but kept all original platform code which was
	removed from TEA.

2011-03-12  Jan Nijtmans  <nijtmans@users.sf.net>

	* win/tkWin32Dll.c: Eliminate unneeded _TkFinalize wrapper.

2011-03-11  Jan Nijtmans  <nijtmans@users.sf.net>

	* generic/ttk/ttkDefaultTheme.c: Eliminate some unneeded write-only
	* generic/ttk/ttkManager.c:      variables (discovered by gcc-4.6)
	* generic/ttk/ttkSquare.c:

2011-03-09  Reinhard Max  <max@suse.de>

	* unix/configure.in: Use a symbol from libXft itself for the link
	test rather than one from libfreetype, because the latter doesn't
	work when the linker is called with --as-needed.

2011-01-25  Jan Nijtmans  <nijtmans@users.sf.net>

	* generic/tkSelect.c:	[Patch #3129527]: Fix buffer overflow
	* win/tkWinWm.c:	w/ GCC 4.5 and -D_FORTIFY_SOURCE=2. Just the
	* unix/tkUnixWm.c:	strcpy->memcpy part, to prevent anything
	like [Bug #3164879]

2011-01-22  Joe English  <jenglish@users.sourceforge.net>

	* generic/ttk/ttkEntry.c(ttk::combobox): Add missing
	'validate' command (reported by schelte).

2011-01-19  Jan Nijtmans  <nijtmans@users.sf.net>

	* generic/ttk/ttkGenStubs.tcl:	Make sure to use CONST/VOID in stead of
	* generic/ttk/ttkDecls.h: const/void when appropriate. This allows to
	use const/void in the *.decls file always, genStubs will do the right
	thing.

2011-01-17  Jan Nijtmans  <nijtmans@users.sf.net>

	* win/tcl.m4:         handle --enable-64bit=ia64 for gcc. BACKPORT.
	* win/configure:      (autoconf-2.59)

2011-01-13  Jan Nijtmans  <nijtmans@users.sf.net>

	* library/msgbox.tcl: [Patch #3154705] Close button has no effect

2011-01-06  Stuart Cassoff  <stwo@users.sourceforge.net>

	* generic/tkEvent.c:	Cast some NULLs to (void *) in order to quash
	* unix/tkUnixEvent.c:	"missing sentinel in function call"
	* unix/tkUnixKey.c:	compiler warnings.
	* unix/tkUnixRFont.c:

2010-12-17  Stuart Cassoff  <stwo@users.sourceforge.net>

	* unix/Makefile.in:  [Bug 2446711]: Remove 'allpatch' target.

2010-12-17  Stuart Cassoff  <stwo@users.sourceforge.net>

	* unix/Makefile.in:  Use 'rpmbuild', not 'rpm' [Bug 2537626].

2010-12-13  Jan Nijtmans  <nijtmans@users.sf.net>

	* unix/tcl.m4:       Cross-compile support for Win and UNIX (backported)
	* unix/configure:    (autoconf-2.59)
	* win/tcl.m4:
	* win/configure.in:
	* win/configure:     (autoconf-2.59)
	* win/tkWin32Dll.c:  SEH-emulation for AMD64
	* win/tkWinX.c:      mingw-w64 does not accept _WIN32_IE < 0x0501

2010-12-12  Stuart Cassoff  <stwo@users.sourceforge.net>

	* unix/tcl.m4: Better building on OpenBSD.
	* unix/configure: (autoconf-2.59)

2010-11-24  Jan Nijtmans  <nijtmans@users.sf.net>

	* win/tkWinDialog.c:	[Bug #3071836]: Crash/Tcl_Panic on WinXP saving
	* win/tkWinInit.c:	file to C:\ re-wrote TkpDisplayWarning such
	that it does not use an Tcl API calls any more, so it works even with
	an ill-initialized Tcl.
	* win/winMain.c:	Teach WishPanic how to thread UTF-8 in it's
	messagebox.  Backports from Tcl 8.6. No change in functionality.

2010-11-19  Jan Nijtmans  <nijtmans@users.sf.net>

	* win/configure.in:	Allow cross-compilation by default. (backported)
	* win/tcl.m4:		Use -pipe for gcc on win32 (backported)
	* win/configure:	(regenerated)

2010-11-16  Jan Nijtmans  <nijtmans@users.sf.net>

	* win/tkWinPort.h  [Bug #3110161]: Extensions using TCHAR don't compile
	on VS2005 SP1

2010-11-04  Jan Nijtmans  <nijtmans@users.sf.net>

	* library/msgs/de.msg:  Updated German messages.  Thanks to Ruediger
	Haertel. [Patch 2442309] [Bug 3102739].

2010-10-23  Jan Nijtmans  <nijtmans@users.sf.net>

	* win/rules.vc        Update for VS10

2010-10-11  Joe English  <jenglish@users.sourceforge.net>

	* generic/ttk/ttkTreeview.c: Fix crash in 'tag add' / 'tag remove'
	commands when no -tags specified [Bug 3085489].

2010-10-06  Donal K. Fellows  <dkf@users.sf.net>

	* win/Makefile.in (genstubs): [Tcl Bug 3082049]: Typo.

2010-09-08  Joe English  <jenglish@users.sourceforge.net>

	* generic/ttk/ttkTreeview.c (TreeviewSeeCommand): [Bug 2829363]:
	Schedule redisplay if [$tv see] opens any items.

2010-09-02  Joe English  <jenglish@users.sourceforge.net>

	* library/ttk/winTheme.tcl, library/ttk/xpTheme.tcl,
	* library/ttk/vistaTheme.tcl: [Bug 3057573]: Specify disabled combobox
	text foreground color.

2010-09-01  Don Porter  <dgp@users.sourceforge.net>

	*** 8.5.9 TAGGED FOR RELEASE ***

	* changes:	Updated for 8.5.9 release.

	* doc/menu.n:  Formatting error.

2010-09-01  Joe English  <jenglish@users.sourceforge.net>

	* library/ttk/entry.tcl: Revert keyboard navigation bindings
	to use real events instead of virtual events.

2010-08-31  Andreas Kupries  <andreask@activestate.com>

	* win/tcl.m4: Applied patch by Jeff fixing issues with the
	manifest handling on Win64.
	* win/configure: Regenerated.

2010-08-26  Jeff Hobbs  <jeffh@ActiveState.com>

	* generic/tkText.c (DumpLine): [Bug 3053347]:
	s/segPtr->size/currentSize/ throughout, but particularly in if
	lineChanged block where segPtr may no longer be valid.

	* unix/Makefile.in: add valgrind target
	* unix/configure, unix/tcl.m4: [Bug 1230554]: SHLIB_LD_LIBS='${LIBS}'
	for OSF1-V*. Add /usr/lib64 to set of auto-search dirs.
	(SC_PATH_X): Correct syntax error when xincludes not found.

	* win/Makefile.in (VC_MANIFEST_EMBED_DLL VC_MANIFEST_EMBED_EXE):
	* win/configure, win/configure.in, win/tcl.m4: SC_EMBED_MANIFEST
	macro and --enable-embedded-manifest configure arg added to support
	manifest embedding where we know the magic.  Help prevents DLL hell
	with MSVC8+.

2010-08-25  Jeff Hobbs  <jeffh@ActiveState.com>

	* doc/ttk_spinbox.n (new), doc/ttk_*.3, doc/ttk_*.n:
	* generic/ttk/ttkGenStubs.tcl:
	* generic/ttk/ttk.decls, generic/ttk/ttkDecls.h:
	* generic/ttk/ttkButton.c, generic/ttk/ttkCache.c:
	* generic/ttk/ttkClamTheme.c, generic/ttk/ttkClassicTheme.c:
	* generic/ttk/ttkDefaultTheme.c, generic/ttk/ttkElements.c:
	* generic/ttk/ttkEntry.c, generic/ttk/ttkFrame.c:
	* generic/ttk/ttkImage.c, generic/ttk/ttkInit.c:
	* generic/ttk/ttkLabel.c, generic/ttk/ttkLayout.c:
	* generic/ttk/ttkNotebook.c, generic/ttk/ttkPanedwindow.c:
	* generic/ttk/ttkProgress.c, generic/ttk/ttkScale.c:
	* generic/ttk/ttkScroll.c, generic/ttk/ttkScrollbar.c:
	* generic/ttk/ttkSeparator.c, generic/ttk/ttkSquare.c:
	* generic/ttk/ttkState.c, generic/ttk/ttkStubInit.c:
	* generic/ttk/ttkStubLib.c, generic/ttk/ttkTagSet.c:
	* generic/ttk/ttkTheme.c, generic/ttk/ttkTheme.h:
	* generic/ttk/ttkThemeInt.h, generic/ttk/ttkTrace.c:
	* generic/ttk/ttkTrack.c, generic/ttk/ttkTreeview.c:
	* generic/ttk/ttkWidget.c, generic/ttk/ttkWidget.h:
	* library/ttk/spinbox.tcl (new):
	* library/ttk/altTheme.tcl, library/ttk/aquaTheme.tcl:
	* library/ttk/button.tcl, library/ttk/clamTheme.tcl:
	* library/ttk/classicTheme.tcl, library/ttk/combobox.tcl:
	* library/ttk/cursors.tcl, library/ttk/defaults.tcl:
	* library/ttk/entry.tcl, library/ttk/notebook.tcl:
	* library/ttk/panedwindow.tcl, library/ttk/scale.tcl:
	* library/ttk/sizegrip.tcl, library/ttk/treeview.tcl:
	* library/ttk/ttk.tcl, library/ttk/utils.tcl:
	* library/ttk/vistaTheme.tcl, library/ttk/winTheme.tcl:
	* library/ttk/xpTheme.tcl:
	* macosx/ttkMacOSXTheme.c: used 8.6/carbon variant
	* tests/ttk/combobox.test, tests/ttk/treetags.test:
	* tests/ttk/treeview.test, tests/ttk/ttk.test:
	* tests/ttk/vsapi.test:
	* tests/ttk/checkbutton.test (new):
	* tests/ttk/radiobutton.test (new):
	* tests/ttk/spinbox.test (new):
	* win/ttkWinMonitor.c, win/ttkWinTheme.c, win/ttkWinXPTheme.c:
	Major backport of 8.6 Ttk for 8.5.9.  Most changes were only being
	committed to head (8.6), although they could apply for 8.5 as well.
	This re-sync makes future work easier to maintain and adds some
	useful work for 8.5 users. [Bug 3053320]: Notable changes:
	- Lots of code cleanup
	- Some bug fixes never backported
	- Addition of ttk::spinbox
	- minor color changes
	- Improved Vista/7 styling
	- Move to tile version 0.8.6 (pseudo-package)
	- ABI and API compatible (even $w identify)
	- minor new features (extended $w identify)

2010-08-03  Don Porter  <dgp@users.sourceforge.net>

	* changes:	Updated for 8.5.9 release.

2010-08-20  Donal K. Fellows  <dkf@users.sf.net>

	* doc/listbox.n (SEE ALSO): [Bug 3048809]: Corrected what other page
	was referred to (ttk::treeview can work as a listbox).

2010-08-12  Donal K. Fellows  <dkf@users.sf.net>

	* library/text.tcl (TextCursorInSelection): [Patch 2585265]: Backport
	of factoring-out of decision logic for whether to delete the selected
	text.

2010-08-11  Jeff Hobbs  <jeffh@ActiveState.com>

	* win/Makefile.in (%.${OBJEXT}): better implicit rules support

	* unix/configure: regen with ac-2.59
	* unix/configure.in, unix/Makefile.in:
	* unix/tcl.m4 (AIX): remove the need for ldAIX, replace with
	-bexpall/-brtl.  Remove TK_EXP_FILE (export file) and other baggage
	that went with it.  Remove pre-4 AIX build support.

2010-08-11  Donal K. Fellows  <dkf@users.sf.net>

	* generic/tkCanvLine.c (LineDeleteCoords): [Bug 2900121]: Backport of
	fix to sense of test.

2010-08-10  Don Porter  <dgp@users.sourceforge.net>

	* library/msgs/pl.msg:	Backport updates to pl.msg from HEAD

2010-08-04  Jeff Hobbs  <jeffh@ActiveState.com>

	* license.terms: Fix DFARs note for number-adjusted rights clause

2010-08-04  Don Porter  <dgp@users.sourceforge.net>

	* generic/tk.h:		Bump to 8.5.9 for release.
	* library/tk.tcl:
	* unix/configure.in:
	* unix/tk.spec:
	* win/configure.in:
	* README:

	* unix/configure:	autoconf-2.59
	* win/configure:

	* changes:	Updated for 8.5.9 release.

2010-08-03  Jeff Hobbs  <jeffh@ActiveState.com>

	* library/button.tcl (::tk::CheckEnter): [AS Bug#87409]: Use uplevel
	set instead of set :: to work with other var resolvers (itcl).

2010-08-03  Don Porter  <dgp@users.sourceforge.net>

	* changes:	Updated for 8.5.9 release.

2010-07-06  Andreas Kupries  <andreask@activestate.com>

	* doc/text.n: Fixed minor typo in the description of 'text delete', as
	reported by <eee@users.sf.net> on the chat.

2010-05-31  Joe English  <jenglish@users.sourceforge.net>

	* generic/tkBind.c (Tk_CreateBinding): [Bug 3006842]: Silently ignore
	empty binding scripts.
	* generic/ttk/ttkTreeview.c: [$tv tag bind $tag <...> {}] now removes
	binding.

2010-05-31  Jan Nijtmans  <nijtmans@users.sf.net>

	* generic/tkMain.c:  Fix CYGWIN warning: "fd_set and assiciated.macros
	have been defined in sys/types. This may cause runtime problems with
	W32"
	* win/winMain.c:     Add command line processing for CYGWIN, backported
	from trunk.

2010-05-20  Donal K. Fellows  <dkf@users.sf.net>

	* win/tkWinX.c (HandleIMEComposition): [Bug 2992129]: Ensure that all
	places that generate key events zero them out first; Tk relies on that
	being true for the generic parts of the fix for Bug 1924761.

2010-05-19  Jan Nijtmans  <nijtmans@users.sf.net>

	* win/tkWinDialog.c: [Bug 3002230]: tk_chooseDirectory returns garbage
	on cancel.

2010-05-17  Jan Nijtmans  <nijtmans@users.sf.net>

	* win/tkWinDialog.c: [Bug 2987995]: Tk_getOpenFile returns garbage
	under described circumstances. Backported some formatting from trunk.

2010-05-03  Donal K. Fellows  <dkf@users.sf.net>

	* library/button.tcl (CheckInvoke, CheckEnter): [Patch 1530276 redux]:
	Apply a bit more care to ensure that things continue to work correctly
	even when there is no -selectcolor defined.

2010-04-19  Jan Nijtmans  <nijtmans@users.sf.net>

	* win/tkWinPort.h: Fix [Patch 2986105]: conditionally defining
	strcasecmp/strncasecmp
	* win/tkWinDialog.c: Fix [Bug 2987995]: Tk_GetOpenFile returns garbage
	under described circumstances, minor formatting.
	* win/tkWinDialog.c: [Patch 2898255]: Filenames limit with
	Tk_GetFileName().
	Assure modern style dialogs where available

2010-03-12  Jan Nijtmans  <nijtmans@users.sf.net>

	* generic/tkButton.h:	[Bug 2956548]: TkpButtonSetDefaults only
	* generic/tkButton.c:	initializes one button type
	* win/tkWinButton.c:
	* win/tkWinEmbed.c:	Fix various gcc warnings, all
	* win/tkWinMenu.c:	backported from Tk 8.6
	* win/tkWinPixmap.c:
	* win/tkWinSend.c:
	* win/tkWinTest.c:
	* win/tkWinWm.c:
	* win/tkWinX.c:
	* win/tkWinInt.h:	VC6++ does not have SPI_SETKEYBOARDCUES
	* win/.cvsignore:

2010-03-11  Donal K. Fellows  <dkf@users.sf.net>

	* generic/tkText.c (DumpLine): [Bug 2968379]: When peers are about,
	there can be unnamed marks present during a dump. Ignore them as they
	will just be for the peers' insert and current marks, which aren't
	very important.

2010-03-04  Donal K. Fellows  <dkf@users.sf.net>

	* doc/clipboard.n: Added note about STRING vs. UTF8_STRING types.

2010-02-21  Donal K. Fellows  <dkf@users.sf.net>

	* generic/tkText.c (TextEditCmd): [Bug 1799782]: Refix this, so that
        <<Modified>> events are issued when things change.

2010-02-19  Donal K. Fellows  <dkf@users.sf.net>

	* unix/installManPage: [Tcl Bug 2954638]: Correct behaviour of manual
	page installer. Also added armouring to check that assumptions about
	the initial state are actually valid (e.g., look for existing input
	file).

2010-02-19  Stuart Cassoff  <stwo@users.sourceforge.net>

	* tcl.m4: Correct compiler/linker flags for threaded builds on
	OpenBSD.
	* configure: (regenerated).

2010-02-17  Joe English  <jenglish@users.sourceforge.net>

	* generic/tkMenu.c: [Bug 2952745]: Defer TkMenuOptionTables cleanup to
	CallWhenDeleted() time, to ensure that the record doesn't get freed
	until after all widget instance commands have been deleted.

2010-02-16  Jan Nijtmans  <nijtmans@users.sf.net>

	* unix/tkUnixWm.c: Make TkSetTransientFor static

2010-02-07  Jan Nijtmans  <nijtmans@users.sf.net>

	* generic/ttk/ttkGenStubs.tcl: Backport various formatting (spacing)
	* generic/ttk/ttk.decls:       changes from HEAD, so diffing
	* generic/ttk/ttkDecls.h:      between 8.5.x and 8.6 shows the
	* generic/tk*.decls:           real structural differences again.
	* generic/tk*Decls.h:          (any signature change not backported!)

2010-01-29  Jan Nijtmans  <nijtmans@users.sf.net>

	* generic/tkBind.c:      Fix various gcc-4.4 warnings, all
	* generic/tkListbox.c:   backported from HEAD.
	* generic/tkText.c:
	* generic/ttk/ttkInit.c:

2010-01-20  Pat Thoyts  <patthoyts@users.sourceforge.net>

	* library/bgerror.tcl:  [TIP 359]: Extended Window Manager Hints
	* library/clrpick.tcl:  following the freedesktop.org specification
	* library/demos/widget: are now supported on X11 using a new
	* library/dialog.tcl:   wm attribute called '-type'
	* library/msgbox.tcl:   This feature is now used in the Tk library
	* library/tkfbox.tcl:   functions where appropriate.
	* library/ttk/combobox.tcl:
	* tests/unixWm.test:
	* tests/wm.test:
	* unix/tkUnixWm.c:

2010-01-19  Donal K. Fellows  <dkf@users.sf.net>

	* generic/tkCanvas.c (TagSearchScanExpr): [Bug 2931374]: Stop overflow
	of working buffer during construction of long tag expressions.

2010-01-18  Jan Nijtmans  <nijtmans@users.sf.net>

	* generic/tkCanvas.c:      [Patch 2932808]: Canvas items not
	                           updating on widget state change.

2010-01-09  Pat Thoyts  <patthoyts@users.sourceforge.net>

	* doc/menu.n:           [TIP 360]: Remove special handling of
	* library/obsolete.tcl: the .help menu on X11.
	* unix/tkUnixMenu.c:

	* library/menu.tcl:      [TIP 360]: Make Tk menu activation
	* library/obsolete.tcl:  follow mouse movements.

2010-01-08  Pat Thoyts  <patthoyts@users.sourceforge.net>

	* doc/photo.n: [Bug 2927569]: Multiple edits have peverted the
	original meaning of the phrase 'image file data' to reference
	a filename option that does not exist.

2010-01-07  Donal K. Fellows  <dkf@users.sf.net>

	* generic/tkTextDisp.c (AsyncUpdateLineMetrics): [Bug 2677890]: Fix
	odd text widget update problem that had scrollbars being unable to
	cover the whole widget. Fix is to reify the range to update sooner.

2010-01-06  Jan Nijtmans  <nijtmans@users.sf.net>

	* unix/tcl.m4:		Sync with Tcl version
	* unix/configure:	(regenerated)
	* unix/Makefile.in:
	* unix/.cvsignore:
	* generic/default.h:	Trivial CYGWIN fixes
	* generic/tkWindow.c:
	* doc/.cvsignore:

2010-01-06  Donal K. Fellows  <dkf@users.sf.net>

	* unix/tkUnixWm.c (TkWmMapWindow): [Bug 1163496]: Allow windows to be
	* tests/wm.test (wm-transient-8.1): set to be transients for withdrawn
	masters correctly.

2010-01-05  Pat Thoyts  <patthoyts@users.sourceforge.net>

	* win/tkWinDialog.c: [Patch 2898255]: Enable unlimited multiple
	file selection from the open files dialog (pawlak,fellows,thoyts)

2010-01-05  Donal K. Fellows  <dkf@users.sf.net>

	* generic/tkMenu.c (MenuWidgetObjCmd): [Bug 220950]: Do not delete
	menu entries if the first index to delete is explicitly after the last
	index of existing entries.

2010-01-04  Pat Thoyts  <patthoyts@users.sourceforge.net>

	* library/dialog.tcl: Backported fix for tk_dialog <Return> binding
	* library/console.tcl: Backported fix for console keyboard menu
	activation and <<Cut>> handling from HEAD.
	* library/tk.tcl: Correctly handle quoted ampersands in AmpMenuArgs

2010-01-03  Pat Thoyts  <patthoyts@users.sourceforge.net>

	* generic/tkMenu.h: [Patch 2848897] Support the system keyboard
	* win/tkWinMenu.c:  cues option on Windows. This system parameter
	hides the underlines on menu items unless the keyboard is used to
	open the menu. (kovalenko, thoyts)

2010-01-03  Pat Thoyts  <patthoyts@users.sourceforge.net>

	* library/tearoff.tcl: tearoff menus should be transient and use the
	                       toolwindow style on Windows.
	* tests/menu.test: menu tests using 'tkwait visibility' are unix only

2010-01-02  Donal K. Fellows  <dkf@users.sf.net>

	* unix/tkUnixEvent.c (TransferXEventsToTcl): [Bug 1924761]: Use the
	new cache mechanism to force the extraction of the string of a key
	event from XIM at the right time rather than after queueing when it
	can be quashed by a race condition centered on the limited amount of
	state in some XIM implementations.

	* unix/tkUnixKey.c (TkpGetString): [Bug 1373712]: Cache the value that
	* generic/tkInt.h (TkKeyEvent):		will be substituted via %A so
	* generic/tkEvent.c (CleanUpTkEvent):	that we do not need to make it
	* doc/HandleEvent.3 (ARGUMENTS):	fresh each time, which causes
	* doc/QWinEvent.3 (ARGUMENTS):		trouble with some input
	* macosx/tkMacOSXKeyEvent.c (InitKeyEvent): methods. Also includes the
	* win/tkWinX.c (GenerateXEvent):	factoring out of some code and
	update of documentation to describe the slightly increased constraints
	on how Tk_HandleEvent can be used.

2010-01-01  Donal K. Fellows  <dkf@users.sf.net>

	* unix/tkUnixEvent.c (TransferXEventsToTcl): [Bug 1924761]: Move the
	* generic/tkEvent.c (Tk_HandleEvent):	     passing of key events to
	XFilterEvent to the low level point where all other events are
	handled, where it should have been all along. This makes more input
	methods work, stops [event generate] from interfering with input
	methods, and allows the simplification of tkEvent.c by removing half
	of InvokeInputMethods and allowing the rest - which was not full input
	method handling - to be rolled back into Tk_HandleEvent. Introduces a
	small potential bug when a focus change and input method handling are
	too close together in the Tk event queue, but that should be less
	deadly to usability than the previous problems where input methods
	could fail completely or reorder key presses...

2009-12-30  Pat Thoyts  <patthoyts@users.sourceforge.net>

	* generic/tkMenu.c: [Patch 2879789]: Torn off menu items are only
	* tests/menu.tcl:   activated over a limited region of the window.
	Fixed to make the whole width of a menu item activate the entry.

2009-12-27  Pat Thoyts  <patthoyts@users.sourceforge.net>

	* win/tkWinMenu.c: [Bug 2879927]: Highlight for cascade items in
	torn-off menus is incorrect on Windows.

2009-12-25  Donal K. Fellows  <dkf@users.sf.net>

	* doc/option.n: [Bug 2914943]: Correct the first example.
	Also define what the format of option patterns is; that's a much less
	commonly known fact than it used to be.

2009-12-22  Joe English  <jenglish@users.sourceforge.net>

	* library/ttk/sizegrip.tcl: [Bug 2912356]: Patch to avoid bizarro
	behavior under compiz.

2009-12-22  Donal K. Fellows  <dkf@users.sf.net>

	* library/tkfbox.tcl (ListInvoke): [Bug 2919205]: Correct ordering of
	arguments to tk_messageBox.

2009-12-20  Donal K. Fellows  <dkf@users.sf.net>

	* unix/tkUnixSend.c (ServerSecure): [Patch 2917663]: Better support
	for server-interpreted access control addreses.

2009-12-16  Joe English  <jenglish@users.sourceforge.net>

	* generic/ttk/ttkNotebook.c: Don't call Tk_DeleteOptionTable()
	[Bug 2915709], backport fix for [Bug 2496162].

2009-12-14  Kevin B. Kenny  <kennykb@acm.org>

	* library/demos/unicodeout.tcl: Added code to check for right-to-left
	support on Windows and adjust Hebrew and Arabic character strings
	accordingly. Changed the Hebrew string to 'ktb ebryt' (ktav Ivrit,
	"Hebrew writing") to be consistent with at least the Greek and Russian
	strings. Thanks to Rodrigo Readi for calling the inconsistency to our
	attention.

2009-12-02  Jan Nijtmans  <nijtmans@users.sf.net>

	* win/tkInt.decls:	[Bugs 220600, 220690]: Comment that
	TkWinChildProc is exported through the stubs table since 8.5.9

2009-12-11  Donal K. Fellows  <dkf@users.sf.net>

	* library/tk.tcl (tk::ScreenChanged): [Bug 2912473]: Stop problems
	caused by display names with a double colon in.

2009-12-10  Donal K. Fellows  <dkf@users.sf.net>

	* library/demos/ttkscale.tcl: Added demo of [ttk::scale] widget.

2009-12-09  Andreas Kupries  <andreask@activestate.com>

	* library/safetk.tcl (::safe::loadTk): [Bug 2902573]: Fixed access to
	the cleanupHook of the safe base. The code used the old internal
	commands which have been removed since 2009-12-09. See Tcl's
	ChangeLog.

2009-12-09  Donal K. Fellows  <dkf@users.sf.net>

	* generic/tkColor.c (Tk_GetColorByValue): [Bug 2911570]: Ensure that
	hash keys of color values are zeroed first, so that they hash properly
	on 64-bit systems (where X structures are not tightly packed).

2009-12-08  Pat Thoyts  <patthoyts@users.sourceforge.net>

	* unix/tkUnixWm.c: [Bug 2864685]: Backported window manager hinting
			   update from HEAD

2009-12-06  Benjamin Riefenstahl  <b.riefenstahl@turtle-trading.net>

	* macosx/tkMacOSXFont.c (GetFontFamilyName): [Bug 2548661]: Merge fix
	from HEAD (1.44).

2009-12-03  Pat Thoyts  <patthoyts@users.sourceforge.net>

	* library/ttk/xpTheme.tcl:    Fix selection of treeview rows on
	* library/ttk/vistaTheme.tcl: Windows XP and Vista.

2009-12-02  Jan Nijtmans  <nijtmans@users.sf.net>

	* doc/GetHINSTANCE.3:	Correct mentioned header file
	* win/tkWinInt.h:	[Bugs 220600, 220690]: Make TkWinChildProc
	* generic/tkInt.decls:	available in private stub table.
	* generic/tkIntPlatDecls.h: (regenerated)
	* generic/tkStubInit.c:	(regenerated)

2009-11-25  Stuart Cassoff <stwo@users.sf.net>

	* unix/tcl.m4:		[Patch 2892871]: Remove unneeded
	*			AC_STRUCT_TIMEZONE.
	* unix/configure:	Regenerated with autoconf-2.59.

2009-11-24  Donal K. Fellows  <dkf@users.sf.net>

	* unix/tkUnixWm.c (WmIconphotoCmd): [Bug 2902814]: Use the correct
	type for the array of data passed into X. It's wrong, but "right"
	because of a mistake in the X11 specification.

2009-11-22  Pat Thoyts  <patthoyts@users.sourceforge.net>

	* tests/winWm.test: [Bug 2899949]: Make sure the window is still
	* win/tkWinWm.c:    present when handling delayed activation

2009-11-13  Pat Thoyts  <patthoyts@users.sourceforge.net>

	* tests/winDialog.test: [Bug 2307837]: Backported fix for running
	* win/tkWinTest.c:      dialog tests on non-English locales

2009-11-12  Don Porter  <dgp@users.sourceforge.net>

	*** 8.5.8 TAGGED FOR RELEASE ***

	* changes:	Updated for 8.5.8 release.

2009-11-03  Don Porter  <dgp@users.sourceforge.net>

	* generic/tk.h:		Bump to 8.5.8 for release.
	* library/tk.tcl:
	* unix/configure.in:
	* unix/tk.spec:
	* win/configure.in:
	* README:

	* unix/configure:	autoconf-2.59
	* win/configure:

	* changes:	Updated for 8.5.8 release.

2009-11-03  Pat Thoyts  <patthoyts@users.sourceforge.net>

	* win/tkWinWm.c: [Bug 2891541]: Permit normal behaviour on
	Windows for a grabbed toplevel when it is the main window.

2009-11-01  Joe Mistachkin  <joe@mistachkin.com>

	* win/tkWinButton.c: [Bug 1739613]: The default width being stored
	in TSD cannot be put into the process-wide options table.  This fix
	allocates storage for the default width from the heap and frees it
	using an exit handler.

2009-10-29  Pat Thoyts  <patthoyts@users.sourceforge.net>

	* win/tkWinFont.c: [Bug 1825353]: Backported patch for tiny
	fixed font on Russian Windows systems.

2009-10-25  Donal K. Fellows  <dkf@users.sf.net>

	* unix/tkUnixColor.c (TkpGetColor): [Bug 2809525]: Impose a maximum
	X11 color name length so that it becomes impossible to blow things up
	that way.

	* library/text.tcl: [Bug 1854913]: Stop <Delete> actions from ever
	deleting backwards, even when the insertion cursor is "at the end" of
	the text widget.

2009-10-24  Donal K. Fellows  <dkf@users.sf.net>

	* macosx/ttkMacOSXTheme.c (RangeToFactor, TrackElementDraw)
	(PbarElementDraw): [Bug 2883712]: Corrected scaling of progress bars
	and scales, and backported the fix for 64-bitness.

	* library/button.tcl, unix/tkUnixButton.c (TkpDisplayButton):
	[Patch 1530276]: Make -selectcolor handling work better for both
	checkbuttons and radiobuttons when they don't have indicators.

2009-10-22  Donal K. Fellows  <dkf@users.sf.net>

	* generic/tkText.c (CreateWidget, TextEditUndo, TextEditRedo)
	(TextEditCmd, UpdateDirtyFlag):
	* generic/tkText.h: [Patch 1469210]: Corrected handling of marking as
	dirty when inserting after an undo from a non-dirty state.

	* library/xmfbox.tcl (MotifFDialog_FileTypes)
	(MotifFDialog_ActivateSEnt):
	* library/tkfbox.tcl (Done, ::tk::dialog::file::):
	* macosx/tkMacOSXDialog.c (Tk_GetOpenFileObjCmd):
	* win/tkWinDialog.c (GetFileNameW, GetFileNameA):
	* doc/getOpenFile.n: [Patch 2168768]: Corrected handling of the
	-typevariable option to be consistently global; it's the only way it
	can work even close to the same on all platforms.

2009-10-15  Don Porter  <dgp@users.sourceforge.net>

	* generic/tkConsole.c:	Relax the runtime version requirements on Tcl
	* generic/tkMain.c:	so that Tk 8.5.8 can [load] into Tcl 8.6 (and
	* generic/tkWindow.c:	later 8.*) interps.  [Feature Request 2794032]
	* library/tk.tcl
	* unix/Makefile.in:
	* win/Makefile.in:
	* win/makefile.vc:

2009-10-10  Donal K. Fellows  <dkf@users.sf.net>

	* unix/tkUnixRFont.c (InitFont,TkpGetFontFromAttributes,Tk_DrawChars):
	[Bug 1961455]: Draw underlines and overstrikes when using Xft for font
	rendering.

2009-10-08  Donal K. Fellows  <dkf@users.sf.net>

	* library/tkfbox.tcl (::tk::IconList_Create): [Patch 2870648]:
	Corrected cursor used in file/directory dialogs.

2009-10-07  Pat Thoyts  <patthoyts@users.sourceforge.net>

	* library/ttk/vistaTheme.tcl: [Bug 2787164]: Fix size of dropdown
	arrow on combobox and menubutton for Windows 7.

2009-10-07  Donal K. Fellows  <dkf@users.sf.net>

	* unix/tkUnixScrlbr.c (TkpComputeScrollbarGeometry): [Patch 2088597]:
	Stop scrollbars from getting too small at the end.

2009-10-05  Don Porter  <dgp@users.sourceforge.net>

	* changes:	Updated for 8.5.8 release.

2009-10-05  Pat Thoyts  <patthoyts@users.sourceforge.net>

	* win/tkWinButton.c: [Bug 2860827]: Backported patch avoiding 3D
	effects with user-specified background.

2009-09-25  Donal K. Fellows  <dkf@users.sf.net>

	* generic/tkImgPhoto.c (ImgGetPhoto): Correct generation of grayscale
	data from an image. Reported by Keith Vetter on comp.lang.tcl.

2009-09-14  Jeff Hobbs  <jeffh@ActiveState.com>

	* generic/tkMenuDraw.c (TkPostSubmenu): [Bug 873613]: Fix reposting of
	* win/tkWinMenu.c (TkWinHandleMenuEvent): submenu in torn off Windows
	menu.
	(DrawMenuEntryArrow): [Bug 873608]: Draw Win menu arrow after being
	torn off.

2009-09-10  Donal K. Fellows  <dkf@users.sf.net>

	* unix/tkUnixRFont.c (InitFont): Move pattern disposal in error case
	to callers so they have more options when they come to recovering from
	the failure.
	(TkpGetFontFromAttributes): If the default attributes don't work, try
	adding a setting to turn off use of XRender. That seems to work for
	some people for unexplained reasons (possibly local misconfiguration).
	* generic/tkFont.c (Tk_AllocFontFromObj): Stop this function from
	keeling over in a heap when the low-level font allocation fails. An
	error beats a crash! (Issue reported on comp.lang.tcl by Denis
	Berezhnoy.)

2009-08-25  Donal K. Fellows  <dkf@users.sf.net>

	* unix/tkUnixSend.c (ServerSecure): [Bug 1909931]: Added some support
	for server-interpreted access control addreses.

2009-08-24  Donal K. Fellows  <dkf@users.sf.net>

	* library/msgbox.tcl (::tk::MessageBox): Correct bindings so that they
	work with ttk::buttons. Reported by Hans-Christoph Steiner.

2009-08-24  Daniel Steffen  <das@users.sourceforge.net>

	* macosx/tkMacOSXHLEvents.c (ScriptHandler): Fix "do script" apple
	event handler issues on recent Mac OS X releases by using AE coercion
	to 'utf8' for text data and to 'fsrf' for alias data. (Reported by
	Youness Alaoui on tcl-mac)

2009-08-08  Donal K. Fellows  <dkf@users.sf.net>

	* library/demos/pendulum.tcl: Make the display handle being resized
	more gracefully.

2009-08-04  Donal K. Fellows  <dkf@users.sf.net>

	* generic/tkTextDisp.c (TkTextCharLayoutProc): Make the line breaking
	algorithm (in the word-wrap case) do the right thing with non-breaking
	spaces by restricting what we break on to ASCII spaces, which is good
	enough for most purposes.

2009-08-01  Donal K. Fellows  <dkf@users.sf.net>

	* unix/tkUnixWm.c (WmIconphotoCmd): [Bug 2830420]: Assemble the image
	for the window manager in a way that doesn't assume we're on a little-
	endian system.

2009-07-22  Donal K. Fellows  <dkf@users.sf.net>

	* generic/tkFocus.c (TkFocusDeadWindow): [Bug 2496114]: Ensure that
	focus desynchronization doesn't cause a crash.

2009-07-20  Donal K. Fellows  <dkf@users.sf.net>

	* tests/clipboard.test (clipboard-6.2): [Bug 2824378]: Corrected
	result of test in light of changes to binary selection retrieval.

2009-07-18  Donal K. Fellows  <dkf@users.sf.net>

	* unix/tkUnixSelect.c (SelCvtFromX32, SelCvtFromX8): Make the
	incremental transfer of binary selections work get deserialized
	correctly. Thanks to Emiliano Gavilan for detecting.

2009-07-15  Donal K. Fellows  <dkf@users.sf.net>

	* unix/tkUnixSelect.c (TkSelEventProc, SelRcvIncrProc, SelCvtFromX8):
	[Bug 2821962]: Make byte sequence selection transfers possible.

2009-07-14  Donal K. Fellows  <dkf@users.sf.net>

	* doc/canvas.n (WINDOW ITEMS): [Bug 2326602]: Corrected definition of
	the -height and -width options for these items.

	* unix/configure.in: [Bug 2496018]: Allow the disabling of the use of
	XScreenSaver at configuration time, so as to permit better control of
	dependencies in the embedded case.

2009-07-11  Donal K. Fellows  <dkf@users.sf.net>

	* doc/grid.n: [Bug 2818455]: Corrected example.

2009-06-27  Jan Nijtmans  <nijtmans@users.sf.net>

	* generic/tkInt.decls (Tk(Orient|Smooth)(Parse|Print)Proc):
	Backport [Bug 2804935]: Expose these functions through the internal
	stub table as they are useful to existing third-party code.

2009-06-23  Jan Nijtmans  <nijtmans@users.sf.net>

	* generic/tkCanvUtil.c: [Bug 220935]: canvas dash update problem

2009-06-02  Pat Thoyts  <patthoyts@users.sourceforge.net>

	* win/tkWinWm.c:   [Bug 2799589]: Backported fix for crash on
	* tests/winWm.test: delayed window activation.

2009-05-21  Pat Thoyts  <patthoyts@users.sourceforge.net>

	* win/tkWinMenu.c: [Bug 2794778]: Backported fix for keyboard
	traversal of the menus on Windows.

2009-05-14  Pat Thoyts  <patthoyts@users.sourceforge.net>

	* generic/tkButton.c: [Bug 1923684]: Backported checkbutton fix
	for confused state when -offvalue equals -tristatevalue

2009-05-14  Pat Thoyts  <patthoyts@users.sourceforge.net>

	* doc/ttk_image.n:  Backported support for the Vista theme.
	* doc/ttk_style.n:  This requires the vsapi element engine,
	* doc/ttk_vsapi.n:  the hover state and the theme script
	* doc/ttk_widget.n: definition.
	* generic/ttk/ttkState.c:
	* generic/ttk/ttkTheme.h:
	* generic/ttk/ttkWidget.c:
	* library/ttk/ttk.tcl:
	* library/ttk/vistaTheme.tcl:
	* library/ttk/xpTheme.tcl:
	* tests/ttk/vsapi.test:
	* win/ttkWinXPTheme.c:

2009-05-13  Pat Thoyts  <patthoyts@users.sourceforge.net>

	* generic/tkFont.c: [Bug 2791352]: Backported fix and tests for
	* tests/font.test:  mis-parsing of certain font descriptions.

2009-05-03  Donal K. Fellows  <dkf@users.sf.net>

	* win/tkWinWm.c (UpdateWrapper): [Bug 2785744]: Manipulate flag bit
	correctly so that menubar updates can't smash other attributes.

2009-04-30  Pat Thoyts  <patthoyts@users.sourceforge.net>

	* win/tkWinWm.c: [Patch 2504402]: Backported change to create
	wm icons as device independent bitmaps. (cjmcdonald)

2009-04-30  Donal K. Fellows  <dkf@users.sf.net>

	* win/tkWinPixmap.c (Tk_GetPixmap): [Bug 2080533]: Added patch that
	allows Tk to keep working even when the graphics card is stressed.

2009-04-28  Jeff Hobbs  <jeffh@ActiveState.com>

	* unix/tcl.m4, unix/configure (SC_CONFIG_CFLAGS): Harden the check
	to add _r to CC on AIX with threads.

2009-04-27  Donal K. Fellows  <dkf@users.sf.net>

	* generic/tkInt.decls: [Bug 2768945]: Expose (as "private") a set of
	functions needed for easily building canvas items that work like
	existing standard ones.

2009-04-24  Jeff Hobbs  <jeffh@ActiveState.com>

	* win/tkWinDialog.c (ChooseDirectoryValidateProc): No need to set
	cwd on selchange. Prevents delete of selected folder in dialog.

2009-04-24  Stuart Cassoff <stwo@users.sf.net>

	* unix/Makefile.in:	[Bug 2764263]: Removed stray @ from
	Makefile.in test target. [Bug 1945073]: Don't chmod+x square demo.
	[Patch 2764272]: Adjustable demo install location.

2009-04-24  Stuart Cassoff <stwo@users.sf.net>

	* unix/Makefile.in: [Patch 2769530]: Don't chmod/exec installManPage.

2009-04-23  Jeff Hobbs  <jeffh@ActiveState.com>

	* win/tkWinDialog.c (Tk_ChooseDirectoryObjCmd): [Bug 2779910]: Enable
	the new style choosedir that has a "New Folder" button, with
	::tk::winChooseDirFlags override for new behavior.

2009-04-15  Don Porter  <dgp@users.sourceforge.net>

	*** 8.5.7 TAGGED FOR RELEASE ***

	* changes:	Updated for 8.5.7 release.

2009-04-14  Stuart Cassoff  <stwo@users.sourceforge.net>

	* unix/tcl.m4:	Removed -Wno-implicit-int from CFLAGS_WARNING.

2009-04-10  Don Porter  <dgp@users.sourceforge.net>

	* changes:	Updated for 8.5.7 release.

	* generic/tk.h:		Bump to 8.5.7 for release.
	* library/tk.tcl:
	* unix/configure.in:
	* unix/tk.spec:
	* win/configure.in:
	* README:

	* unix/configure:	autoconf-2.59
	* win/configure:

2009-04-10  Joe English  <jenglish@users.sourceforge.net

	* library/palette.tcl(tk_setPalette): Don't set
	*selectColor: #b03060; this makes radio- and checkbuttons
	look wrong post-TIP#109.

2009-04-10  Daniel Steffen  <das@users.sourceforge.net>

	* unix/configure.in (Darwin):	use Darwin SUSv3 extensions if
					available.
	* unix/configure:		autoconf-2.59
	* unix/tkConfig.h.in:		autoheader-2.59

	* library/msgbox.tcl: don't set msgbox bitmap background on TkAqua.

	* library/demos/filebox.tcl: only show "Motif Style Dialog" checkbutton
	on X11 windowingsystem.

	* library/demos/widget: GOOBE: use ttk::cursor

	* library/ttk/cursors.tcl: backport ttk::cursor from HEAD

	* library/demos/knightstour.tcl: fix knightstour demo not running from
	interactive wish.

	* library/console.tcl (::tk::ConsoleInit): remove redundant TkAqua
	Quit menu item.

	* generic/tkPointer.c (Tk_UpdatePointer): use all 5 buttons.

	* generic/tkMenu.c (PostProcessEntry): delay call to
	TkpConfigureMenuEntry() until all menu entry attributes are setup.

	* library/menu.tcl (::tk::MbPost): fix error thrown in y position
	computation with indicatoron.

	* generic/tkMenubutton.c: s/DEF_BUTTON_JUSTIFY/DEF_MENUBUTTON_JUSTIFY/

	* generic/tkTextBTree.c (TkBTreeDeleteIndexRange): add bounds check
	to startEnd array access (fixes testsuite crash).

	* tests/unixFont.test: only use xlsfonts with X11 windowingsystem.

2009-04-10  Donal K. Fellows  <dkf@users.sf.net>

	* generic/tkCanvPs.c (TkPostscriptInfo): [Bug 1466509]: Eliminate old
	and misleading comments mentioning prolog.ps.
	* generic/prolog.ps, library/prolog.ps: Remove unused files.
	* unix/Makefile.in, win/Makefile.in: Stop building distributions that
	include the removed files or trying to install them.

	* library/tk.tcl: [Bug 2116837]: Add event definitions to handle the
	standard virtual events when Caps Lock is on.

2009-04-03  Joe English  <jenglish@users.sourceforge.net>

	* unix/tkUnixWm.c: [Bug 1789819]: Don't Panic.

2009-03-25  Donal K. Fellows  <dkf@users.sf.net>

	* generic/ttk/ttkTheme.c (BuildOptionMap, NewElementImpl):
	[Bug 2178820]: Ensure that zero-size allocations don't happen; some
	malloc implementations don't like it at all.

	* win/wish.exe.manifest.in: [Bug 1871101]: Add magic to make Tk not be
	blurred on Vista with large fonts.

2009-03-03  Pat Thoyts  <patthoyts@users.sourceforge.net>

	* generic/tkFileFilter.c: Backported some fixes for uninitialized
	* generic/tkFont.c:       variables identified by das using clang
	* generic/tkListbox.c:    analysis.

2009-02-27  Pat Thoyts  <patthoyts@users.sourceforge.net>

	* generic/tkWindow.c: [Bug 2645457] check for dead windows after
	calling Tk_MakeWindowExist to avoid a crash when mapping dead windows.

2009-02-23  Pat Thoyts  <patthoyts@users.sourceforge.net>

	* win/tkWinCursor.c: [Patch 2542828] use stock Win32 help arrow
	cursor when question_arrow requested (danckaert)

	* win/rc/*.cur: [Patch 2513104] fix cursor hotspots (cjmcdonald)

	* win/tkWinMenu.c: Applied patch for menu image display bug
	[Bug 1329198, 456299] [Patch 2507419] (cjmcdonald)

2009-02-17  Jeff Hobbs  <jeffh@ActiveState.com>

	* win/tcl.m4, win/configure: Check if cl groks _WIN64 already to
	avoid CC manipulation that can screw up later configure checks.
	Use 'd'ebug runtime in 64-bit builds.

2009-02-16  Jeff Hobbs  <jeffh@ActiveState.com>

	* win/configure.in, win/configure: align better with tcl
	version. Ensures finding correct CPP for Win64.

2008-02-06  Daniel Steffen  <das@users.sourceforge.net>

	* generic/tkImgPhoto.c:		fix numerous leaks discovered with the
	* generic/tkMenu.c:		Mac OS X Instruments.app Leaks tool.
	* generic/tkText.c:
	* generic/tkTextImage.c:
	* generic/tkTextIndex.c:
	* generic/tkUndo.c:
	* generic/ttk/ttkFrame.c:
	* macosx/tkMacOSXWm.c:

2009-01-22  Kevin B. Kenny  <kennykb@acm.org>

	* unix/tcl.m4: Corrected a typo ($(SHLIB_VERSION) should be
	${SHLIB_VERSION}).
	* unix/configure: Autoconf 2.59

2009-01-19  Kevin B. Kenny  <kennykb@acm.org>

	* unix/Makefile.in: Added a CONFIG_INSTALL_DIR parameter so that
	* unix/tcl.m4:      distributors can control where tclConfig.sh goes.
	Made the installation of 'ldAix' conditional
	upon actually being on an AIX system.  Allowed for downstream
	packagers to customize SHLIB_VERSION on BSD-derived systems.
	Thanks to Stuart Cassoff for [Patch 907924].
	* unix/configure: Autoconf 2.59

2009-01-14  Jan Nijtmans  <nijtmans@users.sf.net>

	* generic/tkImgPhoto.c: fix for aMSN compatibility [tcl-Bug 2507326]

2009-01-11  George Peter Staplin  <georgeps@users.sourceforge.net>

	* generic/tkEvent.c: Backport a fix from 8.6 for a NULL pointer
	dereference in CreateXIC.

2009-01-07  Pat Thoyts  <patthoyts@users.sourceforge.net>

	* win/tkWinWm.c: Backported fix for [Bug 1847002] to prevent the
	bypassing of grab restrictions via the taskbar on Windows.

2008-12-22  Don Porter  <dgp@users.sourceforge.net>

	*** 8.5.6 TAGGED FOR RELEASE ***

	* tests/embed.test:	Eliminate duplicate test names.

	* changes:	Updates for 8.5.6 release.

2008-12-22  Joe English  <jenglish@users.sourceforge.net>

	* generic/ttk/ttkWidget.c: Don't crash when
	application uses nondefault visual [Bug 2264732]
	(Backport from trunk change 2008-11-11)
	* Workaround for [Bug 2207435]
	(Backport from trunk change 2008-10-31).

2008-12-22  Donal K. Fellows  <dkf@users.sf.net>

	* generic/tkCanvPs.c (Tk_PostscriptFont,TkCanvPostscriptCmd): Backport
	of font size and reflection fix. [Bug 2107938]

2008-12-22  Alexandre Ferrieux 	<ferrieux@users.sourceforge.net>

	* generic/tkCanvUtil.c: Backport of the Millipeter patch [1813597,
	* generic/tkInt.h:       2218964]
	* generic/tkObj.c:
	* generic/tkText.c:

2008-12-21  Don Porter  <dgp@users.sourceforge.net>

	* generic/tk.h:		Bump to 8.5.6 for release.
	* library/tk.tcl:
	* unix/configure.in:
	* unix/tk.spec:
	* win/configure.in:
	* README:

	* unix/configure:	autoconf-2.59
	* win/configure:

	* changes:	Updates for 8.5.6 release.

2008-11-22  Pat Thoyts  <patthoyts@users.sourceforge.net>

	* library/ttk/combobox.tcl: [Bug 1939129,1991930] combobox dropdown
	                            was drawn behind topmost toplevels.

2008-11-19  Jan Nijtmans  <nijtmans@users.sf.net>

	* generic/tkImage.c    Relax the constraint that every Tk_ImageType
	* generic/tkImgPhoto.c can only be passed to this function once.
	                       This allows tkImg to be loaded in multiple
	                       interpreters in a thread-enabled build of Tk.
	                       [Bug 2312027]

2008-11-15  Pat Thoyts  <patthoyts@users.sourceforge.net>

	* generic/tk.h:        The tip 125 implementation permits the
	* generic/tkFrame.c:   wm manage command to manage any widget but
	* macosx/tkMacOSXWm.c: only those with Frame instance data should
	* unix/tkUnixWm.c:     be permitted. We now check for the suitability
	* win/tkWinWm.c:       and raise an error for non-frame widgets.
	* test/wm.test:        Updated the tests and documentation.
	* doc/wm.n:            See also [Bug 2239034]

2008-11-12  Pat Thoyts  <patthoyts@users.sourceforge.net>

	* tests/constraints.tcl: backported listbox test fix from head
	* tests/listbox.test:    the default on windows is 'underline'
	* tests/winDialog.test: backported some fixes from head
	* library/text.tcl: Backported fix for bug #1777362 to have events
	* test/text.test:   work with window paths that include hyphens.

2008-10-23  Don Porter  <dgp@users.sourceforge.net>

	* generic/tk.h:		Bump version number to 8.5.6b1 to distinguish
	* library/tk.tcl:	CVS development snapshots from the 8.5.5 and
	* unix/configure.in:	8.5.6 releases.
	* unix/tk.spec:
	* win/configure.in:
	* README:

	* unix/configure:	autoconf (2.59)
	* win/configure:

2008-10-17  Pat Thoyts  <patthoyts@users.sourceforge.net>

	* library/ttk/scale.tcl: Backported keyboard bindings for ttk::scale

2008-10-11  Donal K. Fellows  <donal.k.fellows@man.ac.uk>

	*** 8.5.5 TAGGED FOR RELEASE ***

	* generic/tkCanvas.c (CanvasWidgetCmd): Corrected result generation.

2008-10-10  Don Porter  <dgp@users.sourceforge.net>

	* generic/tk.h:		Bump to 8.5.5 for release.
	* library/tk.tcl:
	* unix/configure.in:
	* unix/tk.spec:
	* win/configure.in:

	* unix/configure:	autoconf-2.59
	* win/configure:

	* changes:	Updates for 8.5.5 release.

	* unix/Makefile.in:	Relax constraints in index script so that
	* win/Makefile.in:	each Tk 8.5.* release may be [package require]d
	* win/makefile.vc:	into any Tcl 8.5.* interp.  [Bug 1890438].

2008-10-09  Don Porter  <dgp@users.sourceforge.net>

	* generic/tkListbox.c:	Make literal return values consistent with
	those generated by Tcl_PrintDouble().

	* tests/canvText.test:	Backport test updates in light of the
	* tests/entry.test:	2008-10-05 commit.
	* tests/listbox.test:
	* tests/scrollbar.test:
	* tests/spinbox.test:
	* tests/textDisp.test:

	* generic/tkEntry.c:	Fix missing space constructing the scroll
	command.

2008-10-05  Donal K. Fellows  <donal.k.fellows@man.ac.uk>

	* win/tkWinScrlbr.c:		Convert 'sprintf(..."%g"...)' to the
	* macosx/tkMacOSXScrlbr.c:	locale-insensitive Tcl_PrintDouble.
	* generic/tkScrollbar.c:	[Bug 2112563]  NOTE: Tcl_PrintDouble
	* generic/tkListbox.c:		is sensitive to the value of
	* generic/tkEntry.c:		::tcl_precision.
	* generic/tkCanvText.c:		*** POTENTIAL INCOMPATIBILITY ***
	* generic/tkArgv.c:

2008-08-25  Todd M. Helfter  <tmh@users.sourceforge.net>

	* library/menu.tcl: additional fix for [Bug 1023955]

2008-09-08  Todd M. Helfter  <tmh@users.sourceforge.net>

	* doc/menu.n: fix typo in docs [Bug 2098425]

2008-08-28  Don Porter  <dgp@users.sourceforge.net>

	* unix/tkConfig.sh.in:	Added @XFT_LIBS@ to the definition of TK_LIBS
	to avoid link failures when a "big wish" program links against a
	--disable-shared build of libtk.  (Discovered building expectTk).

	* generic/tk.h:		Bump version number to 8.5.5b1 to distinguish
	* library/tk.tcl:	CVS development snapshots from the 8.5.4 and
	* unix/configure.in:	8.5.5 releases.
	* unix/tk.spec:
	* win/configure.in:
	* README:

	* unix/configure:	autoconf (2.59)
	* win/configure:

2008-08-25  Todd M. Helfter  <tmh@users.sourceforge.net>

	* library/menu.tcl: fix typo from [Bug 1023955]

2008-08-25  Todd M. Helfter <tmh@users.sourceforge.net>

	* library/menu.tcl : Do not flip to the arrow cursor on menus.
	This was a Motif convention.  Current behavior is maintained if
	tk_strictMotif is enabled.  [Bug 1023955]

2008-08-25  Todd M. Helfter <tmh@users.sourceforge.net>

	The patch is associated with the bug tracker id: 1936220
	library/tkfbox.tcl : fix the multiple selection error for
	tk_getOpenFile -multiple 1 which fails on all unix platforms since
	the adoption of ttk widgets.

2008-08-19  Joe English  <jenglish@users.sourceforge.net>

	* generic/ttk/ttkScroll.c:  Don't use sprintf "%g" to
	format floating point numbers in -[xy]scrollcommand callbacks
	or [xy]view methods.  Minor incompatibility: 0 and 1 now
	formatted as "0.0" resp "1.0".
	* tests/ttk/entry.test, tests/ttk/treeview.test: Updated
	to account for above change.

2008-08-19  Daniel Steffen  <das@users.sourceforge.net>

	* macosx/tkMacOSXFont.c (SetFontFeatures):	Disable antialiasing of
						 	fixed-width fonts with
						 	size <= 10.

2008-08-14  Daniel Steffen  <das@users.sourceforge.net>

	*** 8.5.4 TAGGED FOR RELEASE ***

	* unix/tcl.m4 (SC_PATH_X):	check for libX11.dylib in addition to
					libX11.so et al.

	* unix/configure: 		autoconf-2.59

2008-08-08  Don Porter  <dgp@users.sourceforge.net>

	* generic/tk.h:		Bump to 8.5.4 for release.
	* library/tk.tcl:
	* unix/configure.in:
	* unix/tk.spec:
	* win/configure.in:
	* README:

	* unix/configure:	autoconf-2.59
	* win/configure:

	* changes:	Updates for 8.5.4 release.

2008-08-05  Joe English  <jenglish@users.sourceforge.net>

	* generic/tk.h, generic/tkEvent.c: Fix for [Bug 2010422]
	"no event type or button # or keysym while executing
	"bind Listbox <MouseWheel> [...]".

2008-08-01  Pat Thoyts  <patthoyts@users.sourceforge.net>

	* win/tkWinWm.c: Backported fixes for handling unmapped parent
	* test/wm.test:  toplevels. [Bug 2009788, 2028703]

2008-07-31  Don Porter  <dgp@users.sourceforge.net>

	* generic/tk.h:	Added missing EXTERN for the Tcl_PkgInitStubsCheck
	declaration to fix inability to embed non-stub-enabled Tk on Windows.

2008-07-26  Pat Thoyts  <patthoyts@users.sourceforge.net>

	* doc/options.n: Direct to the font manual for -font [Bug 1686012]

	* win/tkWinWindow.c: Check for 0x prefix in sprintf %p. Bug [2026405]

2008-07-22  Daniel Steffen  <das@users.sourceforge.net>

	* library/ttk/aquaTheme.tcl: Use system color names and TIP145 named
	font instead of hardcoded color values and deprecated native font name.

	* macosx/tkMacOSXHLEvents.c: sync with HEAD.

2008-07-04  Joe English  <jenglish@users.sourceforge.net>

	* generic/ttk/ttkDefaultTheme.c, generic/ttk/ttkClamTheme.c,
	generic/ttk/ttkClassicTheme.c, generic/ttk/ttkElements.c:
	Backport [Bug 2009213].

2008-06-29  Don Porter  <dgp@users.sourceforge.net>

	*** 8.5.3 TAGGED FOR RELEASE ***

	* generic/tk.h:		Bump to 8.5.3 for release.
	* library/tk.tcl:
	* unix/configure.in:
	* unix/tk.spec:
	* win/configure.in:
	* README:

	* unix/configure:	autoconf-2.59
	* win/configure:

	* changes:	Updates for 8.5.3 release.

2008-06-26  Don Porter  <dgp@users.sourceforge.net>

	* generic/tkPanedWindow.c (PanedWindowProxyCommand)
	(DisplayPanedWindow): Ensure that a zero width never gets fed to the
	underlying window system. [Bug 1639824]  (Backport fix from dkf).

2008-06-20  Joe English  <jenglish@users.sourceforge.net>

	* library/ttk/treeview.tcl: Backport fix for [Bug 1951733]

2008-06-19  Don Porter  <dgp@users.sourceforge.net>

	* changes:	Updates for 8.5.3 release.

2008-06-18  Daniel Steffen  <das@users.sourceforge.net>

	* macosx/tkMacOSXCarbonEvents.c:	fix debug carbon event tracing;
	(InstallStandardApplicationEventHandler):	replace needless use of
	TkMacOSXInitNamedDebugSymbol() by standard TkMacOSXInitNamedSymbol().

	* macosx/tkMacOSXDebug.c:	revert 2007-11-09 commit making
	* macosx/tkMacOSXDebug.h:	TkMacOSXInitNamedDebugSymbol()
					available outside of debug builds.

	* macosx/tkMacOSXEmbed.c (TkpMakeWindow):	fix bug with missing
	* macosx/tkMacOSXSubwindows.c (XMapWindow):	focus on first map by
	only sending VisibilityNotify events once windows are mapped (rather
	than when they are created).

	* macosx/tkMacOSXWindowEvent.c (TkMacOSXProcessWindowEvent): fix
	return value.

	* macosx/tkMacOSXInit.c:	add helper to efficiently convert from
	* macosx/tkMacOSXPrivate.h:	CFString to Tcl_Obj.

	* macosx/tkMacOSXFont.c (TkpGetFontFromAttributes, InitFont):	fix
	incorrect conversion to points of font sizes already in points; factor
	out retrieval of font family name from font family ID.

2008-06-13  Jeff Hobbs  <jeffh@ActiveState.com>

	* win/configure, win/configure.in (TK_WIN_VERSION): fix handling
	of interim a/b versioning for manifest usage.

2008-06-12  Daniel Steffen  <das@users.sourceforge.net>

	* generic/tkPointer.c (Tk_UpdatePointer): fix failure to restore a
	global grab capture and to release the restrict window capture when
	releasing a button grab. Fixes segfault due to dangling reference to
	restrict window inside TkpSetCapture() implementation. [Bug 1991932]

	* unix/tcl.m4 (SunOS-5.11): fix 64bit amd64 support with gcc & Sun cc.
	* unix/configure: autoconf-2.59

	* macosx/tkMacOSXXStubs.c (Tk_ResetUserInactiveTime): use UsrActivity
	instead of OverallAct (which may be ignored in some circumstances).

	* macosx/Wish.xcodeproj/project.pbxproj: add debug configs for 64bit,
	* macosx/Wish.xcodeproj/default.pbxuser: with gcov, and with
	corefoundation disabled; updates & cleanup for Xcode 3.1 and for
	Leopard; sync with Tcl.xcodeproj.
	* macosx/Wish.xcode/project.pbxproj:	sync Wish.xcodeproj changes.
	* macosx/Wish.xcode/default.pbxuser:
	* macosx/README:			document new build configs.

2008-06-10  Joe English  <jenglish@users.sourceforge.net>

	* unix/tkUnixKey.c: tkUnixKey.c: Use Xutf8LookupString if available
	[Patch #1986818].  This should fix problems (like #1908443) where
	Xlib's idea of the system encoding does not match Tcl's.

2008-05-23  Joe English  <jenglish@users.sourceforge.net>

	* generic/ttk/ttkLabel.c: Avoid passing width or height <= 0 to
	Tk_RedrawImage, as this leads to a panic on Windows [Bug 1967576]

2008-05-11  Pat Thoyts  <patthoyts@users.sourceforge.net>

	* library/tk.tcl: Support for ttk widgets in AmpWidget

	* doc/button.n: Note negative widths for button [Patch #1883418]
	* doc/ttk_*:   'identify' widget command is on all ttk widgets.

2008-05-04  Joe English  <jenglish@users.sourceforge.net>

	* macosx/ttkMacOSAquaTheme.c: "default" and "focus" adornments
	should not be disjoint [Bug 1942785]

2008-04-17  Don Porter  <dgp@users.sourceforge.net>

	* generic/tkCanvas.c:   Fix logic that determines when canvas item
	<Enter> event should fire.  Thanks to Sebastian Wangnick. [Bug 1327482]

2008-04-14  Pat Thoyts  <patthoyts@users.sourceforge.net>

	* win/tkWinDialog.c: backport tk_chooseColor -title fix from head
	* win/tkWinTest.c:   Added parent to testgetwininfo
	* tests/winDialog.test: Created some tk_chooseColor win tests.

2008-04-11  Don Porter  <dgp@users.sourceforge.net>

	* generic/tk.h:		Bump version number to 8.5.3b1 to distinguish
	* library/tk.tcl:	CVS development snapshots from the 8.5.2 and
	* unix/configure.in:	8.5.3 releases.
	* unix/tk.spec:
	* win/configure.in:

	* unix/configure:	autoconf (2.59)
	* win/configure:

2008-04-07  Jeff Hobbs  <jeffh@ActiveState.com>

	* generic/tkWindow.c (Initialize): fix double-free on Tk_ParseArgv
	* tests/main.test (main-3.*):      error. [Bug 1937135]

	* generic/tkArgv.c: fix -help mem explosion. [Bug 1936238] (kenny)

2008-04-03  Pat Thoyts  <patthoyts@users.sourceforge.net>

	* library/ttk/xpTheme.tcl: fix the colour of labelframe in xp

2008-04-01  Don Porter  <dgp@users.sourceforge.net>

	* generic/tkStubLib.c (Tk_InitStubs):	Added missing error message.
	* generic/tkWindow.c (Tk_PkgInitStubsCheck):

2008-03-28  Don Porter  <dgp@users.sourceforge.net>

	*** 8.5.2 TAGGED FOR RELEASE ***

	* README:		Bump to 8.5.2 for release.
	* generic/tk.h:
	* library/tk.tcl:
	* unix/configure.in:
	* unix/tk.spec:
	* win/configure.in:

	* unix/configure:	autoconf-2.59
	* win/configure:

	* changes:	Updates for 8.5.2 release.

2008-03-27  Jeff Hobbs  <jeffh@ActiveState.com>

	* library/safetk.tcl (::safe::tkInterpInit): make sure tk_library
	and its subdirs (eg, ttk) are on the "safe" access path.

2008-03-27  Daniel Steffen  <das@users.sourceforge.net>

	* unix/tcl.m4 (SunOS-5.1x): fix 64bit support for Sun cc. [Bug 1921166]

	* unix/configure: autoconf-2.59

2008-03-27  Daniel Steffen  <das@users.sourceforge.net>

	* generic/ttk/ttkStubLib.c:	ensure tcl stubs are used in libtkstub
					even in a static build of Tk.
	* generic/ttk/ttkDecls.h:	fix incorrect number of arguments in
					Ttk_InitStubs macro definition.

2008-03-26  Don Porter  <dgp@users.sourceforge.net>

	* changes:	Updates for 8.5.2 release.

	* unix/tkUnixCursor.c:	Stop crash in [. configure -cursor] on X11.
	Thanks to emiliano gavilán.  [Bug 1922466]

2008-03-26  Joe English  <jenglish@users.sourceforge.net>

	* generic/tkInt.h, generic/tkEvent.c, unix/tkUnixEvent.c,
	unix/tkUnixKey.c: XIM reorganization and cleanup; see
	[Patch 1919791] for details.

2008-03-21  Joe English  <jenglish@users.sourceforge.net>

	* generic/tk.decls, generic/ttk/ttkStubLib.c, unix/Makefile.in:
	Keep ttkStubLib.o in libtkstub instead of libtk. [Bug 1920030]

2008-03-20  Donal K. Fellows  <dkf@users.sf.net>

	* tests/wm.test: Rewrote so that tests clean up after themselves
	rather than leaving that to the following test. Makes it easier to
	catch problems where they originate. Inspired by [Bug 1852338]

2008-03-19  Donal K. Fellows  <dkf@users.sf.net>

	* doc/GetClrmap.3: Documented Tk_PreserveColormap. [Bug 220809]

2008-03-17  Joe English  <jenglish@users.sourceforge.net>

	* unix/Makefile.in, win/Makefile.in, win/makefile.vc: Put ttkStubLib.o
	in libtkstub instead of libtk. [Bug 1863007]

2008-03-16  Donal K. Fellows  <dkf@users.sf.net>

	* library/demos/goldberg.tcl: Made work when run twice in the same
	session. [Bug 1899664] Also made the control panel use Ttk widgets.

2008-03-13  Daniel Steffen  <das@users.sourceforge.net>

	* unix/configure.in:	Use backslash-quoting instead of double-quoting
	* unix/tcl.m4:		for lib paths in tkConfig.sh. [Bug 1913622]
	* unix/configure:	autoconf-2.59

2008-03-13  Don Porter  <dgp@users.sourceforge.net>

	* changes:	Updates for 8.5.2 release.

2008-03-12  Daniel Steffen  <das@users.sourceforge.net>

	* macosx/Wish.xcodeproj/project.pbxproj: Add support for Xcode 3.1
	* macosx/Wish.xcodeproj/default.pbxuser: CODE_SIGN_IDENTITY and
	* macosx/Wish-Common.xcconfig:		 'xcodebuild install'.

2008-03-12  Joe English  <jenglish@users.sourceforge.net>

	* unix/tkUnixRFont.c: Try a fallback font if XftFontOpenPattern()
	fails in GetFont (workaround for [Bug 1090382]).

2008-03-11  Daniel Steffen  <das@users.sourceforge.net>

	* library/demos/knightstour.tcl:	Aqua GOOBE.
	* library/demos/widget:

	* macosx/Wish.xcodeproj/project.pbxproj: Add support for Xcode 3.1 and
	* macosx/Wish.xcodeproj/default.pbxuser: configs for building with
	* macosx/Wish-Common.xcconfig:		 gcc-4.2 and llvm-gcc-4.2.

	* generic/tkCanvUtil.c:			Fix gcc-4.2 warnings.

	* macosx/GNUmakefile:			Fix quoting to allow paths to
	* macosx/Wish-Common.xcconfig:		${builddir}, ${INSTALL_ROOT}
	* unix/Makefile.in:			and ${TCL_BIN_DIR} to contain
	* unix/configure.in:			spaces.
	* unix/install-sh:
	* unix/tcl.m4:

	* unix/configure:			autoconf-2.59

	* unix/Makefile.in (install-strip):	Strip non-global symbols from
						dynamic library.

2008-03-10  Don Porter  <dgp@users.sourceforge.net>

	* changes:	Updates for 8.5.2 release.

2008-03-07  Donal K. Fellows  <donal.k.fellows@man.ac.uk>

	* doc/colors.n: Reworked to produce nicer HTML output.

2008-03-06  Joe English  <jenglish@users.sourceforge.net>

	* doc/ttk_notebook.n: Move "TAB IDENTIFIERS" section above "WIDGET
	COMMAND" section. [Bug 1882011]

2008-02-29  Pat Thoyts  <patthoyts@users.sourceforge.net>

	* library/demos/widget:  Added a Knight's tour canvas demo.
	* library/demos/knightstour.tcl:

2008-02-27  Daniel Steffen  <das@users.sourceforge.net>

	* macosx/tkMacOSXDraw.c: workaround leak in Carbon SetPortPenPixPat()
	API [Bug 1863346]; avoid repeated PixPat allocation/deallocation.

2008-02-23  Joe English  <jenglish@users.sourceforge.net>

	* library/ttk/combobox.tcl, doc/ttk_combobox.n,
	* tests/ttk/combobox.test: Arrange to deliver <<ComboboxSelected>>
	event after listbox is unposted, as intended [Bug 1890211]. Clarified
	documentation.

2008-02-23  Joe English  <jenglish@users.sourceforge.net>

	* generic/ttk/ttkPanedWindow.c: Don't enforce minimum sash thickness
	of 5 pixels, just use 5 as a default. [FR 1898288]

2008-02-14  Donal K. Fellows  <donal.k.fellows@man.ac.uk>

	* unix/README: Documented missing configure flags.

2008-02-06  Donal K. Fellows  <donal.k.fellows@man.ac.uk>

	* doc/ttk_scale.n (new file): Added basic documentation. [Bug 1881925]

2008-02-04  Don Porter  <dgp@users.sourceforge.net>

	*** 8.5.1 TAGGED FOR RELEASE ***

	* generic/tk.h:		Bump to 8.5.1 for release.
	* library/tk.tcl:
	* unix/configure.in:
	* unix/tk.spec:
	* win/configure.in:

	* unix/configure:	autoconf-2.59
	* win/configure:

2008-02-04  Donal K. Fellows  <donal.k.fellows@man.ac.uk>

	* doc/MeasureChar.3, doc/FontId.3: Minor improvements (formatting,
	keywords).

2008-02-02  Daniel Steffen  <das@users.sourceforge.net>

	* macosx/Wish-Info.plist.in:	add CFBundleLocalizations key, listing
	* unix/configure.in (Darwin): 	all library/msgs locales.

	* unix/configure.in (Darwin):	correct Info.plist year substitution in
					non-framework builds.

	* unix/configure:		autoconf-2.59

2008-02-01  Don Porter  <dgp@users.sourceforge.net>

	* changes:	Updates for 8.5.1 release.

2008-02-01  Reinhard Max  <max@suse.de>

	* generic/tkImgGIF.c: Fixed a buffer overflow (CVE-2008-0553).
	* tests/imgPhoto.test: Added a test for the above.

2008-01-31  Jeff Hobbs  <jeffh@ActiveState.com>

	* library/msgbox.tcl (::tk::MessageBox): don't use ttk::label in
	low depth/aqua fallback, as it doesn't support -bitmap.

	* win/tkWinDialog.c (Tk_MessageBoxObjCmd): pass "" instead of NULL
	when -title isn't set.  [Bug 1881892]

2008-01-31  Donal K. Fellows  <donal.k.fellows@man.ac.uk>

	* doc/panedwindow.n: Added proper description of -height and -width
	options, which aren't "standard". Last of fallout from [Bug 1882495].

2008-01-30  Donal K. Fellows  <donal.k.fellows@man.ac.uk>

	* doc/canvas.n, doc/listbox.n, doc/message.n: Fix erroneous listing of
	"standard" options. [Bug 1882495]

2008-01-29  Joe English  <jenglish@users.sourceforge.net>

	* library/treeview.tcl: Fix bug in Shift-ButtonPress-1 binding (error
	if no current focus item; reported on c.l.t.)

2008-01-29  Donal K. Fellows  <donal.k.fellows@man.ac.uk>

	* doc/ttk_*.n: Adjusted handling of the standard options part of the
	Ttk manual pages so that they are documented in the correct location.
	[Bug 1876493]

2008-01-28  Joe English  <jenglish@users.sourceforge.net>

	* unix/tkUnixRFont.c: Re-fix strict-aliasing warnings reintroduced by
	last patch.

2008-01-27  Joe English  <jenglish@users.sourceforge.net>

	* generic/ttk/ttkNotebook.c: Make sure to schedule a redisplay when
	adding and/or hiding tabs. [Bug 1878298]

2008-01-27  Joe English  <jenglish@users.sourceforge.net>

	* unix/tkUnixRFont.c: Merged common code from InitFont() and
	TkpGetFontAttrsForChar(), factored into GetTkFontAttributes() and
	GetTkFontMetrics(). Removed write-only struct UnixFtFont member
	'drawable'. Removed unneeded double-pointer indirections. Ensure that
	TkFontAttributes.family member is a Tk_Uid, as specified. Use
	FcTypeDouble for XFT_SIZE attribute. Finally: fix [Bug 1835848]

2008-01-25  Don Porter  <dgp@users.sourceforge.net>

	* changes:	Updates for 8.5.1 release.

2008-01-08  Joe English  <jenglish@users.sourceforge.net>

	* generic/ttk/ttkFrame.c: BUGFIX: fix crash in [ttk::labelframe] when
	-style option specified. [Bug 1867122]

2008-01-08  Joe English  <jenglish@users.sourceforge.net>

	* win/ttkWinTheme.c: Add tristate support to checkbuttons and
	radiobuttons. [Bug 1865898]
	Fix check and radio indicator size. [Bug 1679067]

2008-01-06  Joe English  <jenglish@users.sourceforge.net>

	* generic/ttk/ttkWidget.c, generic/ttk/ttkWidget.h: Call
	Tk_MakeWindowExist() in widget constructor. Removed now-unnecessary
	initial ConfigureNotify processing.

2008-01-06  Joe English  <jenglish@users.sourceforge.net>

	* library/ttk/treeview.tcl, library/ttk/utils.tcl: Fix MouseWheel
	bindings for ttk::treeview widget. [Bugs 1442006, 1821939, 1862692]

2008-01-02  Don Porter  <dgp@users.sourceforge.net>

	* generic/tk.h:		Bump version number to 8.5.1b1 to distinguish
	* library/tk.tcl:	CVS development snapshots from the 8.5.0 and
	* unix/configure.in:	8.5.1 releases.
	* unix/tk.spec:
	* win/configure.in:

	* unix/configure:	autoconf (2.59)
	* win/configure:

2007-12-30  Donal K. Fellows  <dkf@users.sf.net>

	* doc/canvas.n: Documented exact behaviour of items with respect to
	when they are the current item. [Bug 1774593] Also documented the
	clipping behaviour of window items.

	* library/demos/nl.msg: Corrected following testing "in the field" by
	Arjen Markus. [Bug 1860802]

2007-12-17  Donal K. Fellows  <donal.k.fellows@manchester.ac.uk>

	*** 8.5.0 TAGGED FOR RELEASE ***

	* doc/canvas.n: Documented -outlineoffset item option. [Bug 1836621]

2007-12-14  Don Porter  <dgp@users.sourceforge.net>

	* changes:	More updates for 8.5.0 release.

2007-12-14  Joe English  <jenglish@users.sourceforge.net>

	* doc/ttk_treeview.n: Fix typo. [Bug 1850713]

2007-12-14  Pat Thoyts  <patthoyts@users.sourceforge.net>

	* win/tkWinInt.h:     Add in missing function definitions
	* win/tkWinButton.c:  to support plain MSVC6 and use INT_PTR
	* win/tkWinScrlBar.c: rather than LONG_PTR which isn'tr defined
	* win/tkWinWm.c:      in the msvc6 headers.

2007-12-14  Pat Thoyts <patthoyts@users.sourceforge.net>

	* win/nmakehlp.c:  Support compilation with MSVC9 for AMD64.
	* win/makefile.vc:

2007-12-13  Jeff Hobbs  <jeffh@ActiveState.com>

	* generic/tkMenubutton.c (ConfigureMenuButton): trace the
	-textvariable even if an image exists as it may use -compound.

2007-12-12  Jeff Hobbs  <jeffh@ActiveState.com>

	* generic/tkText.c (DeleteIndexRange, TextEditCmd, UpdateDirtyFlag):
	* tests/text.test (text-25.10.1,25.11.[12]):
	Don't require [update idle] to trigger Modified event [Bug 1809538]
	Modified virtual event should only fire on state change [Bug 1799782]
	Make sure we delete chars before triggering <<Modified>> [Bug 1737288]

2007-12-12  Daniel Steffen  <das@users.sourceforge.net>

	* macosx/tkMacOSXWm.c (ApplyMasterOverrideChanges): Revert 2007-10-26
	change to window class of transient toplevels that are not also
	overrideredirect. [Bug 1845899]

	* macosx/tkMacOSXWm.c (ApplyMasterOverrideChanges): Implement more
	* macosx/tkMacOSXMouseEvent.c (BringWindowForward): X11-like transient
	* macosx/tkMacOSXSubwindows.c (XDestroyWindow):     behaviour by adding
	transient windows to a window group owned by the master window, this
	ensures transients always remain in front of and are collapsed with the
	master; bring master to front when selecting transient windows; restore
	default window group of transients if master destroyed. [Bug 1845899]

2007-12-12  Joe English  <jenglish@users.sourceforge.net>

	* doc/ttk_intro.n, doc/ttk_style.n, doc/ttk_widget.n:
	Various minor updates.

2007-12-12  Don Porter  <dgp@users.sourceforge.net>

	* changes:		Updated for 8.5.0 release.

2007-12-11  Joe English  <jenglish@users.sourceforge.net>

	* generic/ttk/ttkTheme.c(StyleElementOptionsCmd):
	Use Ttk_GetElement() to find element instead of direct
	hash table access.

2007-12-11  Donal K. Fellows  <dkf@users.sf.net>

	* generic/tkText.c (TextReplaceCmd): Added code to rebuild the from
	index after the deletion phase so that the linePtr field is valid for
	the insertion phase. [Bug 1602537]

2007-12-10  Donal K. Fellows  <dkf@users.sf.net>

	* doc/event.n: Clarify the fact that [event info] only returns the
	names of virtual events that are bound to physical event sequences.
	This follows on from comments on comp.lang.tcl.
	http://groups.google.com/group/comp.lang.tcl/msg/935d2d226ae8a770

2007-12-10  Joe English  <jenglish@users.sourceforge.net>

	* doc/AddOption.3, doc/CrtImgType.3, doc/CrtPhImgFmt.3,
	* doc/InternAtom.3, doc/TextLayout.3, doc/chooseColor.n,
	* doc/chooseDirectory.n, doc/loadTk.n, doc/palette.n,
	* doc/ttk_combobox.n: Various markup fixes (mostly: missing quotes on
	.SH arguments, extraneous .PPs)

	* doc/ttk_entry.n, doc/ttk_scrollbar.n, doc/ttk_treeview.n: Remove
	extra .BEs that got added by mistake somewhere.

2007-12-10  Daniel Steffen  <das@users.sourceforge.net>

	* generic/tk.decls:		use new genstubs 'export' command to
	* generic/tkInt.decls:		mark exported symbols not in stubs
					table [FR 1716117]; cleanup formatting

	* generic/tkIntDecls.h:		regen with new genStubs.tcl.
	* generic/tkIntPlatDecls.h:	[Tcl Bug 1834288]
	* generic/tkIntXlibDecls.h:
	* generic/tkPlatDecls.h:
	* generic/tkStubInit.c:

2007-12-10  Donal K. Fellows  <donal.k.fellows@manchester.ac.uk>

	* tests/safe.test: Ensure list of hidden commands is correct. [Bug
	1847925]

2007-12-10  Pat Thoyts  <patthoyts@users.sourceforge.net>

	* win/tkWin.h: We must specify the lowest Windows version we intend to
	support. In particular the SystemParametersInfo API doesn't like to
	receive structures that are larger than it expects which affects the
	font assignements. Set to Win98 support.

	* win/tkWinFont.c: Handle failure to read the system parameters. This
	causes ttk/fonts.tcl to set any missing named fonts.

	* win/ttkWinMonitor.c:  Only tkWin.h should include windows.h unless
	* win/ttkWinTheme.c:    we have an explicit override of the WINVER
	* tin/ttkWinXPTheme.c:  macro.

	* win/rules.vc: Handle MSVC 9 (aka: Visual Studio 2008)

	* tests/safe.test: Update for 'unload' as a safe command (tcl 8.5b3+)

2007-12-09  Donal K. Fellows  <dkf@users.sf.net>

	* win/configure.in: Adjusted code so that running configure does not
	generate an error message when the full current directory name
	contains a space.

	* win/tkWinWm.c: Added set of #defs to make this file build with my
	version of the SDK (i.e. with the msys suite we distribute).

2007-12-07  Joe English  <jenglish@users.sourceforge.net>

	* library/ttk/altTheme.tcl, library/ttk/classicTheme.tcl:
	s/style/ttk::style/.

2007-12-07  Don Porter  <dgp@users.sourceforge.net>

	* unix/README:  Mention the stub library created by `make` and warn
	about the effect of embedded paths in the installed binaries. Thanks
	to Larry Virden. [Tcl Bug 1794084]

2007-12-05  Joe English  <jenglish@users.sourceforge.net>

	* macosx/ttkMacOSXTheme.c: Fix TCombobox layout so as not to truncate
	long text when combobox is wider than requested. [Bug 1845164]

2007-12-05  Jeff Hobbs  <jeffh@ActiveState.com>

	* library/demos/widget: reduce start size to 70% of screenheight from
	sh-200 for a more reasonable size.

	* win/tkWinButton.c, win/tkWinDialog.c: use SetWindowLongPtr and
	* win/tkWinScrlbr.c, win/tkWinWm.c:     GetWindowLongPtr only.
	* win/ttkWinMonitor.c:

	* win/tkWinInt.h: remove CS_CLASSDC (not recommended for any apps now)
	* win/tkWinX.c:   and simplify WNDCLASS to one style.
	* win/tkWinWm.c:  Reduce wrapper update for exStyle to toolwindow
	change only and set WS_EX_LAYERED as sticky (once set on a window, do
	not remove it) to reduce alpha transition flicker.

	* win/configure, win/tcl.m4 (LIBS_GUI): mingw needs -lole32 -loleaut32
	but not msvc for Tk's [send]. [Bug 1844749]

2007-12-04  Joe English  <jenglish@users.sourceforge.net>

	* doc/ttk_style.n: Remove nonsense about "this manpage has not yet
	been written"; everything supported is documented.

2007-12-04  Donal K. Fellows  <dkf@users.sf.net>

	* library/msgs/en.msg: Added missing messages. [Patch 1800744]

	* library/msgs/da.msg: Added Danish messages. [Patch 1844143]. Many
	thanks to Torsten Berg <treincke@users.sf.net>.

2007-12-03  Jeff Hobbs  <jeffh@ActiveState.com>

	* win/configure, win/tcl.m4 (LIBS_GUI): remove ole32.lib oleaut32.lib
	(LIBS): add ws2_32.lib for static builds with Tcl.

2007-12-01  Joe English  <jenglish@users.sourceforge.net>

	* generic/ttk/ttkTheme.h, generic/ttk/ttkThemeInt.h,
	* generic/ttk/ttkTheme.c, generic/ttk/ttkLayout.c,
	* generic/ttk/ttkClamTheme.c, generic/ttk/ttkClassicTheme.c,
	* generic/ttk/ttkTreeview.c, macosx/ttkMacOSXTheme.c,
	* win/ttkWinTheme.c, win/ttkWinXPTheme.c: Improved macrology for
	statically-initialized layout template tables.

2007-11-28  Don Porter  <dgp@users.sourceforge.net>

	* unix/tkUnixPort.h:	When unix/configure determines whether the
	intptr_t type is available, it has the <inttypes.h> header present.
	It's only fair that we let Tk have it too.

2007-11-26  Kevin Kenny  <kennykb@acm.org>

	* generic/tkImgPPM.c (StringReadPPM): Corrected a comparison whose
	sense was reversed that resulted in reading beyond the end of the
	input buffer on malformed PPM data. [Bug 1822391]
	* library/tkfbox.tcl (VerifyFileName): Corrected a couple of typos in
	handling of bad file names. [Bug 1822076] Thanks to Christoph Bauer
	(fridolin@users.sf.net) for the patch.
	* tests/filebox.test (filebox-7.1, filebox-7.2): Added test cases that
	exercise. [Bug 1822076]
	* tests/imgPPM.test (imgPPM-4.1): Added test case that exercises. [Bug
	1822391]

2007-11-25  Joe English  <jenglish@users.sourceforge.net>

	* generic/ttk/ttkManager.h, generic/ttk/ttkManager.c,
	* generic/ttk/ttkFrame.c, generic/ttk/ttkNotebook.c,
	* generic/ttk/ttkPanedwindow.c:  Internal Ttk_Manager API updates;
	Fixed [Bug 1343984]; Added [$nb hide] method; [$nb add] on
	already-managed windows no longer throws an error, can be used to
	re-add a hidden tab.

	* doc/ttk_notebook.n, tests/ttk/notebook.test,
	* tests/ttk/panedwindow.test:  Updated docs and test suite.

2007-11-23  Donal K. Fellows  <donal.k.fellows@manchester.ac.uk>

	* unix/README: General improvements.

2007-11-21  Donal K. Fellows  <donal.k.fellows@manchester.ac.uk>

	* library/tkfbox.tcl: Better theming in the file list area.

2007-11-19  Don Porter  <dgp@users.sourceforge.net>

	*** 8.5b3 TAGGED FOR RELEASE ***

	* README:		Bump version number to 8.5b3.
	* generic/tk.h:
	* library/tk.tcl:
	* unix/configure.in:
	* unix/tk.spec:
	* win/configure.in:

	* unix/configure:	autoconf-2.59
	* win/configure:

	* changes:		Update changes for 8.5b3 release.

2007-11-19  Pat Thoyts  <patthoyts@users.sourceforge.net>

	* generic/ttk/ttkTheme.c:	Fix crash when 'style element create'
	* tests/ttk/ttk.test:		called w/ insufficient args; add tests.

2007-11-18  Joe English  <jenglish@users.sourceforge.net>

	* generic/ttk/ttkElements.c, macosx/ttkMacOSXTheme.c: Add "fill"
	element: like "background" but only erases parcel.

	* generic/ttk/ttkFrame.c: Use fill element in Labelframe Label
	sublayout.  Also improved default labelmargins for -labelanchor w*, e*.

	* generic/ttk/ttkLabel.c: no longer need Labelframe hack.

	* library/ttk/aquaTheme.tcl: ImageTextElement no longer needed.
	TextElement no longer needs '-background' option.

	* generic/ttk/ttkFrame.c: Use sublayout for ttk::labelframe labels
	instead of single element.

	* generic/ttk/ttkLabel.c: Default -anchor for text and label elements
	is now "w" instead of "center". [Bug 1614540]

	* library/ttk/defaults.tcl, library/ttk/*Theme.tcl: Button styles now
	need explicit "-anchor center".

	* generic/ttk/ttkLayout.c (TTKInitPadding): BUGFIX:
	Ttk_GetPaddingFromObj() and Ttk_GetBorderFromObj() returned garbage
	when passed an empty list.

	* macosx/ttkMacOSXTheme.c: Resynchronize with Tile codebase so that
	patches can flow back and forth.

	* library/ttk/aquaTheme.tcl: Extra TButton -padding no longer needed.

2007-11-18  Pat Thoyts  <patthoyts@users.sourceforge.net>

	* win/ttkWinXPTheme.c: Add support for size information flags for
	scrollbar and combobox buttons. This handles Tile [Patches 1596647 and
	1596657] but a bit more generically.

2007-11-17  Pat Thoyts  <patthoyts@users.sourceforge.net>

	* generic/(tkArgv.c, tkBind.c, tkCipboard.c, tkEntry.c, tkOption.c,
	tkScale.c, tkScrollbar.c, tkTextImage.c, tkVisual.c, tkWindow.c): Tidy
	up some variable types.

	* generic/tkFont.c:	Only check for -displayof if there are
	* test/font.test:	sufficient arguments. This permits checking
				strings like -d.

2007-11-17  Joe English  <jenglish@users.sourceforge.net>

	* library/ttk/scrollbar.tcl: Swap in core scrollbars for
	[ttk::scrollbar]s on OSX.

2007-11-16  Benjamin Riefenstahl  <b.riefenstahl@turtle-trading.net>

	* macosx/tkMacOSXFont.c (TkpMeasureCharsInContext): Correct an
	oversight in the bug fix from 2007-11-11. [Bug 1824638]

2007-11-15  Daniel Steffen  <das@users.sourceforge.net>

	* macosx/Wish.xcodeproj/project.pbxproj: add new chanio.test.
	* macosx/Wish.xcode/project.pbxproj:

2007-11-14  Donal K. Fellows  <dkf@users.sf.net>

	* library/msgs/sv.msg: Get the locale declared within the message
	catalog correct! [Bug 1831803]

2007-11-11  Benjamin Riefenstahl  <b.riefenstahl@turtle-trading.net>

	* macosx/tkMacOSXFont.c (TkpMeasureCharsInContext): Fix the case when
	TK_WHOLE_WORDS and TK_AT_LEAST_ONE are both set and maxLength is small.
	[Bug 1824638]

2007-11-09  Daniel Steffen  <das@users.sourceforge.net>

	* macosx/tkMacOSXCarbonEvents.c
	(InstallStandardApplicationEventHandler): on Mac OS X Leopard, replace
	the 2005-11-27 approach of installing the standard application handler
	by calling RAEL and immediately longjmping out of it from an event
	handler, as that now leads to crashes in -[NSView unlockFocus] whenever
	HIToolbox uses Cocoa in Leopard (Help menu, Nav Services, Color
	Picker). Instead call InstallStandardEventHandler() on the application
	and menubar event targets, as Leopard ISEH finally handles these
	correctly. Unfortunately need a HIToolbox-internal SPI to retrieve the
	menubar event target, no public API appears have that functionality.

	* macosx/tkMacOSXDebug.c:	make TkMacOSXInitNamedDebugSymbol()
	* macosx/tkMacOSXDebug.h:	available outside of debug builds as
					the new Leopard ISAEH needs it.

	* macosx/tkMacOSXButton.c:	replace HiliteControl() by modern API
	* macosx/tkMacOSXMenubutton.c:	for activation and enabling;
					distinguish inactive and disabled
					look&feel; correct activation handling
					to match that of container toplevel.

	* macosx/tkMacOSXMenubutton.c:	correct size computation of bevelbutton
					variant to match that of buttons;
					fix crash with bitmap due to NULL GC;
					delay picParams setup until needed;
					formatting cleanup. [Bug 1824521]

	* library/menu.tcl:		correct handling of menubutton "active"
					state on Aqua to match that of buttons.

	* macosx/tkMacOSXDefault.h:	correct button & menubutton active
					foreground and background colors and
					menubutton border width.

	* macosx/tkMacOSXWindowEvent.c:	handle kEventWindowExpanding carbon
	* macosx/tkMacOSXCarbonEvents.c: event instead of kEventWindowExpanded
					to ensure activate event arrives after
					window is remapped, also need to
					process all Tk events generated by
					remapping in the event handler to
					ensure children are remapped before
					activate event is processed.

	* macosx/tkMacOSXSubwindows.c:	add pixmap size field to MacDrawable
	* macosx/tkMacOSXInt.h:		struct; add flag for B&W pixmaps.
	* macosx/tkMacOSXDraw.c:
	* macosx/tkMacOSXEmbed.c:
	* macosx/tkMacOSXMenu.c:

	* macosx/tkMacOSXPrivate.h:	correct Leopard HIToolboxVersionNumber.

	* macosx/ttkMacOSXTheme.c:	add error checking; cleanup formatting.

	* macosx/tkMacOSXFont.c (TkpGetFontAttrsForChar): panic on false return
					from TkMacOSXSetupDrawingContext().

	* macosx/tkMacOSXButton.c:	sync formatting, whitespace, copyright
	* macosx/tkMacOSXDialog.c:	with core-8-4-branch.
	* macosx/tkMacOSXMenus.c:
	* macosx/tkMacOSXWm.c:
	* xlib/xgc.c
	* library/bgerror.tcl:
	* library/console.tcl:
	* library/menu.tcl:

2007-11-07  Joe English  <jenglish@users.sourceforge.net>

	* generic/ttk/ttkTheme.c (Ttk_ElementSize): Fixed longstanding,
	subtle bug that caused element padding to sometimes be counted
	twice in size computations.

	* generic/ttk/ttkElements.c, generic/ttk/ttkClamTheme.c,
	generic/ttk/ttkDefaultTheme.c, generic/ttk/ttkTreeview.c,
	generic/ttk/ttkImage.c, macosx/ttkMacOSXTheme.c,
	win/ttkWinTheme.c, win/ttkWinXPTheme.c:	Fix ElementSizeProcs affected
						 by previous change.

2007-11-06  Andreas Kupries  <andreask@activestate.com>

	* doc/CrtConsoleChan.3: Fixed markup typo and extended see also
	  section per suggestions by Donal.

2007-11-05  Joe English  <jenglish@users.sourceforge.net>

	* library/ttk/combobox.tcl: Set focus to listbox in <Map> binding
	instead of in Post command (see [Bug 1349811] for info).

2007-11-05  Andreas Kupries  <andreask@activestate.com>

	* doc/CrtConsoleChan.3: New file providing minimal documentation
	  of 'Tk_InitConsoleChannels()'. [Bug 432435]

2007-11-05  Joe English  <jenglish@users.sourceforge.net>

	* macosx/ttkMacOSXTheme.c (TreeitemLayout): Remove focus ring
	from treeview items on OSX (problem reported by Kevin Walzer).

2007-11-04  Joe English  <jenglish@users.sourceforge.net>

	* generic/ttk/ttkTreeview.c: Use null "treearea" element for
	treeview owner-draw area instead of "client", to avoid
	nameclash with Notebook.client element (this was causing
	sizing anomalies in XP theme, and introduced extraneous
	padding).
	* generic/ttk/ttkDefaultTheme.c: Treeitem.indicator element
	needs left margin now.

2007-11-04  Daniel Steffen  <das@users.sourceforge.net>

	* macosx/tkMacOSXMenus.c: add "Run Widget Demo" menu item to the
	default Edit menu along with associated carbon event handler enabling
	the item only if demo files are installed; cleanup handling of "About"
	and "Source" menu items.

	* library/bgerror.tcl:		fix background of detail text on Aqua.

	* library/console.tcl:		add accelerators and fix Aqua bindings
					of the new font size menu items.

	* library/demos/mclist.tcl:	Aqua GOOBE.
	* library/demos/tree.tcl:
	* library/demos/ttknote.tcl:
	* library/demos/widget:

	* doc/chooseDirectory.n:	remove/correct obsolete Mac OS 9-era
	* doc/getOpenFile.n:		information.
	* doc/menu.n:

	* macosx/tkMacOSXEvent.c (TkMacOSXProcessCommandEvent): fix boolean arg

	* macosx/Wish.xcodeproj/project.pbxproj: add new demo file.
	* macosx/Wish.xcode/project.pbxproj:

2007-11-03  Pat Thoyts  <patthoyts@users.sourceforge.net>

	* library/console.tcl: Add menu item and key binding to adjust font.

2007-11-02  Donal K. Fellows  <dkf@users.sf.net>

	* library/demos/mclist.tcl: Added a demo of how to do a multi-column
	sortable listbox.

	* library/msgbox.tcl: Made message dialog use Ttk widgets for better
	L&F.

	* library/tkfbox.tcl (::tk::dialog::file::CompleteEnt): Added <Tab>
	completion. [FR 805091]
	* library/tkfbox.tcl: Made file dialog use Ttk widgets for better L&F.

	* library/demos/sayings.tcl: Better resizing. [Bug 1822410]

2007-11-01  Donal K. Fellows  <donal.k.fellows@manchester.ac.uk>

	* library/demos/textpeer.tcl: Better resizing. [Bug 1822601]

	* doc/colors.n: Added list of Windows system colors. [Bug 945409]

2007-11-01  Daniel Steffen  <das@users.sourceforge.net>

	* macosx/tkMacOSXColor.c (GetThemeColor): improve translation of RGB
				pixel values into RGBColor.

	* library/demos/widget:	increase height of main window text widget to
				use more of the available vertical space.

	* doc/bind.n:		document the Option modifier, clarify meaning
				and availability of Command & Option.

	* doc/console.n:	clarify availability of [console] in TkAqua.

2007-11-01  Donal K. Fellows  <donal.k.fellows@man.ac.uk>

	* unix/installManPage, doc/*.n: Make documentation use the name that
	scripts use as much as possible. [Bug 1640073]

	* doc/text.n: Fixed mistake in [$t tag remove] docs. [Bug 1792191]

	* doc/bind.n: Documented the Command modifier. [Bug 1232908]

	* doc/console.n, doc/wish.1: Made it clearer when and why the console
	command is present. [Bug 1386955]

2007-10-31  Donal K. Fellows  <donal.k.fellows@manchester.ac.uk>

	* library/demos/entry3.tcl: Improved description/comments so that
	people better understand what is being validated, following suggestion
	from Don Porter.

	* library/demos/image2.tcl (loadImage): Mark non-loadable images
	as such instead of throwing a nasty dialog, following suggestion
	from Don Porter.

	* generic/tkImgPhoto.c (Tk_PhotoPutBlock): More optimization, derived
	from [Patch 224066].

2007-10-30  Joe English  <jenglish@users.sourceforge.net>

	* library/ttk/combobox.tcl (Unpost): BUGFIX: Unpost can be called with
	no preceding Post.

2007-10-31  Pat Thoyts  <patthoyts@users.sourceforge.net>

	* win/rules.vc:     Use -fp:strict with msvc8 as -fp:precise fails on
	* generic/tkObj.c:  amd64 builds. Fix the two places in Tk that
	* generic/tkTrig.c: generate errors with msvc8 when using this flag.

2007-10-30  Jeff Hobbs  <jeffh@ActiveState.com>

	* library/choosedir.tcl: only enable OK button when valid in
	conjunction with -mustexist. [Bug 1550528]

	* library/listbox.tcl (::tk::ListboxBeginSelect): ignore -takefocus
	when considering focus on <1>, it is for tab focus.

2007-10-30  Don Porter  <dgp@users.sourceforge.net>

	* generic/tk.h:		Bump version number to 8.5b2.1 to distinguish
	* library/tk.tcl:	CVS development snapshots from the 8.5b2
	* unix/configure.in:	release.
	* unix/tk.spec:
	* win/configure.in:

	* unix/configure:	autoconf (2.59)
	* win/configure:

2007-10-30  Jeff Hobbs  <jeffh@ActiveState.com>

	* doc/text.n: fix spelling of -inactiveselectbackground [Bug 1626415]

	* library/entry.tcl: don't error with Clear event. [Bug 1509288]

	* library/ttk/fonts.tcl: use size -12 TkFixedFont (was -10) on X11

2007-10-30  Donal K. Fellows  <donal.k.fellows@manchester.ac.uk>

	* library/demos/unicodeout.tcl: Fixed Arabic and Hebrew rendering on
	Windows. [Bug 1803723]

	* generic/tkImgPhoto.c (ImgPhotoCmd): Rename enumeration for somewhat
	simpler-to-read code. [Bug 1677613]

2007-10-30  Joe English  <jenglish@users.sourceforge.net>

	* generic/ttk/ttkWidget.c: Split up RedisplayWidget() to factor out
	double-buffering related code.

	* macosx/ttkMacOSXAquaTheme.c: Use SetThemeBackGround/
	kThemeBrushModelessDialogBackground{Active|Inactive} instead of
	ApplyThemeBackground/kThemeBackgroundWindowHeader (advice from DAS).

	* library/ttk/aquaTheme.tcl: Use darker shade for inactive and
	disabled text, to match typical values of most
	kThemeXXXTextColorInactive values.

2007-10-30  Donal K. Fellows  <donal.k.fellows@man.ac.uk>

	* doc/selection.n: Clarify UTF8_STRING handling. [Bug 1778563]

	* doc/text.n: Clarify search subccommand docs. [Bug 1622919]

2007-10-29  Jeff Hobbs  <jeffh@ActiveState.com>

	* macosx/tkMacOSXFont.c (InitSystemFonts):
	* library/ttk/fonts.tcl: use Monaco 11 (was 9) as Aqua TkFixedFont

	* tests/listbox.test, tests/panedwindow.test, tests/scrollbar.test:
	* library/bgerror.tcl, library/dialog.tcl, library/listbox.tcl:
	* library/msgbox.tcl, library/optMenu.tcl, library/tclIndex:
	* library/tkfbox.tcl, library/demos/floor.tcl, library/demos/rmt:
	* library/demos/tcolor, library/demos/text.tcl:
	* library/demos/twind.tcl, library/demos/widget: Buh-bye Motif look
	* library/ttk/fonts.tcl:    Update of Tk default look in 8.5
	* macosx/tkMacOSXDefault.h: Trims border sizes, cleaner X11 look
	* unix/tkUnixDefault.h:     with minor modifications for Win32/Aqua.
	* win/tkWinDefault.h:       Uses Tk*Font definitions throughout for
	* win/tkWinFont.c:          classic widgets. [Bug 1820344]
	* library/obsolete.tcl (::tk::classic::restore): This restores
	changes made to defaults in 8.5 using the 'option' command,
	segmented into logical groups.

	* tests/winfo.test: winfo-4.5 raise .t to above . for Windows

	* tests/unixWm.test: note TIP#142 results and remove unnecessary
	catches.

2007-10-29  Donal K. Fellows  <donal.k.fellows@man.ac.uk>

	* doc/*.1, doc/*.n, doc/*.3: Lots more GOOBE work.

2007-10-28  Joe English  <jenglish@users.sourceforge.net>

	* library/ttk/combobox.tcl: Make popdown window [wm resizable 0 0] on
	OSX, to prevent TkAqua from shrinking the scrollbar to make room for a
	grow box that isn't there.
	* macosx/ttkMacOSXTheme.c, library/ttk/aquaTheme.tcl: Reworked
	combobox layout.

2007-10-26  Don Porter  <dgp@users.sourceforge.net>

	*** 8.5b2 TAGGED FOR RELEASE ***

	* changes:		Update changes for 8.5b2 release.

	* doc/*.1:              Revert doc changes that broke
	* doc/*.3:              `make html` so we can get the release
	* doc/*.n:              out the door.

	* README:		Bump version number to 8.5b2.
	* generic/tk.h:
	* library/tk.tcl:
	* unix/configure.in:
	* unix/tk.spec:
	* win/configure.in:

	* unix/configure:	autoconf-2.59
	* win/configure:

2007-10-26  Daniel Steffen  <das@users.sourceforge.net>

	* macosx/tkMacOSXWm.c (ApplyMasterOverrideChanges): fix window class
	of transient toplevels that are not also overrideredirect. [Bug
	1816252]

	* macosx/tkMacOSXDialog.c:	TIP#242 cleanup.
	* library/demos/filebox.tcl: 	demo TIP#242 -typevariable.

2007-10-25  Joe English  <jenglish@users.sourceforge.net>

	* generic/ttk/ttkNotebook.c: [Bug 1817596]

2007-10-25  Jeff Hobbs  <jeffh@ActiveState.com>

	* doc/getOpenFile.n:	TIP#242 implementation of -typevariable to
	* library/tkfbox.tcl:	return type of selected file in file dialogs.
	* library/xmfbox.tcl:	[Bug 1156388]
	* macosx/tkMacOSXDialog.c:
	* tests/filebox.test:
	* tests/winDialog.test:
	* win/tkWinDialog.c:

2007-10-25  Don Porter  <dgp@users.sourceforge.net>

	* generic/tkPlace.c:	Prevent segfault in place geometry manager.
	Thanks to Colin McDonald.  [Bug 1818491]

2007-10-24  Joe English  <jenglish@users.sourceforge.net>

	* generic/ttk/*.c, win/{ttkWinMonitor,ttkWinTheme,ttkWinXPTheme}.c,
	* macosx/ttkMacOSXTheme.c: Move widget layout registration
	from TtkElements_Init() to widget *_Init() routines.
	Renaming/consistency: s/...ElementGeometry()/...ElementSize()/

2007-10-24  Donal K. Fellows  <donal.k.fellows@man.ac.uk>

	* doc/*.n, doc/*.3, doc/*.1: Lots of changes to take advantage of the
	new macros.

2007-10-24  Pat Thoyts  <patthoyts@users.sourceforge.net>

	* win/tkWinDraw.c: Applied [Patch 1723362] for transparent bitmaps.

	* generic/tkWindow.c: permit wm manage of any widget (esp: ttk::frame)

2007-10-23  Jeff Hobbs  <jeffh@ActiveState.com>

	* library/ttk/combobox.tcl (ttk::combobox::PopdownWindow): redo wm
	transient on each drop to handle reparent-able frames. [Bug 1818441]

2007-10-23  Joe English  <jenglish@users.sourceforge.net>

	* library/ttk/combobox.tcl: [namespace import ::ttk::scrollbar]
	doesn't work, since ttk::scrollbar isn't [namespace export]ed.

2007-10-23  Don Porter  <dgp@users.sourceforge.net>

	* tests/cursor.test:	Make tests robust against changes in Tcl's
	rules for accepting integers in octal format.

2007-10-23  Donal K. Fellows  <donal.k.fellows@manchester.ac.uk>

	* doc/font.n: Added section on the TIP#145 fonts.

2007-10-23  Pat Thoyts  <patthoyts@users.sourceforge.net>

	* win/tkWinFont.c: Fixed leak in CreateNamedFont spotted by das.

2007-10-23  Daniel Steffen  <das@users.sourceforge.net>

	* library/demos/combo.tcl:	Aqua GOOBE.
	* library/demos/toolbar.tcl:
	* library/demos/tree.tcl:
	* library/demos/ttknote.tcl:
	* library/demos/ttkprogress.tcl:
	* library/demos/widget:

	* macosx/Wish.xcodeproj/project.pbxproj: add new demo files.
	* macosx/Wish.xcode/project.pbxproj:

2007-10-22  Donal K. Fellows  <donal.k.fellows@manchester.ac.uk>

	* library/demos/widget: Added more demos, reorganized to make Tk and
	Ttk demos seem to be more coherent whole. Made localization a bit
	easier by reducing the amount of duplication.
	* library/demos/{combo,toolbar,tree,ttknote,ttkprogress}.tcl: New
	demos of new (mostly) Ttk widgets.
	* library/demos/ttkbut.tcl: Improvements.

2007-10-22  Joe English  <jenglish@users.sourceforge.net>

	* library/ttk/combobox.tcl:	ttk::combobox overhaul; fixes [Bugs
					1814778, 1780286, 1609168, 1349586]
	* library/ttk/aquaTheme.tcl:	Factored out aqua-specific combobox
					-postposition adjustments.
	* generic/ttk/ttkTrack.c:	Detect [grab]s and unpress pressed
					element; combobox workaround no longer
					needed.

2007-10-22  Daniel Steffen  <das@users.sourceforge.net>

	* macosx/tkMacOSXFont.c: 	register named fonts for TIP #145 fonts
					and all theme font IDs.

	* generic/tkFont.c (Tk{Create,Delete}NamedFont): allow NULL interp.

	* library/ttk/fonts.tcl:	check for TIP #145 fonts on all
					platforms; correct aqua font sizes.

	* library/demos/ttkmenu.tcl:	Aqua GOOBE.
	* library/demos/ttkpane.tcl:
	* library/demos/widget:

	* macosx/Wish.xcodeproj/project.pbxproj: add new demo files.
	* macosx/Wish.xcode/project.pbxproj:

2007-10-18  Donal K. Fellows  <donal.k.fellows@manchester.ac.uk>

	* library/demos/ttkmenu.tcl: Added more demos of Ttk widgets. These
	* library/demos/ttkpane.tcl: ones are of menubuttons, panedwindows and
	a progress bar (indirectly).

2007-10-18  Pat Thoyts  <patthoyts@users.sourceforge.net>

	* library/ttk/fonts.tcl: Create all the TIP #145 font names on all
	platforms (mac and unix get handled in script, windows in C)

2007-10-17  David Gravereaux <davygrvy@pobox.com>

	* bitmaps/*.xbm: Changed CVS storage mode from -kb to -kkv as these
	are really text files, not binaries.
	* win/makefile.vc: Added $(BITMAPDIR) to the search path for the
	depend target.

2007-10-18  Daniel Steffen  <das@users.sourceforge.net>

	* library/demos/widget:		Aqua GOOBE, cleanup icons.
	* library/demos/ttkbut.tcl:
	* library/demos/entry3.tcl:
	* library/demos/msgbox.tcl:

	* library/demos/button.tcl:	restore setting of button
					highlightbackground on Aqua.

	* macosx/ttkMacOSXTheme.c: 	adjust button and separator geometry.

	* macosx/tkMacOSXWm.c:		fix warnings.

	* macosx/Wish.xcodeproj/project.pbxproj: add new demo files.
	* macosx/Wish.xcode/project.pbxproj:

2007-10-17  Donal K. Fellows  <donal.k.fellows@manchester.ac.uk>

	* library/demos/ttkbut.tcl: Added demo of the basic Ttk widgets.

2007-10-16  David Gravereaux <davygrvy@pobox.com>

	* win/makefile.vc: depend target now works and builds a generated
	dependency list with $(TCLTOOLSDIR)/mkdepend.tcl

2007-10-16  Donal K. Fellows  <donal.k.fellows@manchester.ac.uk>

	* library/demos/widget: Made the code for generating the contents of
	the main widget more informative. Added 'new' flagging for wholly new
	demos.

	* doc/text.n: Made it clearer what things are text widget invokations
	and what are not. Also some other clarity improvements.

2007-10-15  Donal K. Fellows  <donal.k.fellows@manchester.ac.uk>

	* library/demos/widget: Use Ttk widgets for the widget demo core, for
	vastly improved look-and-feel on at least one platform (Windows).
	* library/demos/{button,check,style,twind}.tcl: Various tweaks for
	GOOBE...
	* library/demos/textpeer.tcl: New demo script to show off peering as a
	specific feature.

2007-10-15  Jeff Hobbs  <jeffh@ActiveState.com>

	* generic/tkFocus.c, generic/tkFrame.c, generic/tkInt.h:
	* macosx/tkMacOSXButton.c, macosx/tkMacOSXMenubutton.c:
	* macosx/tkMacOSXWm.c, unix/tkUnixWm.c, win/tkWinWm.c:
	* doc/wm.n, tests/wm.test: TIP #125 implementation [Bug 998125]
	Adds [wm manage|forget] for dockable frames.
	Finished X11 and Windows code, needs OS X completion.

2007-10-15  Joe English  <jenglish@users.sourceforge.net>

	* generic/ttk/ttkTreeview.c: Store pointer to column table entry
	instead of column index in columnNames hash table. This avoids the
	need for the evil PTR2INT and INT2PTR macros, and simplifies things a
	bit.

2007-10-15  Daniel Steffen  <das@users.sourceforge.net>

	* generic/tkArgv.c:		Fix gcc warnings about 'cast to/from
	* generic/tkCanvUtil.c:		pointer from/to integer of different
	* generic/tkCanvas.c:		size' on 64-bit platforms by casting
	* generic/tkCursor.c:		to intermediate types
	* generic/tkInt.h:		intptr_t/uintptr_t via new PTR2INT(),
	* generic/tkListbox.c:		INT2PTR(), PTR2UINT() and UINT2PTR()
	* generic/tkObj.c:		macros.
	* generic/tkStyle.c:
	* generic/tkTextIndex.c:
	* generic/tkUtil.c:
	* generic/ttk/ttkTheme.h:
	* generic/ttk/ttkTreeview.c:
	* unix/tkUnixMenu.c:
	* unix/configure.in:

	* unix/configure:		autoconf-2.59
	* unix/tkConfig.h.in:		autoheader-2.59

	* macosx/Wish-Common.xcconfig:		add 'tktest-X11' target.
	* macosx/Wish.xcode/project.pbxproj:
	* macosx/Wish.xcode/default.pbxuser:
	* macosx/Wish.xcodeproj/default.pbxuser:
	* macosx/Wish.xcodeproj/project.pbxproj:

	* unix/configure.in (Darwin):	add support for 64-bit X11.
	* unix/configure:		autoconf-2.59

2007-10-14  Jeff Hobbs  <jeffh@ActiveState.com>

	* win/configure, win/configure.in (TK_WIN_VERSION): Make sure the
	patchlevel doesn't contain extra dotted pairs (eg. interim release)

2007-10-12  Pat Thoyts  <patthoyts@users.sourceforge.net>

	* win/makefile.vc:  Mine all version information from headers.
	* win/rules.vc:     Sync tcl and tk and bring extension versions
	* win/nmakehlp.c:   closer together. Try and avoid using tclsh
	                    to do substitutions as we may cross compile.

	* library/console.tcl:          Use TkFixedFont and ttk widgets

2007-10-12  Daniel Steffen  <das@users.sourceforge.net>

	* macosx/tkMacOSXDraw.c:	replace all (internal) use of QD region
	* macosx/tkMacOSXSubwindows.c:	API by HIShape API, with conversion to
	* macosx/tkMacOSXWindowEvent.c:	QD regions only when required by legacy
	* macosx/tkMacOSXPrivate.h:	Carbon or Tk API.
	* macosx/tkMacOSXRegion.c:
	* macosx/tkMacOSXDebug.c:
	* macosx/tkMacOSXDebug.h:

	* macosx/tkMacOSXInt.h:		replace MacDrawable's QD RgnHandles
	* macosx/tkMacOSXEmbed.c:	clipRgn, aboveClipRgn & drawRgn by
	* macosx/tkMacOSXMenu.c:	HIShapeRefs visRgn & aboveVisRgn and
	* macosx/tkMacOSXSubwindows.c:	CGRect drawRect.

	* macosx/tkMacOSXWindowEvent.c:	remove use of QD port vis rgn in window
	* macosx/tkMacOSXSubwindows.c:	update rgn calculation, manually excise
	* macosx/tkMacOSXWm.c:		growbox from toplevel clip rgn instead.

	* macosx/tkMacOSXDraw.c:	replace use of QD port clip rgn by new
	* macosx/tkMacOSXPrivate.h:	clipRgn fld in TkMacOSXDrawingContext;
					handle QD/CG drawing mismatches in
					XCopyArea, XCopyPlane and TkPutImage;
					cleanup/speedup CGContext setup in
					TkMacOSXSetupDrawingContext().

	* macosx/tkMacOSXDraw.c:	change TkMacOSXSetupDrawingContext() to
	* macosx/tkMacOSXEntry.c:	return boolean indicating whether
	* macosx/tkMacOSXFont.c:	drawing is allowed (and was setup) or
	* macosx/tkMacOSXMenu.c:	not (e.g. when clipRgn is empty).
	* macosx/ttkMacOSXTheme.c:

	* macosx/tkMacOSXSubwindows.c:	signal that drawable is a pixmap via
	* macosx/tkMacOSXInt.h:		new explicit TK_IS_PIXMAP flag instead
					of a NULL cligRgn field.

	* macosx/tkMacOSXRegion.c:	add wrappers for missing/buggy HIShape
	* macosx/tkMacOSXPrivate.h:	API, and private helpers to operate on
					HIShapeRefs & convert to/from TkRegion.

	* macosx/tkMacOSXRegion.c:	add Tkp{Retain,Release}Region() API for
	* macosx/tkMacOSXInt.h:		TkRegion.

	* xlib/xgc.c:			factor out alloc/free of GC clip_mask;
	* macosx/tkMacOSXXStubs.c:	manage clip rgn lifetime with new
					Tkp{Retain,Release}Region().

	* macosx/tkMacOSXButton.c:	delay picParams setup until needed.

	* generic/tkTextDisp.c (CharUndisplayProc): fix textDisp.test crash.

2007-10-11  David Gravereaux <davygrvy@pobox.com>

	* win/winMain.c:  Replaced incorrect comments in main() to descibe
	why the console widget does not need to be created for this
	application entry point (if used).  Must have been a bad copy/paste
	of WinMain() from 10 years back.

2007-10-11  Daniel Steffen  <das@users.sourceforge.net>

	* macosx/tkMacOSXWm.c (TkMacOSXGrowToplevel): manually constrain resize
	limitBounds to maxBounds, works around SectRect() mis-feature (return
	zero rect if input rect has zero height/width). [Bug 1810818]

2007-10-09  Pat Thoyts  <patthoyts@users.sourceforge.net>

	* generic/tkImage.c:     Make Ttk_GetImage safe if called with NULL
	* tests/ttk/image.test:  interp. Added some tests that crash
	                         on Windows without this fix.

2007-10-02  Don Porter  <dgp@users.sourceforge.net>

	[core-stabilizer-branch]

	* README:               Bump version number to 8.5.0
	* generic/tk.h:
	* library/tk.tcl:
	* unix/configure.in:	Updated LOCALES.
	* unix/tk.spec:
	* win/configure.in:

	* unix/configure:	autoconf (2.59)
	* win/configure:

2007-09-30  Joe English  <jenglish@users.sourceforge.net>

	* library/ttk/entry.tcl (WordBack, WordForward):
	Fix private routines accidentally defined in global namespace
	[Bug 1803836]

2007-09-26  Donal K. Fellows  <donal.k.fellows@manchester.ac.uk>

	* library/msgs/hu.msg: Added Hungarian message set, from Pader Reszo.
	[Patch 1800742]

2007-09-20  Donal K. Fellows  <dkf@users.sf.net>

	*** 8.5b1 TAGGED FOR RELEASE ***

	* generic/tkTextDisp.c (LayoutDLine):  Only call callbacks that are
	* tests/textDisp.test (textDisp-32.3): not NULL. [Bug 1791052]

2007-09-20  Don Porter  <dgp@users.sourceforge.net>

	* changes: updates for 8.5b1 release.

2007-09-19  Don Porter  <dgp@users.sourceforge.net>

	* README:		Bump version number to 8.5b1.
	* generic/tk.h:		Merge from core-stabilizer-branch.
	* library/tk.tcl:	Stabilizing toward 8.5b1 release now done
	* unix/configure.in:	on the HEAD.  core-stabilizer-branch is
	* unix/tk.spec:		now suspended.
	* win/configure.in:

2007-09-19  Pat Thoyts  <patthoyts@users.sourceforge.net>

	* generic/tkStubLib.: Replaced isdigit with internal implementation.

2007-09-18  Don Porter  <dgp@users.sourceforge.net>

	* generic/tkStubLib.c:	Remove C library calls from Tk_InitStubs()
	* win/makefile.vc:	so that we don't need the C library linked
	in to libtkStub.

2007-09-18  Donal K. Fellows  <donal.k.fellows@man.ac.uk>

	* generic/tkImgGIF.c (FileReadGIF, StringReadGIF): Rewrite for greater
	clarity (more comments, saner code arrangement, etc.)

2007-09-18  Pat Thoyts  <patthoyts@users.sourceforge.net>

	* tests/all.tcl:     Made ttk/all.tcl be the same as tk's all.tcl and
	* tests/ttk/all.tcl: make use of file normalize (bugs noted by
	mjanssen and GPS with msys)

2007-09-17  Pat Thoyts  <patthoyts@users.sourceforge.net>

	* win/makefile.vc: Add crt flags for tkStubLib now it uses C-library
	functions.

2007-09-17  Joe English  <jenglish@users.sourceforge.net>

	* unix/tcl.m4: use '${CC} -shared' instead of 'ld -Bshareable' to
	build shared libraries on current NetBSDs. [Bug 1749251]
	* unix/configure: regenerated (autoconf-2.59).

2007-09-17  Don Porter  <dgp@users.sourceforge.net>

	* generic/tkConsole.c:	Revised callers of Tcl_InitStubs() to account
	* generic/tkMain.c:	for restored compatible support for the call
	* generic/tkWindow.c:	Tcl_InitStubs(interp, TCL_VERSION, 1).  Also
	revised Tcl_PkgRequire() call for Tcl so that, for example, a Tk
	library built against Tcl 8.5.1 headers will not refuse to [load] into
	a Tcl 8.5.0 interpreter. [Tcl Bug 1578344]

	* generic/tk.h:		Revised Tk_InitStubs() to restore Tk 8.4
	* generic/tkStubLib.c:	source compatibility with callers of
	* generic/tkWindow.c:	Tk_InitStubs(interp, TK_VERSION, 1).

2007-09-17  Joe English  <jenglish@users.sourceforge.net>

	* library/ttk/combobox.tcl:  Try to improve combobox appearance on
	OSX + Tk 8.5. [Bug 1780286]

2007-09-15  Daniel Steffen  <das@users.sourceforge.net>

	* unix/tcl.m4: 	replace all direct references to compiler by ${CC} to
			enable CC overriding at configure & make time; run
			check for visibility "hidden" with all compilers;
			quoting fixes from TEA tcl.m4.
	(SunOS-5.1x):	replace direct use of '/usr/ccs/bin/ld' in SHLIB_LD by
			'cc' compiler driver.
	* unix/configure: autoconf-2.59

2007-09-14  Daniel Steffen  <das@users.sourceforge.net>

	* macosx/Wish-Common.xcconfig:		  enable Tcl DTrace support.
	* macosx/Wish.xcodeproj/project.pbxproj:

2007-09-12  Andreas Kupries  <andreask@activestate.com>

	* win/Makefile.in (install-binaries): Fixed missing brace in the
	* win/makefile.vc (install-binaries): generated package index file.
	Note: unix/Makefile.in is good.

2007-09-11  Reinhard Max  <max@suse.de>

	* generic/tkImgGIF.c: Fixed a buffer overrun that got triggered by
	multi-frame interlaced GIFs that contain subsequent frames that are
	smaller than the first one.

	* tests/imgPhoto.test: Added a test for the above.

2007-09-11  Don Porter  <dgp@users.sourceforge.net>

	* generic/tkConsole.c:	Revised calls to Tcl_InitStubs() and
	* generic/tkMain.c:	[package require Tcl] so that Tk Says What It
	* generic/tkWindow.c:	Means using the new facilties of [package] in
	* library/tk.tcl:	Tcl 8.5 about what version(s) of Tcl it is
	* unix/Makefile.in:	willing to work with. [Bug 1578344]
	* win/Makefile.in:
	* win/makefile.vc:

2007-09-10  Jeff Hobbs  <jeffh@ActiveState.com>

	* unix/README: typo corrections [Bug 1788682]

2007-09-10  Don Porter  <dgp@users.sourceforge.net>

	* generic/tkConsole.c:	Revise all Tcl_InitStubs() calls to restore
	* generic/tkMain.c:	the traditional practice that a Tk shared
	* generic/tkWindow.c:	library may [load] into a Tcl 8.5 interp at
	any patchlevel.	 This practice also matches the compile time checks of
	TCL_MAJOR_VERSION and TCL_MINOR_VERSION in tk.h. [Bug 1723622]

2007-09-06  Don Porter  <dgp@users.sourceforge.net>

	* generic/tkWindow.c (Initialize):	Moved common Tk initialization
	* generic/tkInitScript.h (removed):	script out of tkInitScript.h
	* macosx/tkMacOSXInit.c:	and multiple TkpInit() routines and
	* unix/Makefile.in:	into the common Initialize() routine in
	* unix/tkUnixInit.c:	generic code. Also removed constraint on
	* win/tkWinInit.c:	ability to define a custom [tkInit] before
	calling Tk_Init(). Until now the custom [tkInit] had to be a proc. Now
	it can be any command. Removal of tkInitScript.h also fixes [Bug
	1656283].

2007-09-06  Daniel Steffen  <das@users.sourceforge.net>

	* macosx/Wish.xcode/project.pbxproj: discontinue unmaintained support
	* macosx/Wish.xcode/default.pbxuser: for Xcode 1.5; replace by Xcode2
	project for use on Tiger (with Wish.xcodeproj to be used on Leopard).

	* macosx/Wish.xcodeproj/project.pbxproj: updates for Xcode 2.5 and 3.0.
	* macosx/Wish.xcodeproj/default.pbxuser:
	* macosx/Wish.xcode/project.pbxproj:
	* macosx/Wish.xcode/default.pbxuser:
	* macosx/Wish-Common.xcconfig:

	* macosx/README: document project changes.

2007-09-04  Joe English  <jenglish@users.sourceforge.net>

	* generic/tkTest.c: Fix for [Bug 1788019] "tkTest.c compiler warning".

2007-09-04  Don Porter  <dgp@users.sourceforge.net>

	* unix/Makefile.in:     It's unreliable to count on the release
	manager to remember to `make genstubs` before `make dist`. Let the
	Makefile remember the dependency for us.

	* unix/Makefile.in:     Corrections to `make dist` dependencies to be
	sure that macosx/configure gets generated whenever it does not exist.

2007-09-03  Daniel Steffen  <das@users.sourceforge.net>

	* generic/ttk/ttkInit.c  (Ttk_Init): register ttk in package database
	to enable extension access to the ttkStubs table.

	* generic/ttk/ttkDecls.h: correct capitalization of ttk package name.

2007-08-28  Donal K. Fellows  <donal.k.fellows@manchester.ac.uk>

	Assorted documentation improvements.
	* doc/button.n: Added examples.
	* doc/checkbutton.n: Added example.
	* doc/console.n: Standardized section ordering.
	* doc/tk.n: Added "See also".
	* doc/ttk_combobox.n: Added keywords.

2007-08-27  Daniel Steffen  <das@users.sourceforge.net>

	* macosx/tkMacOSXDialog.c (Tk_ChooseColorObjCmd): correct setting of
	interp result [Bug 1782105]; fix -initialcolor overwriting last color
	selection; style cleanup.

2007-08-21  Pat Thoyts  <patthoyts@users.sourceforge.net>

	* win/rules.vc: Synchronize with tcl rules.vc
	* tests/all.tcl: Fix the line-endings.

2007-08-07  Daniel Steffen  <das@users.sourceforge.net>

	* unix/Makefile.in:	Add support for compile flags specific to
				object files linked directly into executables.

	* unix/configure.in (Darwin): Only use -seg1addr flag when prebinding;
	use -mdynamic-no-pic flag for object files linked directly into exes.

	* unix/configure: autoconf-2.59

2007-08-01  Pat Thoyts  <patthoyts@users.sourceforge.net>

	* win/tkWinDialog.c:    Fix [Bug 1692927] (buffer length problems)
	* win/tkWinTest.c:      Added 'testfindwindow' and 'testgetwindowinfo'
	and extended 'testwinevent' for WM_COMMAND support to enable testing
	native messagebox dialogs.
	* tests/winMsgbox.test: New Windows native messagebox tests.

2007-07-25  Daniel Steffen  <das@users.sourceforge.net>

	* macosx/tkMacOSXDialog.c (NavServicesGetFile): Reset interp result on
	nav dialog cancel. [Bug 1743786]

2007-07-09  Jeff Hobbs  <jeffh@ActiveState.com>

	* unix/Makefile.in: clarify what the headers installed are, and
	add ttkTheme.h and ttkDecls.h to private headers (later public).

2007-07-09  Daniel Steffen  <das@users.sourceforge.net>

	* macosx/tkMacOSXWindowEvent.c (Tk_MacOSXIsAppInFront):	Use process mgr
	* macosx/tkMacOSXMouseEvent.c:				to determine if
	app is in front instead of relying on activate/deactivate events (which
	may arrive after this info is needed, e.g. during window drag/click
	activation); replace other process mgr use to get this info with calls
	to Tk_MacOSXIsAppInFront().

	* macosx/tkMacOSXMouseEvent.c (TkMacOSXProcessMouseEvent): Correct
	window click activation, titlebar click handling and background window
	dragging/growing in the presence of grabs or window-/app-modal windows;
	fix window click activation bringing all other app windows to front.

	* macosx/tkMacOSXDraw.c (TkPutImage): Handle non-native XImage byte and
	bit orders; reverse bits via xBitReverseTable instead of InvertByte().

2007-07-06  Joe English  <jenglish@users.sourceforge.net>

	* library/ttk/aquaTheme.tcl:	Set -anchor w for TMenubuttons.
					[Bug 1614540]

2007-07-04  Andreas Kupries  <andreask@activestate.com>

	* macosx/tkMacOSXXStubs.c (DestroyImage): Fixed seg.fault in release
	of image data for images coming from XGetImage. Change committed by me
	for Daniel Steffen. See 2007-06-23 for the change which introduced the
	problem.

2007-07-02  Daniel Steffen  <das@users.sourceforge.net>

	* xlib/xgc.c (XCreateGC): Correct black and white pixel values used to
	initialize GC foregrund and background fields.

	* macosx/tkMacOSXColor.c: Add debug messages for unknown pixel values.

	* macosx/tkMacOSXDraw.c (TkMacOSXRestoreDrawingContext): Don't restore
	port state if it wasn't altered by TkMacOSXSetupDrawingContext().

2007-06-29  Daniel Steffen  <das@users.sourceforge.net>

	* xlib/ximage.c:		Bitmaps created from the static .xbm
					arrays always have LSBFirst bit order.

	* unix/configure.in:		Fix flag used to weak-link libXss.
	* unix/configure:		autoconf-2.59

	* macosx/tkMacOSXScrlbr.c: Correct int <-> dobule conversion issues
	that could lead to Carbon getting confused about scrollbar thumb size.

	* macosx/tkMacOSXDraw.c (XCopyArea, XCopyPlane, TkPutImage): Use
	TkMacOSX{Setup,Restore}DrawingContext() to setup/restore clip & colors.
	(TkMacOSXSetupDrawingContext, TkMacOSXRestoreDrawingContext): Add save
	and restore of QD port clip region; factor out clip region code common
	to CG and QD branches; check for port and context validity; handle
	tkPictureIsOpen flag during QD port setup.
	(TkScrollWindow): Remove unnecessary scroll region manipulation

	* macosx/tkMacOSXDraw.c:	Remove second global QD temp region
	* macosx/tkMacOSXInt.h:		(no longer necessary) and rename
	* macosx/tkMacOSXRegion.c:	remaining global QD temp region.
	* macosx/tkMacOSXSubwindows.c:
	* macosx/tkMacOSXWindowEvent.c:

	* macosx/tkMacOSXDraw.c: 	Make useCGDrawing variable MODULE_SCOPE
	* macosx/tkMacOSXFont.c: 	and respect it for ATSUI font drawing.

	* macosx/tkMacOSXButton.c:	Reduce reliance on current QD port
	* macosx/tkMacOSXColor.c:	setting and remove unnecessary
	* macosx/tkMacOSXDebug.c:	references to a drawable's QD port,
	* macosx/tkMacOSXDebug.h:	notably replace GetWindowFromPort(
	* macosx/tkMacOSXDialog.c:	TkMacOSXGetDrawablePort()) idiom by new
	* macosx/tkMacOSXDraw.c:	TkMacOSXDrawableWindow() and change
	* macosx/tkMacOSXKeyEvent.c:	TkMacOSXSetColorInPort() to take a port
	* macosx/tkMacOSXMenu.c:	argument.
	* macosx/tkMacOSXMenubutton.c:
	* macosx/tkMacOSXMouseEvent.c:
	* macosx/tkMacOSXScale.c:
	* macosx/tkMacOSXScrlbr.c:
	* macosx/tkMacOSXSubwindows.c:
	* macosx/tkMacOSXWindowEvent.c:
	* macosx/tkMacOSXWm.c:

	* macosx/tkMacOSXInt.h:		  	Factor out macros, declarations
	* macosx/tkMacOSXPrivate.h (new): 	and prototypes that are purely
	internal and private to the 'macosx' sources into a new internal header
	file that does _not_ get installed into Tk.framework/PrivateHeaders.

	* macosx/tkMacOSXButton.c: 		#include new tkMacOSXPrivate.h
	* macosx/tkMacOSXCarbonEvents.c:	instead of tkMacOSXInt.h.
	* macosx/tkMacOSXClipboard.c:
	* macosx/tkMacOSXColor.c:
	* macosx/tkMacOSXCursor.c:
	* macosx/tkMacOSXDebug.c:
	* macosx/tkMacOSXDialog.c:
	* macosx/tkMacOSXDraw.c:
	* macosx/tkMacOSXEntry.c:
	* macosx/tkMacOSXEvent.c:
	* macosx/tkMacOSXFont.c:
	* macosx/tkMacOSXHLEvents.c:
	* macosx/tkMacOSXInit.c:
	* macosx/tkMacOSXKeyEvent.c:
	* macosx/tkMacOSXMenu.c:
	* macosx/tkMacOSXMenubutton.c:
	* macosx/tkMacOSXMenus.c:
	* macosx/tkMacOSXMouseEvent.c:
	* macosx/tkMacOSXNotify.c:
	* macosx/tkMacOSXRegion.c:
	* macosx/tkMacOSXScale.c:
	* macosx/tkMacOSXScrlbr.c:
	* macosx/tkMacOSXSubwindows.c:
	* macosx/tkMacOSXWindowEvent.c:
	* macosx/tkMacOSXWm.c:
	* macosx/tkMacOSXXStubs.c:
	* macosx/ttkMacOSXTheme.c:

	* macosx/Wish.xcodeproj/project.pbxproj: Improve support for renamed
	* macosx/Wish.xcodeproj/default.pbxuser: tcl and tk source dirs; add
	* macosx/Wish-Common.xcconfig:		 10.5 SDK build config; remove
						 tclMathOp.c.

	* macosx/README: Document Wish.xcodeproj changes.

2007-06-23  Daniel Steffen  <das@users.sourceforge.net>

	* generic/tkImgPhoto.c (ImgPhotoConfigureInstance, DisposeInstance):
	Use XDestroyImage instead of XFree to destroy XImage; replace runtime
	endianness determination by compile-time check for WORDS_BIGENDIAN.

	* xlib/ximage.c (XCreateBitmapFromData): Use XCreateImage and
	XDestroyImage instead of creating XImage structure manually.

	* macosx/tkMacOSXXStubs.c (XCreateImage, DestroyImage): Correct XImage
	bytes_per_line/bitmap_pad calculations and endianness setting; free
	image data and XImage structure at destruction; formatting cleanup.

	* macosx/tkMacOSXDialog.c (NavServicesGetFile): Disable app-modal
	sheet variant of nav dialog on OS versions where it causes problems.

2007-06-20  Jeff Hobbs  <jeffh@ActiveState.com>

	* library/ttk/ttk.tcl: Should require Tk before pseudo-providing
	tile 0.8.0.

2007-06-09  Joe English  <jenglish@users.sourceforge.net>

	* generic/ttk/ttkPanedwindow.c, doc/ttk_panedwindow.n,
	* tests/ttk/panedwindow.test: Added -width and -height options. Added
	'panes' method, return list of managed windows. 'sashpos' method is
	now documented as part of the public interface, and details clarified.
	Should be easier to set initial sash positions now. Alleviates [Bug
	1659067].

2007-06-09  Jeff Hobbs  <jeffh@ActiveState.com>

	* win/tkWinWm.c (WmIconphotoCmd): fix wm iconphoto RGBA issues.
	[Bug 1467997] (janssen)

	* win/tkWinMenu.c (TkWinHandleMenuEvent): Improve handling to allow
	for unicode char menu indices and not use CharUpper on Tcl utf
	strings. [Bug 1734223]

2007-06-09  Joe English  <jenglish@users.sourceforge.net>

	* generic/ttk/ttkManager.h, generic/ttk/ttkManager.c,
	* generic/ttk/ttkNotebook.c, generic/ttk/ttkPanedwindow.c,
	* generic/ttk/ttkFrame.c: Ttk_Manager API overhaul:
	    + Ttk_Manager no longer responsible for managing slave records
	    + Ttk_Manager structure now opaque
	    + Ttk_Slave structure now private
	    + Pass Ttk_Manager* to Tk_GeomMgr hooks instead of Ttk_Slave*

	* generic/ttk/ttkFrame.c: Simplified -labelwidget management.

	* doc/ttk_panedwindow.n, library/ttk/panedwindow.tcl: Changed
	documentation of ttk::panedwindow 'identify' command to match
	implementation.

	* generic/ttk/ttkNotebook.c, tests/ttk/notebook.test:
	BUGFIX: ttk::noteboook 'insert' command didn't correctly maintain
	current tab.

2007-06-09  Daniel Steffen  <das@users.sourceforge.net>

	* macosx/tkMacOSXColor.c: Fix issues with TK_{IF,ELSE,ENDIF} macros;
	* macosx/tkMacOSXDraw.c:  implement Jaguar equivalent of unavailable
	* macosx/tkMacOSXEntry.c: kHIToolboxVersion global; panic at startup
	* macosx/tkMacOSXEvent.c: if MAC_OS_X_VERSION_MIN_REQUIRED constraint
	* macosx/tkMacOSXInit.c:  is not satisfied.
	* macosx/tkMacOSXInt.h:
	* macosx/tkMacOSXWm.c:

	* macosx/tkMacOSXDraw.c (XCopyArea, XCopyPlane, TkPutImage)
	(TkMacOSXSetupDrawingContext): Factor out common code and standardize
	setup/restore of port, context and clipping; formatting cleanup.

	* macosx/tkMacOSXWindowEvent.c:	Add error checking.
	* macosx/tkMacOSXMenu.c:	Fix gcc3 warning.
	* macosx/tkMacOSXScrlbr.c:	Fix testsuite crash.
	* macosx/tkMacOSXSubwindows.c:	Formatting cleanup.
	* macosx/tkMacOSXRegion.c:	Fix typos.
	* macosx/tkMacOSXScale.c:

	* macosx/tkMacOSXXStubs.c (Tk_GetUserInactiveTime): Remove superfluous
							    CFRetain/CFRelease.

	* macosx/Wish-Release.xcconfig: Disable tktest release build stripping.

	* macosx/Wish.xcodeproj/project.pbxproj: Add new Tclsh-Info.plist.in.

2007-06-06  Daniel Steffen  <das@users.sourceforge.net>

	* macosx/tkMacOSXInt.h: Use native debug message API when available.
	* macosx/Wish-Debug.xcconfig:

	* macosx/tkMacOSXMouseEvent.c (GenerateMouseWheelEvent): Enable
	processing of mousewheel events in background windows.

	* macosx/tkMacOSXScrlbr.c: Modernize checks for active/front window.
	* macosx/tkMacOSXScale.c:
	* macosx/tkMacOSXWm.c:

	* macosx/tkMacOSXColor.c: Factor out verbose #ifdef checks of
	* macosx/tkMacOSXDraw.c:  MAC_OS_X_VERSION_{MAX_ALLOWED,MIN_REQUIRED}
	* macosx/tkMacOSXEntry.c: and runtime checks of kHIToolboxVersion into
	* macosx/tkMacOSXEvent.c: new TK_{IF,ELSE,ENDIF}_MAC_OS_X macros.
	* macosx/tkMacOSXInit.c:
	* macosx/tkMacOSXInt.h:
	* macosx/tkMacOSXWm.c:

	* macosx/tkMacOSXDraw.c:  Factor out clip clearing in QD ports;
	* macosx/tkMacOSXEntry.c: Formatting cleanup.

	* macosx/Wish.xcodeproj/project.pbxproj: Add settings for Fix&Continue.

	* unix/configure.in (Darwin): Link the Tk and Wish plists into their
	binaries in all cases; fix 64bit arch removal in fat 32&64bit builds.

	* unix/tcl.m4 (Darwin): Fix CF checks in fat 32&64bit builds.
	* unix/configure: autoconf-2.59

2007-06-05  Donal K. Fellows  <donal.k.fellows@man.ac.uk>

	* doc/photo.n: Clarified the fact that base64 support for the -data
	option is not universal. [Bug 1731348] (matzek)

2007-06-03  Daniel Steffen  <das@users.sourceforge.net>

	* unix/Makefile.in: Add datarootdir to silence autoconf-2.6x warning.

	* macosx/Wish.xcodeproj/default.pbxuser: Add ttk tests.

	* macosx/tkMacOSXMenu.c: Add error checking; whitespace cleanup.

	* macosx/tkMacOSXDraw.c:	Comment formatting fixes for Xcode 3.0
	* macosx/tkMacOSXEmbed.c:
	* macosx/tkMacOSXEntry.c:
	* macosx/tkMacOSXFont.c:
	* macosx/tkMacOSXInit.c:
	* macosx/tkMacOSXKeyEvent.c:
	* macosx/tkMacOSXKeyboard.c:
	* macosx/tkMacOSXMenus.c:
	* macosx/tkMacOSXSend.c:
	* macosx/tkMacOSXSubwindows.c:
	* macosx/tkMacOSXWindowEvent.c:
	* macosx/tkMacOSXWm.c:
	* macosx/tkMacOSXXStubs.c:

2007-06-02  Daniel Steffen  <das@users.sourceforge.net>

	* macosx/tkMacOSXMenu.c (TkpPostMenu): Ensure cascade menus display in
	posted menus that are not part of the menubar or attached to a
	menubutton (fixes bug reported on tcl-mac by Linus Nyberg).

2007-05-31  Daniel Steffen  <das@users.sourceforge.net>

	* macosx/tkMacOSXWindowEvent.c (GenerateUpdateEvent): Complete all
	pending idle-time redraws before newly posted Expose events are
	processed; add bounds of redrawn windows to update region to ensure
	all child windows overdrawn by parents are redrawn.

	* macosx/tkMacOSXWindowEvent.c:	Centralize clip and window invalidation
	* macosx/tkMacOSXSubwindows.c: 	after location/size changes in the
	* macosx/tkMacOSXWm.c:		BoundsChanged carbon event handler;
	correct/add window invalidation after window attribute changes.

	* macosx/tkMacOSXSubwindows.c (XResizeWindow, XMoveResizeWindow)
	(XMoveWindow): Factor out common code dealing with embedded and
	non-toplevel windows; remove unnecessary clip and window invalidation.

	* macosx/tkMacOSXButton.c (TkpDisplayButton): Move clip setup closer
	to native button drawing calls.

	* macosx/tkMacOSXWm.c (TkMacOSXIsWindowZoomed, TkMacOSXZoomToplevel):
	Correct handling of gridded windows in max size calculations.

	* macosx/tkMacOSXEvent.c (TkMacOSXFlushWindows): Use HIWindowFlush API
	when available.

	* macosx/tkMacOSXColor.c:	Cleanup whitespace and formatting.
	* macosx/tkMacOSXDraw.c:
	* macosx/tkMacOSXSubwindows.c:
	* macosx/tkMacOSXWm.c:

	* generic/tkFont.c:	#ifdef out debug msg printing to stderr.
	* generic/tkTextDisp.c:

2007-05-30  Don Porter  <dgp@users.sourceforge.net>

	* generic/tk.h: Correct placement of #include <tcl.h>. [Bug 1723812]

2007-05-30  Daniel Steffen  <das@users.sourceforge.net>

	* library/bgerror.tcl:	Standardize dialog option & button size
	* library/dialog.tcl:	modifications done when running on on Aqua.
	* library/msgbox.tcl:

	* library/demos/button.tcl: Set button highlightbackground on Aqua.

	* macosx/tkMacOSXMenu.c (DrawMenuSeparator): Use DrawingContext API.

	* macosx/tkMacOSXWindowEvent.c (ClearPort): Clip to updateRgn.

	* macosx/tkMacOSXDebug.c:	Factor out debug region flashing.
	* macosx/tkMacOSXDebug.h:
	* macosx/tkMacOSXDraw.c:
	* macosx/tkMacOSXSubwindows.c:
	* macosx/tkMacOSXWindowEvent.c:

	* macosx/tkMacOSXEvent.c:	Cleanup whitespace and formatting.
	* macosx/tkMacOSXFont.c:
	* macosx/tkMacOSXRegion.c:
	* macosx/tkMacOSXSubwindows.c:
	* macosx/tkMacOSXWindowEvent.c:
	* macosx/tkMacOSXWm.c:
	* macosx/tkMacOSXXStubs.c:
	* xlib/xgc.c:

	* macosx/Wish.xcodeproj/project.pbxproj: Delete references to removed
	* macosx/Wish.xcodeproj/default.pbxuser: ttk files.

2007-05-28  Benjamin Riefenstahl  <b.riefenstahl@turtle-trading.net>

	* macosx/tkMacOSXFont.c (TkpMeasureCharsInContext): Fix short measures
	with flags=TK_WHOLE_WORDS|TK_AT_LEAST_ONE [Bug 1716141]. Make some
	casts unnecessary by changing variable types.

2007-05-25  Joe English  <jenglish@users.sourceforge.net>

	* library/ttk/ttk.tcl: Omit ttk::dialog and dependencies.
	* library/ttk/dialog.tcl, library/ttk/icons.tcl,
	* library/ttk/keynav.tcl: Removed.
	* tests/ttk/misc.test: Removed.
	* doc/ttk_dialog.tcl: Removed.

2007-05-25  Donal K. Fellows  <dkf@users.sf.net>

	* doc/canvas.n: Fixed documentation of default -joinstyle option
	values for line and polygon items. [Bug 1725782]

2007-05-22  Don Porter  <dgp@users.sourceforge.net>

	[core-stabilizer-branch]

	* unix/configure:       autoconf-2.59 (FC6 fork)
	* win/configure:

	* README:               Bump version number to 8.5b1
	* generic/tk.h:
	* library/tk.tcl:
	* unix/configure.in:
	* unix/tk.spec:
	* win/configure.in:

2007-05-18  Joe English  <jenglish@users.sourceforge.net>

	* generic/ttk/ttkEntry.c(EntrySetValue):  Ensure that widget is in a
	consistent state before setting the linked -textvariable. Previously,
	it was possible for [$e index insert] to point past the end of the
	string, leading to heap corruption. [Bug 1721532]
	* tests/ttk/entry.test(entry-9.1): Add test case for the above.

2007-05-18  Don Porter  <dgp@users.sourceforge.net>

	* unix/configure:       autoconf-2.59 (FC6 fork)
	* win/configure:

	* README:               Bump version number to 8.5a7
	* generic/tk.h:
	* library/tk.tcl:
	* unix/configure.in:
	* unix/tk.spec:
	* win/configure.in:

	* tests/ttk/treetags.test:	Another bit of test suite
	SCIM-tolerance. [Bug 1609316]

2007-05-17  Daniel Steffen  <das@users.sourceforge.net>

	* generic/tk.decls: Workaround 'make checkstubs' failures from
	tkStubLib.c MODULE_SCOPE revert. [Bug 1716117]

	* macosx/Wish.xcodeproj/project.pbxproj: Add tkOldTest.c and remove
						 tkStubImg.c.

2007-05-16  Joe English  <jenglish@users.sourceforge.net>

	* generic/tkStubLib.c:  Change Tk_InitStubs(), tkStubsPtr, and the
	auxilliary stubs table pointers back to public visibility. See [Bug
	1716117] for details.

	Removed TCL_STORAGE_CLASS monkey business, as it had no effect.

2007-05-16  Don Porter  <dgp@users.sourceforge.net>

	* library/choosedir.tcl:	Removed uses of obsolete {expand}
	* library/comdlg.tcl:		syntax; replaced with the now
	* library/tk.tcl:		approved {*}. [Bug 1710633]
	* tests/canvImg.test:
	* tests/imgPhoto.test:

	* tests/bind.test:    Make test suite more SCIM-tolerant. [Bug 1609316]

2007-05-16  Pat Thoyts  <patthoyts@users.sourceforge.net>

	* win/makefile.vc: Test ttk widgets.

2007-05-15  Joe English  <jenglish@users.sourceforge.net>

	* unix/tkUnixRFont.c: Fix crash introduced by previous fix exposed
	under newer fontconfig libraries [Bug 1717830] again.

2007-05-15  Don Porter  <dgp@users.sourceforge.net>

	* generic/tkGrid.c: Stop crash due to list intrep shimmer [Bug 1677608]

2007-05-15  Joe English  <jenglish@users.sourceforge.net>

	* unix/tkUnixRFont.c: Fix various memory leaks. [Bug 1717830], [Bug
	800149]

2007-05-14  Don Porter  <dgp@users.sourceforge.net>

	[Tk Bug 1712081]

	* unix/Makefile.in:	Updates to account for new and deleted files
	* win/Makefile.in:	tkStubImg.c and tkOldTest.c.
	* win/makefile.bc:
	* win/makefile.vc:

	* generic/tkOldTest.c (new):	New file used to create testing
	* generic/tkTest.c:		commands for testing various Tk
	* tests/constraints.tcl:	legacy interfaces where a separate
	* tests/image.test:		compilation unit is needed in order to
	#define suitable macros during compilation. Only the effect of
	USE_OLD_IMAGE on Tk_CreateImageType() is currently tested, but more
	similar testing commands can be added to this same file. New
	constraint defined to detect presence of the image type provided by
	the new testing code, and a few tests added to exercise it. Having
	USE_OLD_IMAGE support tested by the default test suite should reduce
	chance of a recurrence of this bug.

	* doc/CrtImgType.3:	Revised docs to better indicate the legacy
	* doc/CrtPhImgFmt.3:	nature of the interfaces supported by
	USE_OLD_IMAGE.

	* generic/tkDecls.h:	make genstubs
	* generic/tkStubInit.c:

	* generic/tk.decls:		Reworked USE_OLD_IMAGE support to use
	* generic/tk.h:			the same support mechanisms both with
	* generic/tkStubImg.c (deleted):and without a stub-enabled build. In
	each case, route the legacy calls to Tk_CreateImageType and
	Tk_CreatePhotoImageFormat through the Tk_CreateOldImageType and
	Tk_CreateOldPhotoImageFormat routines. Add those routines to the
	public stub table so they're available to a stub-enabled extension.
	Remove the definition of Tk_InitImageArgs() and use a macro to convert
	any calls to it in source code into a comment.

	* generic/tkImage.c:	Removed the MODULE_SCOPE declarations that
	* generic/tkImgPhoto.c:	broke USE_OLD_IMAGE support.

2007-05-11  Pat Thoyts  <patthoyts@users.sourceforge.net>

	* tests/winButton.test: Avoid font dependencies in results.

	* generic/tkFont.c: propagate error from TkDeleteNamedFont. [Bug
	1716613]

2007-05-09  Daniel Steffen  <das@users.sourceforge.net>

	* generic/tkFileFilter.c (AddClause): OSType endianness fixes.

	* library/palette.tcl (tk::RecolorTree): Handle color options with
	empty value, fixes error due to emtpy -selectforeground (reported on
	tcl-mac by Russel E. Owen).

	* macosx/tkMacOSXWindowEvent.c:	Ensure window is brought to the front
	* macosx/tkMacOSXMouseEvent.c:	at the start of a window drag (except
	* macosx/tkMacOSXInt.h:		when cmd key is down); formatting and
					whitespace fixes.

	* macosx/tkMacOSXDialog.c (Tk_GetSaveFileObjCmd): Add -filetypes option
	processing (fixes fileDialog-0.1, fileDialog-0.2 failures).

	* macosx/tkMacOSXEmbed.c (TkpMakeWindow, TkpUseWindow): Fix sending of
	Visibility event for embedded windows (fixes frame-3.9 hang).

	* macosx/tkMacOSXScrlbr.c (ScrollbarBindProc):		Fix testsuite
	* macosx/tkMacOSXSubwindows.c (TkMacOSXUpdateClipRgn):	crashes by
	adding sanity checks.

	* macosx/Wish.xcodeproj/project.pbxproj: Add 'DebugUnthreaded' &
	* macosx/Wish.xcodeproj/default.pbxuser: 'DebugLeaks' targets and env
	var settings needed to run the 'leaks' tool.

	* macosx/tkMacOSXButton.c: Fix debug msg typo.

	* tests/constraints.tcl: Ensure 'nonUnixUserInteraction' constraint is
	set for aqua.

	* tests/choosedir.test:	Add 'notAqua' constraints to X11-only tests;
	* tests/clrpick.test:	add 'nonUnixUserInteraction' to 'unix' tests
	* tests/menuDraw.test:	requiring interaction on aqua.
	* tests/unixMenu.test:
	* tests/unixWm.test:
	* tests/winMenu.test:

2007-05-07  Joe English  <jenglish@users.sourceforge.net>

	* unix/tkUnixRFont.c: Properly cast sentinel arguments to variadic
	function (fixes "warning: missing sentinel in function call", [Bug
	1712001])

2007-05-04  Pat Thoyts  <patthoyts@users.sourceforge.net>

	* generic/tkFont.c:     TIP #145 implementation -
	* generic/tkFont.h:     Enhanced font handling.
	* win/tkWinDefault.h:
	* win/tkWinFont.c:
	* win/tkWinInt.h:
	* win/tkWinWm.c:
	* library/demos/widget:
	* library/ttk/fonts.tcl:

2007-05-04  Donal K. Fellows  <donal.k.fellows@man.ac.uk>

	* doc/ttk_treeview.n, doc/ttk_panedwindow.n, doc/ttk_dialog.n:
	* doc/ttk_checkbutton.n, doc/tk.n, doc/menu.n, doc/font.n:
	* doc/canvas.n: Spelling fixes. [Bug 1686210]

2007-05-03  Donal K. Fellows  <donal.k.fellows@man.ac.uk>

	* generic/tkStubLib.c (Tk_InitStubs):
	* generic/ttk/ttkLabel.c (LabelSetup):
	* unix/tkUnixSelect.c (ConvertSelection):
	* unix/tkUnixEvent.c (TkUnixDoOneXEvent):
	* generic/tkConfig.c (Tk_RestoreSavedOptions):
	* generic/tkCanvPs.c (TkCanvPostscriptCmd):
	* generic/tkOption.c (GetDefaultOptions):
	* unix/tkUnixRFont.c (TkpGetFontAttrsForChar, InitFont)
	(TkpGetFontFamilies, TkpGetSubFonts):
	* unix/tkUnixSend.c (TkpTestsendCmd, RegOpen): Squelch warnings from
	GCC type aliasing. [Bug 1711985 and others]

2007-04-29  Daniel Steffen  <das@users.sourceforge.net>

	* unix/configure.in: Fix for default case in tk debug build detection.
	* unix/configure: autoconf-2.59

2007-04-27  Joe English  <jenglish@users.sourceforge.net>

	* generic/ttk/ttkTreeview.c(TagOptionSpecs): Use TK_OPTION_STRING
	instead of TK_OPTION_FONT to avoid resource leak in tag management.

2007-04-26  Joe English  <jenglish@users.sourceforge.net>

	* macosx/ttkMacOSXTheme.c: Merged OFFSET_RECT processing into
	BoxToRect(); factored out PatternOrigin; resynchronized with Tile
	codebase.

2007-04-26  Jeff Hobbs  <jeffh@ActiveState.com>

	*** 8.5a6 TAGGED FOR RELEASE ***

	* unix/Makefile.in (dist): Correct tests/ttk glob inclusion

2007-04-25  Jeff Hobbs  <jeffh@ActiveState.com>

	* unix/Makefile.in (dist): Add tests/ttk dir to src dist

	* unix/tkUnixMenubu.c (TkpDisplayMenuButton): Init width/height to 0

2007-04-25  Daniel Steffen  <das@users.sourceforge.net>

	* unix/Makefile.in (dist): Add macosx/*.xcconfig files to src dist;
	copy license.terms to dist macosx dir; fix autoheader bits.

2007-04-24  Jeff Hobbs  <jeffh@ActiveState.com>

	* unix/Makefile.in (dist): Add ttk bits to src dist

	* tests/font.test (font-46.[12]): Correct listification of result

2007-04-23  Daniel Steffen  <das@users.sourceforge.net>

	* generic/tkCanvas.c:	Allow -selectforeground option to be None; add
	* generic/tkCanvText.c:	fallback to fgColor when selFgColor is None
	* generic/tkEntry.c:	(new default on aqua to match native L&F).
	* generic/tkListbox.c:
	* generic/tkText.c:

	* generic/tkCanvas.c:	   Add support for bypassing all of Tk's double
	* generic/tkEntry.c:	   buffered drawing into intermediate pixmaps
	* generic/tkFrame.c:	   (via TK_NO_DOUBLE_BUFFERING #define), it is
	* generic/tkListbox.c:	   unnecessary & wasteful on aqua where all
	* generic/tkPanedWindow.c: drawing is already double-buffered by the
	* generic/tkTextDisp.c:	   window server. (Use of this on other
	* generic/ttk/ttkWidget.c: platforms would only require implementation
	* unix/tkUnixScale.c:	   of TkpClipDrawableToRect()).
	* macosx/tkMacOSXPort.h:

	* library/bgerror.tcl:	On aqua, use moveable alert resp. modal dialog
	* library/dialog.tcl:	window class and corresponding system
				background pattern; fix button padding.

	* library/tearoff.tcl:	Correct aqua menu bar height; vertically offset
	* library/tk.tcl:	aqua tearoff floating window to match menu.

	* library/demos/goldberg.tcl: Fix overwriting of widget demo global.

	* library/demos/menu.tcl:   On aqua, use custom MDEF and tearoffs;
	* library/demos/menubu.tcl: correct menubutton toplevel name.

	* library/demos/puzzle.tcl: Fix button size & padding for aqua.
	* library/demos/radio.tcl:

	* macosx/tkMacOSXCarbonEvents.c: Add window event target carbon event
	* macosx/tkMacOSXEvent.c:	 handler for all kEventClassWindow and
	* macosx/tkMacOSXEvent.h:	 kEventClassMouse events; move all
	* macosx/tkMacOSXNotify.c:	 remaining events except for
	* macosx/tkMacOSXWindowEvent.c:	 kEventClassKeyboard from dispatcher to
	application event handler; pass event handler callRef downstream; fix
	debug event tracing; process all tcl event types in carbon event timer;
	delay carbon event timer first fire; add TkMacOSXTrackingLoop() to mark
	enter/exit of event tracking loop during which all tcl events but only
	carbon update events should be processed by the timer (replaces various
	calls to Tcl_SetServiceMode()); rename TkMacOSXReceiveAndProcessEvent()
	to TkMacOSXReceiveAndDispatchEvent(), move it from tkMacOSXEvent.c to
	tkMacOSXCarbonEvents.c and modify it to dequeue only update events
	during a tracking loop; add TkMacOSXRunTclEventLoop() to standardize
	the various ways in use to run the tcl event loop; add handling of
	kEventClassAppearance events (for ScrollBarVariantChanged event).

	* macosx/tkMacOSXDialog.c:	Use new TkMacOSXTrackingLoop() around
	* macosx/tkMacOSXEvent.c:	blocking API that puts up modal dialogs
	* macosx/tkMacOSXMenu.c:	or when entering/exiting menu/control
	* macosx/tkMacOSXMouseEvent.c:	tracking, window dragging and other
	* macosx/tkMacOSXScale.c:	mouse tracking loops.
	* macosx/tkMacOSXScrlbr.c:
	* macosx/tkMacOSXWindowEvent.c:
	* macosx/tkMacOSXWm.c:

	* macosx/tkMacOSXDialog.c:	Use new TkMacOSXRunTclEventLoop()
	* macosx/tkMacOSXScale.c:	instead of Tcl_DoOneEvent(),
	* macosx/tkMacOSXScrlbr.c:	Tcl_ServiceAll(), TclServiceIdle()
	* macosx/tkMacOSXWindowEvent.c:	and Tcl_GlobalEval("update idletasks").

	* macosx/tkMacOSXColor.c: Make available as Tk system colors all
	* macosx/tkMacOSXPort.h:  appearance manager brushes, text colors and
	backgrounds with new and legacy names, as well as the fully transparent
	color "systemTransparent"; add TkMacOSXSetColorIn{Port,Context}() to
	directly set an X pixel color value in the current QD port resp. the
	given CG context without requiring passage through rgb representation
	(lossy for most system colors); modernize/remove Classic-era code;
	replace crufty strcmp() elseifs by Tcl_GetIndexFromObjStruct().

	* macosx/tkMacOSXButton.c:	Use new TkMacOSXSetColorInPort()
	* macosx/tkMacOSXDraw.c:	instead of setting rgb color directly
	* macosx/tkMacOSXMenubutton.c:	to allow for non-rgb system colors.

	* macosx/tkMacOSXCursor.c: Implement "none" cursor as on other
	platforms [Patch 1615427]; add all missing appearance manager cursors.

	* macosx/tkMacOSXDefault.h: Set SELECT_FG_COLORs to None to match aqua
	L&F; use standard system color names; use new 'menu' system font;
	correct default scrollbar width.

	* macosx/tkMacOSXDraw.c: 	Standardize initialization, use and
	* macosx/tkMacOSXInt.h: 	emptying of various static temp rgns
	* macosx/tkMacOSXRegion.c:	onto two global RgnHandles; in debug
	* macosx/tkMacOSXSubwindows.c:	builds, verify emptiness of these temp
	* macosx/tkMacOSXWindowEvent.c:	rgns before use.

	* macosx/tkMacOSXDraw.c: Add TkMacOSX{Setup,Restore}DrawingContext() to
	* macosx/tkMacOSXInt.h:  abstract common setup & teardown of drawing
	environment (for both CG and QD); save/restore QD theme drawing state;
	handle GC clip region; add TkpClipDrawableToRect() to allow clipped
	drawing into drawable regardless of GC used; use new system color
	"systemWindowHeaderBackground" to setup background in themed toplevels;
	correct implementation of TkMacOSXMakeStippleMap().

	* macosx/tkMacOSXEntry.c:  Use new TkMacOSXSetupDrawingContext() and
	* macosx/tkMacOSXFont.c:   TkMacOSXRestoreDrawingContext() instead of
	* macosx/ttkMacOSXTheme.c: various setup/teardown procs like
	TkMacOSX{SetUp,Release}CGContext(), TkMacOSXQuarz{Start,End}Draw(),
	TkMacOSXSetUpGraphicsPort() etc.

	* macosx/tkMacOSXEmbed.c: Add CG context and drawable clip rgn fields
	* macosx/tkMacOSXInt.h:   to MacDrawable struct.
	* macosx/tkMacOSXSubwindows.c:

	* macosx/tkMacOSXDialog.c: Make -parent option of tk_getOpenFile et al.
	use the sheet version of NavServices dialogs; ensure native parent win
	exists before using StandardSheet API for tk_messageBox [Bug 1677611];
	force sheets to behave like app-modal dialogs via WindowModality() API;
	use more modern ColorPicker API.

	* macosx/tkAboutDlg.r: Use themed movable modal dialog, fix (c) year.

	* macosx/tkMacOSXEntry.c:  Take xOff/yOff of MacDrawable into account
	* macosx/ttkMacOSXTheme.c: when computing locations/bounds to ensure
	correct posititioning when not drawing into intermediate pixmap.

	* macosx/tkMacOSXFont.c: Use appearance manager API to map system font
	* macosx/tkMacOSXFont.h: names to TkFonts; add "menu" system font for
	menu item text drawing from MDEF; always draw with CG; remove QD
	dependent stippling algorithm; move most header declarations into the
	source file (as they were not used anywhere else).

	* macosx/tkMacOSXMenu.c:		 Large-scale rewrite of custom
	* macosx/tkMacOSXMenu.r (removed):	 MDEF and related code that
	* macosx/Wish.xcode/project.pbxproj:	 restores many longtime-MIA
	* macosx/Wish.xcodeproj/project.pbxproj: features to working order
	* unix/Makefile.in:			 (e.g. images, custom colors &
	fonts in menus etc); implement compound menu items; use Appearance Mgr
	and ThemeText APIs to mimic native MDEF as closely as possible when
	default "menu" system font is used; remove now obsolete SICN drawing
	code and resources.

	* macosx/tkMacOSXCarbonEvents.c: Handle additional menu carbon events
	* macosx/tkMacOSXEvent.c:	 in order to support <<MenuSelect>> in
	* macosx/tkMacOSXMenu.c:	 the menubar and in menus that are not
	* macosx/tkMacOSXMenus.c:	 using the custom MDEF [Bug 1620826];
	fix early and missing clearing of current Tk active menu entry; fix
	extraneous sending of <<MenuSelect>> during active menu entry clearing.

	* macosx/tkMacOSXMouseEvent.c: Add support for async window dragging by
	the window server; set the corresponding window attribute by default.

	* macosx/tkMacOSXMouseEvent.c: Rationalized handling order of
	non-mousedown events; add TkMacOSXModifierState() to retrieve the
	current key modifiers in carbon format.

	* macosx/tkMacOSXScrlbr.c: Use appearance manager API to retrieve
	scrollbar component metrics; add awareness of multiple possibilites for
	scrollbar arrow position in aqua and handle user changes to arrow
	position pref; handle difference in metrics of small & large scrollbar
	variants; handle aqua "jump to here" scrollbar behaviour; correct
	computation of scroll view size and position; enforce min scrollbar
	height to avoid scrollbar component overlap; erase scrollbar area
	outside of standard width; remove broken auto-adjust code; account for
	window class when leaving space for grow box; remove code to manually
	draw grow box; use modern API for thumb scroll proc; replace
	HiliteControl() by modern API; replace control mgr constants with
	appearance mgr equivalents.

	* macosx/tkMacOSXSubwindows.c: Use SetWindowBounds() API instead of
	SizeWindow(); invalidate clip regions after X{Map,Unmap}Window as fix
	for [Bug 940117] made them dependent on mapping state; remove unneeded
	calls to TkMacOSXInvalClipRgns() and unnecessary setting of QD port;
	use native-endian pixmap on intel; remove obsolete pixmap pix locking.

	* macosx/tkMacOSXWindowEvent.c: Handle only the first of a batch of
	kEventAppAvailableWindowBoundsChanged events sent per transaction;
	handle kEventWindowBoundsChanged event to support live window resizing
	and centralized sending of location/size changed ConfigureNotify
	events; ensure HIGrowBox is redrawn after bounds change; constrain
	window after dragging to ensure titlebar is not inacessible
	offscreen or under dock/menubar; handle kEventWindowGetRegion and
	kEventWindowDrawContent for transparent windows to mark resp. paint
	content region as transparent; handle kEventWindowConstrain for
	fullscreen windows to ensure bounds match new screen size; enter/exit
	fullscreen UIMode upon activation/deactivation of fullscreen window.

	* macosx/tkMacOSXWm.c: Use live-resize and async-drag carbon window
	* macosx/tkMacOSXWm.h: attributes for toplevels by default; implement
	new [wm attributes] -topmost, -transparent and -fullscreen; refactor
	WmAttributesCmd() parallelling the tkUnixWm.c implementation, use thus
	factored proc to set proxy icon from [wm iconbitmap]; dynamically
	determine default values for toplevel min and max sizes (similar to
	tkWinWm.c impl): min sizes depend on window class & attributes to
	ensure visibility of all titlebar widgets and grow box, max sizes
	depend on maximal window bounds for all active displays; factor out
	code that puts into effect changes to master or override_redirect; use
	RepositionWindow() API to determine staggered initial window bounds;
	correct resize limit calculations, handle gridding and use modern
	resize API in TkMacOSXGrowToplevel(); remove sending of ConfigureNotify
	after resize or zoom (now handled by BoundsChanged handler); correct
	composite carbon window attribute handling, remove currently unusable
	attributes and add new attributes in [tk::unsupported::MacWindowStyle];
	ensure validity of window class and attributes before use; apply
	changes to window class when handling carbon window attribute changes
	(if HIWindowChangeClass() API available); add debug build warning
	message when deprecated window style is used instead of window class;
	use transparent HIGrowBox for resizable windows; avoid unnecessary
	calls to window structure width API; use tcl time API in TkpGetMS();
	add TkMacOSXEnterExitFullscreen() to enter/exit UIMode with dock and
	menubar hidden; restrict wmTracing output to debug builds; remove
	unneeded calls to TkMacOSXInvalClipRgns() and unnecessary setting of QD
	port; workaround GetWindowStructureWidths() Carbon bug (bogus results
	for never-mapped floating windows).

	* macosx/tkMacOSXXStubs.c (TkMacOSXDisplayChanged): Add maximal window
	bounds field to Screen record (in ext_data), computed as the union of
	available window positioning bounds of all graphics devices (displays).

	* macosx/tkMacOSXBitmap.c: Fix macRoman encoding leak.
	* macosx/tkMacOSXCursor.c:

	* macosx/tkMacOSXDebug.c (TkMacOSXCarbonEventToAscii): Use static
	* macosx/tkMacOSXDebug.h: buffer to simplify callers; const fixes.

	* macosx/tkMacOSXBitmap.c: Use more efficient QDSwapPort() instead of
	* macosx/tkMacOSXButton.c: GetPort()/SetPort()/GetGWorld()/SetGWorld().
	* macosx/tkMacOSXDraw.c:
	* macosx/tkMacOSXMenubutton.c:
	* macosx/tkMacOSXScale.c:
	* macosx/tkMacOSXScrlbr.c:
	* macosx/tkMacOSXXStubs.c:

	* macosx/tkMacOSXColor.c: Use kHIToolboxVersionNumber for runtime OS
	* macosx/tkMacOSXEntry.c: version check rather than Gestalt() etc.
	* macosx/tkMacOSXInt.h:
	* macosx/tkMacOSXWm.c:

	* macosx/tkMacOSXDraw.c: Remove obsolete and now incorrect
	* macosx/tkMacOSXInt.h:  tkMenuCascadeRgn clipping code.
	* macosx/tkMacOSXMenu.c:

	* macosx/tkMacOSXHLEvents.c: Replace Tcl_GlobalEval() resp. Tcl_Eval()
	* macosx/tkMacOSXScrlbr.c:   by Tcl_EvalEx().
	* macosx/tkMacOSXInit.c:

	* macosx/tkMacOSXInit.c (TkpInit): Reorder initialization steps.

	* macosx/tkMacOSXKeyEvent.c: Remove pre-10.2 support.

	* macosx/tkMacOSXMenus.c: Remove now useless call to
	TkMacOSXHandleTearoffMenu(); use \x.. quoting for non-latin1 macroman
	literar chars to allow file to be edited as utf-8.

	* macosx/tkMacOSXScale.c: Replace TrackControl() by modern
	* macosx/tkMacOSXScrlbr.c: HandleControlClick() API (using new
	TkMacOSXModifierState()).

	* macosx/tkMacOSXInt.h:		Move all constant #defines needed to
	* macosx/tkMacOSXColor.c:	support building on older OS X releases
	* macosx/tkMacOSXEvent.h:	to a central location in tkMacOSXInt.h.
	* macosx/tkMacOSXFont.c:
	* macosx/tkMacOSXMenu.c:
	* macosx/tkMacOSXMenubutton.c:
	* macosx/tkMacOSXMenus.c:
	* macosx/tkMacOSXMouseEvent.c:
	* macosx/tkMacOSXWm.c:
	* macosx/ttkMacOSXTheme.c:

	* macosx/tkMacOSXInt.h:		 Add ChkErr() macro to factor out
	* macosx/tkMacOSXButton.c:	 Carbon OSStatus return value checking
	* macosx/tkMacOSXCarbonEvents.c: and TkMacOSXDbgMsg() macro to factour
	* macosx/tkMacOSXClipboard.c:	 out debug message output; use these
	* macosx/tkMacOSXColor.c:	 macros to replace #ifdef TK_MAC_DEBUG
	* macosx/tkMacOSXCursor.c:	 blocks & direct printing to stderr,
	* macosx/tkMacOSXDebug.c:	 and to do additional OSStatus return
	* macosx/tkMacOSXDialog.c:	 checking, and to standardize OSStatus
	* macosx/tkMacOSXDraw.c:	 usage.
	* macosx/tkMacOSXEntry.c:
	* macosx/tkMacOSXEvent.c:
	* macosx/tkMacOSXFont.c:
	* macosx/tkMacOSXHLEvents.c:
	* macosx/tkMacOSXInit.c:
	* macosx/tkMacOSXKeyEvent.c:
	* macosx/tkMacOSXMenu.c:
	* macosx/tkMacOSXMenubutton.c:
	* macosx/tkMacOSXMenus.c:
	* macosx/tkMacOSXMouseEvent.c:
	* macosx/tkMacOSXScrlbr.c:
	* macosx/tkMacOSXSubwindows.c:
	* macosx/tkMacOSXWindowEvent.c:
	* macosx/tkMacOSXWm.c:
	* macosx/tkMacOSXXStubs.c:

	* macosx/tkMacOSXSend.c:	Remove duplicate/unused declarations.
	* macosx/tkMacOSXXStubs.c:

	* macosx/tkMacOSXDebug.c:	Const fixes.
	* macosx/tkMacOSXInit.c:
	* macosx/tkMacOSXTest.c:
	* macosx/tkMacOSXWm.c:
	* macosx/tkMacOSXXStubs.c:

	* macosx/Wish-Info.plist.in: Add tcl document extensions/mime types and
	LSMinimumSystemVersion, LSRequiresCarbon & NSAppleScriptEnabled keys.

	* macosx/Wish-Common.xcconfig: Add Wish's Info.plist as __info_plist
	section to tktest; enable more warnings.

	* macosx/Wish.xcodeproj/project.pbxproj: Add 'DebugMemCompile' build
	configuration that calls configure with --enable-symbols=all; disable
	configure check for __attribute__((__visibility__("hidden"))) in Debug
	configuration to restore availability of ZeroLink.

	* macosx/Wish-Common.xcconfig:	Fix whitespace.
	* macosx/Wish-Debug.xcconfig:
	* macosx/Wish-Release.xcconfig:
	* macosx/tkMacOSXAETE.r:
	* macosx/tkMacOSXConfig.c:
	* macosx/tkMacOSXCursors.r:
	* macosx/tkMacOSXKeyboard.c:
	* macosx/tkMacOSXSend.c:
	* macosx/ttkMacOSXTheme.c:
	* macosx/tkMacOSXXCursors.r:
	* macosx/README:

	* macosx/GNUmakefile:		Fix/add copyright and license refs.
	* macosx/Tk-Info.plist.in:
	* macosx/Wish-Info.plist.in:
	* macosx/Wish.xcode/project.pbxproj:
	* macosx/Wish.xcodeproj/project.pbxproj:
	* macosx/tkMacOSX.h:

	* unix/configure.in: Install license.terms into Tk.framework; fix tk
	debug build detection.
	* unix/configure: autoconf-2.59

	* doc/colors.n:		Document new Mac OS X system colors.
	* doc/cursors.n:	Document new Mac OS X native cursors.
	* doc/font.n:		Document new Mac OS X 'menu' system font.
	* doc/wm.n:		Document new Mac OS X [wm attributes].
	* doc/ttk_image.n:	Fix 'make html' warning.
	* doc/canvas.n:		Fix nroff typo.

2007-04-21  Jeff Hobbs  <jeffh@ActiveState.com>

	* macosx/tkMacOSXBitmap.c, macosx/tkMacOSXButton.c:
	* macosx/tkMacOSXCarbonEvents.c, macosx/tkMacOSXClipboard.c:
	* macosx/tkMacOSXCursor.c, macosx/tkMacOSXDialog.c:
	* macosx/tkMacOSXDraw.c, macosx/tkMacOSXEvent.c:
	* macosx/tkMacOSXFont.c, macosx/tkMacOSXInit.c, macosx/tkMacOSXInt.h:
	* macosx/tkMacOSXKeyEvent.c, macosx/tkMacOSXMenu.c:
	* macosx/tkMacOSXMenubutton.c, macosx/tkMacOSXMouseEvent.c:
	* macosx/tkMacOSXScale.c, macosx/tkMacOSXWindowEvent.c:
	* macosx/tkMacOSXWm.c: Revert of commits from 2007-04-13 which broke
	the OS X build.

2007-04-17  Donal K. Fellows  <donal.k.fellows@manchester.ac.uk>

	* generic/tkFont.c, generic/tkListbox.c, unix/tkUnixSelect.c:
	* win/ttkWinMonitor.c, win/ttkWinTheme.c, win/ttkWinXPTheme.c: Make
	the format of declarations much more standardized (removing K&R-isms
	and other things like that).

2007-04-13  Donal K. Fellows  <donal.k.fellows@manchester.ac.uk>

	* macosx/tkMacOSXInt.h (LOG_MSG, LOG_ON_ERROR): Added macros to make
	the OSX code much less #ifdef-full.

2007-04-12  Jeff Hobbs  <jeffh@ActiveState.com>

	* library/ttk/panedwindow.tcl (ttk::panedwindow::Press): handle Press
	triggering outside sash element boundaries.

2007-04-10  Joe English  <jenglish@users.sourceforge.net>

	* win/ttkWinMonitor.c, win/ttkWinXPTheme.c: Re-sync with Tile codebase
	so patches can flow back and forth.

	* win/ttkWinXPTheme.c: Skip OS version test, should work on Vista/Aero
	now as well as XP. Fixes [Bug 1687299], thanks to George Petasis for
	tracking this down.

2007-03-21  Joe English  <jenglish@users.sourceforge.net>

	* generic/ttk/ttkLayout.c(Ttk_BuildLayoutTemplate): BUGFIX: Nested
	TTK_GROUP nodes did not work unless they appeared at the end of the
	layout (and only by accident then).

2007-03-08  Joe English  <jenglish@users.sourceforge.net>

	* tests/grid.test(grid-21.7): Reset wm geometry . and pack propagate .
	at end of test. 'pack propagate . 0' was causing cascading failures in
	subsequent tests. [Bug 1676770]

2007-03-07  Daniel Steffen  <das@users.sourceforge.net>

	* generic/tkMain.c (Tk_MainEx): Replicate macosx-specific code from
	TkpInit() that ensures the console window appears when wish is started
	from the OS X Finder (i.e. with stdin == /dev/null), jeffh's 2006-11-24
	change rendered the corresponding code in TkpInit() ineffective in wish
	because Tk_MainEx() sets tcl_interactive before calling TkpInit().

	* generic/ttk/ttkGenStubs.tcl (new): Add ttk-specific genstubs.tcl from
	* unix/Makefile.in (genstubs):       tile and run it from 'genstubs'
	target, restores ability to generate all of Tk's stub sources.

	* generic/ttk/ttkTreeview.c: #ifdef out unused declaration.

	* macosx/tkMacOSXDebug.c (TkMacOSXGetNamedDebugSymbol): Add fix for
	libraries loaded with a DYLD_IMAGE_SUFFIX.

	* macosx/Wish.xcodeproj/project.pbxproj: Ensure gcc version used by
	* macosx/Wish.xcodeproj/default.pbxuser: Xcode and configure/make are
	* macosx/Wish-Common.xcconfig:		 consistent and independent of
	gcc_select default and CC env var; fixes for Xcode 3.0.

	* unix/tcl.m4 (Darwin): s/CFLAGS/CPPFLAGS/ in macosx-version-min check.
	* unix/configure: autoconf-2.59

2007-02-25  Peter Spjuth  <peter.spjuth@space.se>

	* generic/tkUtil.c: Fixed grid anchor center problem in labelframes.
	* tests/grid.test:  [Bug 1545765]

2007-02-23  Jeff Hobbs  <jeffh@ActiveState.com>

	* library/ttk/notebook.tcl (ttk::notebook::enableTraversal): OS X
	needs Option instead of Alt binding

2007-02-19  Jeff Hobbs  <jeffh@ActiveState.com>

	* unix/tcl.m4: use SHLIB_SUFFIX=".so" on HP-UX ia64 arch.
	* unix/configure: autoconf-2.59

	* library/tkfbox.tcl (::tk::IconList_Goto): avoid goto issues in empty
	dirs. [Bug 1662959]

2007-02-09  Joe Mistachkin  <joe@mistachkin.com>

	* win/nmakehlp.c: Properly cleanup after nmakehlp, including the
	* win/makefile.vc: vcX0.pch file. Sync up fixed nmakehlp usage from
	Tcl.

2007-02-06  Joe English  <jenglish@users.sourceforge.net>

	* library/ttk/ttk.tcl: Add no-op [package ifneeded] script for tile
	0.8.0, so that existing applications that use "package require tile"
	won't fail when run under Tk 8.5.

2007-02-04  Daniel Steffen  <das@users.sourceforge.net>

	* unix/tcl.m4: Use gcc4's __attribute__((__visibility__("hidden"))) if
	available to define MODULE_SCOPE effective on all platforms.
	* unix/configure.in: add caching to -pipe check.
	* unix/configure: autoconf-2.59
	* unix/tkConfig.h.in: autoheader-2.59

2007-02-03  Joe Mistachkin  <joe@mistachkin.com>

	* win/rules.vc: Fix platform specific file copy macros for downlevel
	Windows.
	* win/ttkWinMonitor.c: Windows portability support. Fix "noxp" build
	* win/ttkWinXPTheme.c: option handling and use GetWindowLongPtr and
	SetWindowLongPtr only when needed.

2007-02-02  Pat Thoyts  <patthoyts@users.sourceforge.net>

	* win/ttkWinXPTheme.c: Support IsAppThemed() call. This is what is
	used when theming is turned off just for an individual application.

2007-01-28  Daniel Steffen  <das@users.sourceforge.net>

	* macosx/Wish.xcodeproj/project.pbxproj:   Extract build settings that
	* macosx/Wish.xcodeproj/default.pbxuser:   were common to multiple
	* macosx/Wish-Common.xcconfig (new file):  configurations into external
	* macosx/Wish-Debug.xcconfig (new file):   xcconfig files; add extra
	* macosx/Wish-Release.xcconfig (new file): configurations for building
	with SDKs; convert legacy jam-based 'Tk' target to native target with
	single script phase; correct syntax of build setting references to use
	$() throughout; remove unused tcltest sources from 'tktest' target.

	* macosx/README: Document new Wish.xcodeproj configurations; other
	minor updates/corrections.

	* generic/tk.h: Update location of version numbers in macosx files.

	* macosx/Wish.xcode/project.pbxproj: Restore 'tktest' target to working
	* macosx/Wish.xcode/default.pbxuser: order by replicating applicable
	changes to Wish.xcodeproj since 2006-07-20.

2007-01-25  Daniel Steffen  <das@users.sourceforge.net>

	* unix/tcl.m4: Integrate CPPFLAGS into CFLAGS as late as possible and
	move (rather than duplicate) -isysroot flags from CFLAGS to CPPFLAGS to
	avoid errors about multiple -isysroot flags from some older gcc builds.

	* unix/configure: autoconf-2.59

2007-01-19  Joe Mistachkin  <joe@mistachkin.com>

	* win/makefile.vc: Properly build man2tcl.c for MSVC8.

2007-01-19  Daniel Steffen  <das@users.sourceforge.net>

	* macosx/Wish.xcodeproj/project.pbxproj: Remove libtommath defines.

	* unix/tcl.m4: Ensure CPPFLAGS env var is used when set. [Bug 1586861]
	(Darwin): add -isysroot and -mmacosx-version-min flags to CPPFLAGS when
	present in CFLAGS to avoid discrepancies between what headers configure
	sees during preprocessing tests and compiling tests.

	* unix/configure: autoconf-2.59

2007-01-11  Jeff Hobbs  <jeffh@activestate.com>

	* unix/tkUnixEvent.c, library/msgs/es.msg: s/CRLF/LF/g

2007-01-11  Joe English  <jenglish@users.sourceforge.net>

	* win/tcl.m4 (CFLAGS_WARNING): Remove "-Wconversion". This was removed
	from unix/tcl.m4 2004-07-16 but not from here.
	* win/configure: Regenerated.

2007-01-11  Joe English  <jenglish@users.sourceforge.net>

	* generic/ttk/ttkManager.h, generic/ttk/ttk*.c: Revert addition of
	contravariant 'const' qualifiers, to keep in sync with Tile codebase
	(which must remain compatible with Tk 8.4).

2007-01-03  Jan Nijtmans  <nijtmans@users.sf.net>

	* doc/ManageGeom.3,
	* generic/tk.decls,
	* generic/tk.h: Add const to 2nd parameter of Tk_ManageGeometry
	* generic/tkDecls.h: regenerated
	* generic/tkInt.h,
	* generic/tk*.c,
	* generic/ttk/ttk*.c: Added many "const" specifiers in implementation.

2007-01-02  Donal K. Fellows  <dkf@users.sf.net>

	* xlib/*: Made the generic fake-X11 glue layer abide by the formatting
	rules of the core.

2006-12-31  Benjamin Riefenstahl  <b.riefenstahl@turtle-trading.net>

	* macosx/tkMacOSXFont.c: Fill-in TkpGetFontAttrsForChar (TIP #300).
	* macosx/ttkMacOSXTheme.c: Define a constant to make it compile on Mac
	OS X 10.3.

2006-12-28  Mo DeJong  <mdejong@users.sourceforge.net>

	* tests/wm.test: Update wm attributes output so that tests pass after
	addition of -transparentcolor for Win32.

2006-12-26  Joe English  <jenglish@users.sourceforge.net>

	* generic/ttk/ttkLabel.c: ImageElement clientData no longer needed.

2006-12-22  Donal K. Fellows  <dkf@users.sf.net>

	* unix/tkUnixEvent.c (TkUnixDoOneXEvent): Made correct on AMD64 and
	other similar 64-bit systems where fd_mask is not 'unsigned int' in
	effect. [Bug 1522467]

	* library/msgs/es_ES.msg (removed):
	* library/msgs/es.msg: Fixed translation fault that was present in all
	Spanish-speaking locales. [Bug 1111213]

2006-12-19  Jeff Hobbs  <jeffh@ActiveState.com>

	* win/tkWinButton.c (TkpDisplayButton): lint init. [Bug 1618604]

2006-12-19  Daniel Steffen  <das@users.sourceforge.net>

	* unix/tcl.m4 (Darwin): --enable-64bit: verify linking with 64bit -arch
	flag succeeds before enabling 64bit build.
	* unix/configure: autoconf-2.59

2006-12-18  Joe English  <jenglish@users.sourceforge.net>

	* generic/ttk/ttkTreeview.c, library/ttk/treeview.tcl, doc/treeview.n:
	Added column '-stretch' and '-minwidth' options. Improved column drag
	and resize behavior. Added horizontal scrolling [Bug 1518650]. Row
	height and child indent specifiable on Treeview style. Decreased
	default row height, no default -padding. Use correct heading height
	[Bug 1163349]. Apply tag settings to tree item as well as to data
	columns [NOTE: 'tag configure' still buggy]. Fix off-by-one condition
	when moving nodes forward [Bug 1618142]
	* generic/ttk/ttkScroll.c (TtkScrollTo): Prevent overscroll [Bug
	1173434]
	* library/ttk/altTheme.tcl, library/ttk/aquaTheme.tcl,
	* library/ttk/clamTheme.tcl, library/ttk/classicTheme.tcl,
	* library/ttk/defaults.tcl, library/ttk/winTheme.tcl,
	* library/ttk/xpTheme.tcl: Per-theme treeview settings.
	* macosx/ttkMacOSXTheme.c: Added disclosure triangle element.

2006-12-17  Joe English  <jenglish@users.sourceforge.net>

	* library/ttk/combobox.tcl, generic/ttk/ttkEntry.c,
	* doc/ttk_combobox.n: Add combobox -height option; only show scrollbar
	if the listbox needs to scroll. [Bug 1032869]

2006-12-16  Mo DeJong  <mdejong@users.sourceforge.net>

	* doc/cursors.n: Mention "none" in supported cursor list. Fix comment
	that incorrectly claims that the Win32 "no" cursor hides the cursor.
	* tests/cursor.test: Test "none" cursor.
	* unix/tkUnixCursor.c (CreateCursorFromTableOrFile)
	(TkGetCursorByName): Define a table of Tk cursors that is searched in
	addition to the X cursor table. A Tk cursor is loaded from a data
	string and works with the same options as the built in X cursors. This
	code makes it possible to use "none" as a cursor name under Unix.
	* win/rc/cursor9a.cur: Added none Win32 cursor.
	* win/rc/tk_base.rc: Define a built-in Win32 cursor named "none".
	[Patch 1615427]

2006-12-14  Joe English  <jenglish@users.sourceforge.net>

	* generic/ttk/ttkButton.c, generic/ttk/ttkElements.c,
	* generic/ttk/ttkEntry.c, generic/ttk/ttkFrame.c,
	* generic/ttk/ttkImage.c, generic/ttk/ttkInit.c,
	* generic/ttk/ttkLabel.c, generic/ttk/ttkNotebook.c,
	* generic/ttk/ttkPanedwindow.c, generic/ttk/ttkProgress.c,
	* generic/ttk/ttkScale.c, generic/ttk/ttkScrollbar.c,
	* generic/ttk/ttkSeparator.c, generic/ttk/ttkTheme.h,
	* generic/ttk/ttkTreeview.c, generic/ttk/ttkWidget.h:
	Global reduction: use per-file *_Init() routines to reduce the number
	of globally-visible initialization records.

2006-12-13  Jeff Hobbs  <jeffh@ActiveState.com>

	* unix/Makefile.in (install-doc): intentionally skip ttk_dialog.n
	installation (not for public consumption)

	* doc/scrollbar.n, doc/button.n, doc/checkbutton.n:
	* doc/entry.n, doc/frame.n, doc/label.n, doc/labelframe.n:
	* doc/menu.n, doc/menubutton.n, doc/panedwindow.n:
	* doc/radiobutton.n, doc/scrollbar.n, doc/ttk_*: revamp ttk docs to
	use consist nroff format (not 100% consistent with classic widget
	docs). Add more man page cross-linking "SEE ALSO".

	* generic/ttk/ttkInit.c:
	* generic/ttk/ttkTreeview.c: make treeview exist by default
	* generic/ttk/ttkPanedwindow.c: s/TtkPaned_Init/TtkPanedwindow_Init/

	* win/Makefile.in, unix/Makefile.in (demo): add 'demo' target

2006-12-13  Joe English  <jenglish@users.sourceforge.net>

	* library/ttk/ttk.tcl: Try to straighten out theme loading and
	selection logic.
	* generic/ttk/ttkElements.c, library/ttk/defaults.tcl,
	* generic/ttk/ttkClamTheme.c, library/ttk/clamTheme.tcl:
	Provide package in C part instead of Tcl part.

2006-12-12  Joe English  <jenglish@users.sourceforge.net>

	* library/ttk/ttk.tcl, generic/ttkTheme.c: Remove nonfunctional code.

2006-12-12  Mo DeJong  <mdejong@users.sourceforge.net>

	* win/tkWinButton.c (InitBoxes): Call Tcl_Panic() if loading of bitmap
	resources fails. This change generates an error if Tk is unable to
	find button widget resources instead of silently failing and then
	drawing widgets incorrectly.
	* win/rc/tk_base.rc: If the user defines BASE_NO_TK_ICON then compile
	the base resources file without a "tk" icon. This change makes it
	easier to replace the default tk icon with a custom icon. [Patch
	1614362]

2006-12-11  Donal K. Fellows  <donal.k.fellows@manchester.ac.uk>

	* unix/tkUnixWm.c (TkWmMapWindow, WmClientCmd): Added support for
	_NET_WM_PID property from the EWMH spec. This is only installed when
	the client machine is set.
	(WmProtocolCmd, UpdateWmProtocols, TkWmProtocolEventProc): Added
	support for the _NET_WM_PING protocol from the EWMH spec. Note that
	the support for this is not exposed to the script level as that would
	prevent correct handling.

2006-12-10  Joe English  <jenglish@users.sourceforge.net>

	* generic/ttk/ttkTheme.h, generic/ttk/ttkThemeInt.h,
	* generic/ttk/ttk.decls, generic/ttk/ttkTheme.c,
	* generic/ttk/ttkLayout.c, generic/ttk/ttkDecls.h:
	Rename typedef Ttk_Element => Ttk_ElementImpl.

2006-12-09  Joe English  <jenglish@users.sourceforge.net>

	* generic/ttk/ttkButton.c, generic/ttk/ttkImage.c,
	* generic/ttk/ttkLabel.c, generic/ttk/ttkWidget.h,
	* generic/ttk/ttkTheme.h, generic/ttk/ttkNotebook.c,
	* generic/ttk/ttkTreeview.c, doc/ttk_image.n:
	Merged duplicate functionality between image element factory, image
	element, and -image option processing. Image element factory now takes
	an imageSpec argument instead of a separate image name and -map option
	* tests/ttk/image.test(image-1.1): Can catch this error earlier now.

2006-12-06  Kevin Kenny  <kennykb@acm.org>

	* unix/configure.in: Further changes to avoid attempting to link
	* unix/configure:    against Xft libraries in a non-Xft build
	                     [Bug 1609616] (dgp)

2006-12-04  Jeff Hobbs  <jeffh@ActiveState.com>

	* generic/tkListbox.c (ConfigureListboxItem): ListboxWorldChanged not
	needed - just call EventuallyRedrawRange. [Bug 1608046] (rezic)

2006-12-04  Donal K. Fellows  <dkf@users.sf.net>

	TIP #286 IMPLEMENTATION

	* generic/tkMenu.c (MenuWidgetObjCmd, MenuDoXPosition):
	* doc/menu.n, tests/menu.test: Added an [$menu xposition] subcommand
	which is useful in menubars and when menus use multiple columns. Many
	thanks to Schelte Bron for the implementation.

2006-12-01  Kevin Kenny  <kennykb@acm.org>

	TIP #300 IMPLEMENTATION

	* doc/font.n:			Added a [font actual $font $char]
	* generic/tkFont.c:		variant that introspects the font that
	* generic/tkFont.h:		is chosen to render a given character
	* macosx/tkMacOSXFont.c:	in a given nominal font. Added
	* tests/font.test:		documentation and test cases for the
	* unix/tkUnixFont.c:		new command syntax.
	* unix/tkUnixRFont.c:
	* win/tkWinFont.c:

2006-12-01  Jeff Hobbs  <jeffh@ActiveState.com>

	* doc/wm.n, tests/winWm.test:
	* win/tkWinWm.c: add -transparentcolor attribute for Windows.

2006-12-01  Joe English  <jenglish@users.sourceforge.net>

	* generic/ttk/ttkTheme.h, generic/ttk/ttkLayout.c: Dead code removal.

2006-11-30  Daniel Steffen  <das@users.sourceforge.net>

	* macosx/tkMacOSXDialog.c (Tk_MessageBoxObjCmd): fix inability to use
	buttons with standard Escape key binding as -default button (reported
	on tcl-mac by Hans-Christoph Steiner).

	* macosx/tkMacOSXWm.c (WmAttributesCmd): fix getting [wm attr -alpha].
	[Bug 1581932]

2006-11-28  Joe English  <jenglish@users.sourceforge.net>

	* library/ttk/fonts.tcl: Clean up temporary variables.

2006-11-27  Kevin Kenny  <kennykb@acm.org>

	* unix/configure.in: Corrected Xft configuration so that Xft actually
	does get turned on when available.
	* unix/configure: autoconf

2006-11-26  Joe English  <jenglish@users.sourceforge.net>

	* generic/ttk/ttkWidget.c, generic/ttk/ttkPaned.c: Fix [Bug 1603506]
	* library/ttk/button.tcl, library/ttk/combobox.tcl,
	* library/ttk/utils.tcl: Rename ttk::CopyBindings to ttk::copyBindings
	* generic/ttk/ttkTreeview.c, doc/ttk_treeview.n:
	-displaycolumns {} now means "no columns" instead of "all columns".
	Use -displaycolumns #all for "all columns". [Bug 1547622]

2006-11-26  Daniel Steffen  <das@users.sourceforge.net>

	* unix/tcl.m4 (Linux): --enable-64bit support.	[Patch 1597389]
	* unix/configure: autoconf-2.59			[Bug 1230558]

2006-11-24  Jeff Hobbs  <jeffh@ActiveState.com>

	* macosx/tkMacOSXInit.c (TkpInit): only set tcl_interactive 1 if it
	isn't already defined. Allows embedders to set it to 0 to prevent the
	console appearing on OS X. [Bug 1487701]

	* unix/tkUnixMenu.c (DrawMenuUnderline): bound Tcl_UtfAtIndex usage
	* tests/menu.test (menu-36.1): [Bug 1599877]

2006-11-24  Joe English  <jenglish@users.sourceforge.net>

	* library/ttk/altTheme.tcl, library/ttk/clamTheme.tcl,
	* library/ttk/defaults.tcl, library/ttk/winTheme.tcl,
	* library/ttk/xpTheme.tcl: explicitly specify -anchor w on TMenubutton
	* tests/ttk/entry.test: Fixed font dependency; test entry-3.2 should
	work on all platforms now.
	* library/classicTheme.tcl: Don't define or use TkClassicDefaultFont.
	* generic/ttk/ttkTreeview.c, generic/ttk/ttkPanedwindow.c: Handle
	missing layouts.

2006-11-23  Jeff Hobbs  <jeffh@ActiveState.com>

	* win/tkWinMenu.c (TkWinHandleMenuEvent, DrawMenuUnderline): Handle
	unichar underlining correctly and safely. [Bug 1599877]

2006-11-20  Joe English  <jenglish@users.sourceforge.net>

	* win/ttkWinXPTheme.c: Add support for alternate/indeterminate
	checkbutton state. Fix various spacing parameters [Bug 1596020, patch
	from Tim Baker]. Remove unused uxtheme hooks.

2006-11-16  Donal K. Fellows  <dkf@users.sf.net>

	* doc/colors.n, doc/wm.n: Minor fixes, added See Also.

	* doc/labelframe.n: Added an example.

2006-11-15  Donal K. Fellows  <dkf@users.sf.net>

	* doc/label.n: Added an example and some See Also refs.

	* doc/ConfigWidg.3, doc/bind.n, doc/grid.n, doc/panedwindow.n:
	* doc/text.n, doc/ttk_Geometry.3, doc/ttk_button.n:
	* doc/ttk_checkbutton.n, doc/ttk_combobox.n, doc/ttk_dialog.n:
	* doc/ttk_entry.n, doc/ttk_frame.n, doc/ttk_image.n, doc/ttk_intro.n:
	* doc/ttk_label.n, doc/ttk_labelframe.n, doc/ttk_menubutton.n:
	* doc/ttk_notebook.n, doc/ttk_panedwindow.n, doc/ttk_progressbar.n:
	* doc/ttk_radiobutton.n, doc/ttk_scrollbar.n, doc/ttk_separator.n:
	* doc/ttk_sizegrip.n, doc/ttk_style.n, doc/ttk_widget.n, doc/wm.n:
	Convert \fP to \fR so that man-page scrapers have an easier time.

2006-11-14  Joe English  <jenglish@users.sourceforge.net>

	* generic/ttk/ttkDefaultTheme.c: Fix off-by-one bug in tree indicator
	size computation [Bug 1596021, patch from Tim Baker]. Increased
	default size from 7 to 9 pixels.

2006-11-12  Joe English  <jenglish@users.sourceforge.net>

	* generic/ttkScroll.c: *correct* fix for [Bug 1588251].

2006-11-12  Joe English  <jenglish@users.sourceforge.net>

	* tests/ttk/ttk.test(ttk-6.9): Workaround for [Bug 1583038]

2006-11-12  Joe English  <jenglish@users.sourceforge.net>

	* generic/ttkScroll.c: Reworked cleanup procedure; "self-cancelling"
	idle call is not robust, call Tcl_CancelIdleCall() in
	TtkFreeScrollHandle instead. Fixes [Bug 1588251]

2006-11-10  Daniel Steffen  <das@users.sourceforge.net>

	* macosx/Wish.xcodeproj/project.pbxproj: remove tclParseExpr.c and
	bwidget.test.

	* unix/tcl.m4 (Darwin): suppress linker arch warnings when building
	universal for both 32 & 64 bit and no 64bit CoreFoundation is
	available; sync with tcl tcl.m4 change.
	* unix/configure: autoconf-2.59
	* unix/tkConfig.h.in: autoheader-2.59

2006-11-08  Kevin Kenny  <kennykb@acm.org>

	* unix/configure.in: Silenced warnings about missing Xft configuration
	unless --enable-xft is requested explicitly. Also added a few basic
	checks that we can actually compile and link against Xft headers and
	libraries. [Bug 1592667]
	* unix/configure: Regen.

2006-11-07  Kevin Kenny  <kennykb@acm.org>

	* unix/configure.in: Made --enable-xft the default.
	* unix/configure: Regen.

2006-11-06  Joe English  <jenglish@users.sourceforge.net>

	* generic/ttk/ttkClassicTheme.c, generic/ttk/ttkPanedwindow.c,
	* generic/ttk/ttkTheme.c, generic/ttk/ttkTreeview.c,
	* win/ttkWinXPTheme.c, library/ttk/entry.tcl,
	* library/ttk/notebook.tcl, library/ttk/panedwindow.tcl,
	* library/ttk/utils.tcl, tests/ttk/entry.test, tests/ttk/bwidget.test:
	Miscellaneous minor changes to re-sync Ttk codebase with Tile CVS: fix
	comments damaged by overzealous search-and-destroy; removed obsolete
	[style default] synonym for [ttk::style configure]; removed other dead
	code.

2006-11-03  Pat Thoyts  <patthoyts@users.sourceforge.net>

	* library/safetk.tcl (::safe::tkTopLevel): Theme it.

	* generic/ttk/ttkLayout.c:     We do not want to require tkInt in all
	* generic/ttk/ttkMananager.h:  the ttk files so added the definition
	* generic/ttk/ttkTheme.h:      of MODULE_SCOPE to ttkTheme.h. Ensures
	* generic/ttk/ttkWinMonitor.c: everyone gets to see the definition
	from someplace.

	* library/ttk/fonts.tcl: In a safe interp there is no osVersion field
	in tcl_platform so work around it.

2006-11-02  Daniel Steffen  <das@users.sourceforge.net>

	* generic/ttk/ttkBlink.c, generic/ttk/ttkButton.c:
	* generic/ttk/ttkClamTheme.c, generic/ttk/ttkClassicTheme.c:
	* generic/ttk/ttkDecls.h, generic/ttk/ttkDefaultTheme.c:
	* generic/ttk/ttkElements.c, generic/ttk/ttkEntry.c:
	* generic/ttk/ttkFrame.c, generic/ttk/ttkImage.c:
	* generic/ttk/ttkInit.c, generic/ttk/ttkLabel.c:
	* generic/ttk/ttkLayout.c, generic/ttk/ttkManager.h:
	* generic/ttk/ttkNotebook.c, generic/ttk/ttkPanedwindow.c:
	* generic/ttk/ttkProgress.c, generic/ttk/ttkScale.c:
	* generic/ttk/ttkScroll.c, generic/ttk/ttkScrollbar.c:
	* generic/ttk/ttkSeparator.c, generic/ttk/ttkSquare.c:
	* generic/ttk/ttkStubInit.c, generic/ttk/ttkStubLib.c:
	* generic/ttk/ttkTheme.c, generic/ttk/ttkTheme.h:
	* generic/ttk/ttkThemeInt.h, generic/ttk/ttkTrack.c:
	* generic/ttk/ttkTreeview.c, generic/ttk/ttkWidget.c:
	* generic/ttk/ttkWidget.h, macosx/ttkMacOSXTheme.c:
	* win/ttkWinMonitor.c, win/ttkWinTheme.c, win/ttkWinXPTheme.c: ensure
	all global Ttk symbols have Ttk or ttk prefix; declare all externally
	visible Ttk symbols not contained in stubs table as MODULE_SCOPE (or as
	static when possible); so that 'make check{exports,stubs}' once again
	complete without errors.

	* macosx/tkMacOSXColor.c (TkMacOSXCompareColors): ifdef out when unused

	* macosx/Wish.xcodeproj/project.pbxproj: check autoconf/autoheader exit
	status and stop build if they fail.

	* macosx/tkMacOSXWindowEvent.c (GenerateUpdateEvent): fix handling of
	Carbon Update events: the QuickDraw window update region was being
	ignored and all child TkWindows were sent an Expose XEvent even when
	they did not need to be redrawn. [Patch 1589226]

2006-11-01  Daniel Steffen  <das@users.sourceforge.net>

	* macosx/tkMacOSXDebug.c: add TkMacOSX prefix to leftover
	* macosx/tkMacOSXDebug.h: macosx-private global symbols without Tk
	* macosx/tkMacOSXEmbed.c: prefix; ifdef out currently unused debug
	* macosx/tkMacOSXEvent.c: procs.
	* macosx/tkMacOSXInt.h:
	* macosx/tkMacOSXCarbonEvents.c:
	* macosx/tkMacOSXSubwindows.c:
	* macosx/tkMacOSXWm.c:

2006-10-31  Pat Thoyts  <patthoyts@users.sourceforge.net>

	* win/makefile.vc: Added ttk files to msvc build and add manifest
	* win/rules.vc:    files to binaries with MSVC8.

2006-10-31  Daniel Steffen  <das@users.sourceforge.net>

	* macosx/Wish.xcodeproj/project.pbxproj: add new Ttk files.

	* macosx/ttkMacOSXTheme.c: standardize header #includes.

	* unix/Makefile (checkstubs, checkexports): check ttk.decls, allow
	export of Ttk prefixed symbols.

	* generic/ttk/tkDefaultTheme.c: fix warnings.

2006-10-30  Jeff Hobbs  <jeffh@ActiveState.com>

	* doc/ttk_Geometry.3, doc/ttk_Theme.3, doc/ttk_button.n:
	* doc/ttk_checkbutton.n, doc/ttk_combobox.n, doc/ttk_dialog.n:
	* doc/ttk_entry.n, doc/ttk_frame.n, doc/ttk_image.n:
	* doc/ttk_intro.n, doc/ttk_label.n, doc/ttk_labelframe.n:
	* doc/ttk_menubutton.n, doc/ttk_notebook.n, doc/ttk_panedwindow.n:
	* doc/ttk_progressbar.n, doc/ttk_radiobutton.n, doc/ttk_scrollbar.n:
	* doc/ttk_separator.n, doc/ttk_sizegrip.n, doc/ttk_style.n:
	* doc/ttk_treeview.n, doc/ttk_widget.n,:
	* generic/ttk/ttk.decls, generic/ttk/ttkBlink.c:
	* generic/ttk/ttkButton.c, generic/ttk/ttkCache.c:
	* generic/ttk/ttkClamTheme.c, generic/ttk/ttkClassicTheme.c:
	* generic/ttk/ttkDecls.h, generic/ttk/ttkDefaultTheme.c:
	* generic/ttk/ttkElements.c, generic/ttk/ttkEntry.c:
	* generic/ttk/ttkFrame.c, generic/ttk/ttkImage.c:
	* generic/ttk/ttkInit.c, generic/ttk/ttkLabel.c:
	* generic/ttk/ttkLayout.c, generic/ttk/ttkManager.c:
	* generic/ttk/ttkManager.h, generic/ttk/ttkNotebook.c:
	* generic/ttk/ttkPanedwindow.c, generic/ttk/ttkProgress.c:
	* generic/ttk/ttkScale.c, generic/ttk/ttkScroll.c:
	* generic/ttk/ttkScrollbar.c, generic/ttk/ttkSeparator.c:
	* generic/ttk/ttkSquare.c, generic/ttk/ttkState.c:
	* generic/ttk/ttkStubInit.c, generic/ttk/ttkStubLib.c:
	* generic/ttk/ttkTagSet.c, generic/ttk/ttkTheme.c:
	* generic/ttk/ttkTheme.h, generic/ttk/ttkThemeInt.h:
	* generic/ttk/ttkTrace.c, generic/ttk/ttkTrack.c:
	* generic/ttk/ttkTreeview.c, generic/ttk/ttkWidget.c:
	* generic/ttk/ttkWidget.h:
	* library/demos/ttk_demo.tcl, library/demos/ttk_iconlib.tcl:
	* library/demos/ttk_repeater.tcl:
	* library/ttk/altTheme.tcl, library/ttk/aquaTheme.tcl:
	* library/ttk/button.tcl, library/ttk/clamTheme.tcl:
	* library/ttk/classicTheme.tcl, library/ttk/combobox.tcl:
	* library/ttk/cursors.tcl, library/ttk/defaults.tcl:
	* library/ttk/dialog.tcl, library/ttk/entry.tcl:
	* library/ttk/fonts.tcl, library/ttk/icons.tcl:
	* library/ttk/keynav.tcl, library/ttk/menubutton.tcl:
	* library/ttk/notebook.tcl, library/ttk/panedwindow.tcl:
	* library/ttk/progress.tcl, library/ttk/scale.tcl:
	* library/ttk/scrollbar.tcl, library/ttk/sizegrip.tcl:
	* library/ttk/treeview.tcl, library/ttk/ttk.tcl:
	* library/ttk/utils.tcl, library/ttk/winTheme.tcl:
	* library/ttk/xpTheme.tcl:
	* macosx/ttkMacOSXTheme.c:
	* tests/ttk/all.tcl, tests/ttk/bwidget.test, tests/ttk/combobox.test:
	* tests/ttk/entry.test, tests/ttk/image.test:
	* tests/ttk/labelframe.test, tests/ttk/layout.test:
	* tests/ttk/misc.test, tests/ttk/notebook.test:
	* tests/ttk/panedwindow.test, tests/ttk/progressbar.test:
	* tests/ttk/scrollbar.test, tests/ttk/treetags.test:
	* tests/ttk/treeview.test, tests/ttk/ttk.test, tests/ttk/validate.test:
	* win/ttkWinMonitor.c, win/ttkWinTheme.c, win/ttkWinXPTheme.c:
	First import of Ttk themed Tk widgets as branched from tile 0.7.8

	* generic/tkInt.h, generic/tkWindow.c: add Ttk_Init call, copy tk
	classic widgets to ::tk namespace.
	* library/tk.tcl: add source of ttk/ttk.tcl, define $::ttk::library.
	* unix/Makefile.in, win/Makefile.in: add Ttk build bits
	* win/configure, win/configure.in: check for uxtheme.h (XP theme).

2006-10-23  Don Porter  <dgp@users.sourceforge.net>

	* README:		Bump version number to 8.5a6
	* generic/tk.h:
	* library/tk.tcl:
	* unix/configure.in:
	* unix/tk.spec:
	* win/configure.in:

	* unix/configure:	autoconf-2.59
	* win/configure:

2006-10-19  Pat Thoyts  <patthoyts@users.sourceforge.net>

	*** 8.5a5 TAGGED FOR RELEASE ***

	* generic/tkImgBmap.c: Fixed line endings.
	* win/makefile.vc:  Patched up build system to manage
	* win/rules.vc:     AMD64 with MSVC8
	* win/nmakehlp.c:   Ensure operation without Platform SDK.

2006-10-18  Don Porter  <dgp@users.sourceforge.net>

	* changes:		8.5a5 release date set.

2006-10-17  Jeff Hobbs  <jeffh@ActiveState.com>

	* doc/text.n: fix docs to not correct -tabs usage case.

	* generic/tkTextDisp.c (SizeOfTab): fix -tabstyle wordprocessor tab
	alignment to correct tab edge case. [Bug 1578858]

2006-10-17  Pat Thoyts  <patthoyts@users.sourceforge.net>

	* generic/tkText.c: Applied suggested patch from [Bug 1536735]
	* tests/text.test:  Update test for above patch.
	* tests/textWind.test:  Corrected test to catch all messages
	* tests/safe.test: Silence spurious win32 failure awaiting TIP150
	* tests/winDialog.test: Updated test for file name length check.
	* test/winWm.test: Corrected test expectation for menu wrapping.

2006-10-16  Andreas Kupries  <andreask@activestate.com>

	* doc/WindowId.3: Pat's commit on 2006-10-08 broke the .SH NAME
	information across several lines, breaking the cross-linking of
	manpages during installation for this one. Put everything back on a
	single line, unbreaking it.

2006-10-16  Daniel Steffen  <das@users.sourceforge.net>

	* changes: updates for 8.5a5 release.

	* macosx/tkMacOSXDraw.c: fix numerous issues in CG and QD drawing
	procs so that they now match X11 drawing much more closely [Bug
	1558051]; use Tiger ellipse drawing API when available; fix comments &
	whitespace.

	* macosx/tkMacOSXInit.c: set default linewidth limit for CG
	antialiasing to 0 as thin horizontal/vertical lines look good now.
	* macosx/README: document CG antialiasing limit changes.

	* generic/tkCanvLine.c (ConfigureLine):     on TkAqua, pass outline
	* generic/tkCanvPoly.c (ConfigurePolygon):  linewidth in gc even for
	* generic/tkRectOval.c (ConfigureRectOval): fills (as it controls AA).

	* macosx/GNUmakefile: don't redo prebinding of non-prebound binaires.

	* library/demos/pendulum.tcl: fix incorrect setting of toplevel title.

2006-10-10  Don Porter  <dgp@users.sourceforge.net>

	* changes:	Updates for 8.5a5 release

2006-10-08  Pat Thoyts  <patthoyts@users.sourceforge.net>

	* generic/tkWindow.c:  Implemented TIP #264 - Tk_Interp function.
	* doc/WindowId.3:      Documented Tk_Interp.
	* generic/tk.decls:    Added to the stubs interface and
	* generic/tkDecls.h:   regenerated.
	* generic/tkStubsInit.c:

2006-10-05  Jeff Hobbs  <jeffh@ActiveState.com>

	* unix/tkUnixFont.c (Ucs2beToUtfProc, UtfToUcs2beProc):
	(TkpFontPkgInit, encodingAliases): Correct alignment issues in
	encoding conversion. Call ucs-2be "unicode" on big-endian systems.
	[Bug 1122671]

2006-09-27  Andreas Kupries  <andreask@activestate.com>

	* unix/Makefile.in (install-binaries): Added a second guard to the
	* win/Makefile.in: package index file to prevent older versions of Tcl
	* win/makefile.vc: from seeing version numbers which may contain a/b
	information, and then balking on them. This could otherwise happen
	when Tcl/Tk 8.4 and 8.5 are installed in the same directory, seeing
	each other. [Bug 1566418]

2006-09-22  Andreas Kupries  <andreask@activestate.com>

	* generic/tkConsole.c: TIP #268 update regarding registered package
	* generic/tkMain.c:    version, now using full patchlevel instead of
	* generic/tkWindow.c:  major.minor
	* library/tk.tcl:
	* unix/configure:
	* unix/Makefile.in:
	* unix/tcl.m4:
	* win/configure:
	* win/Makefile.in:
	* win/makefile.vc:
	* win/rules.vc:
	* win/tcl.m4:

2006-09-20  Jeff Hobbs  <jeffh@ActiveState.com>

	* win/tkWinMenu.c (TkpPostMenu): disable menu animation in menus with
	images to avoid clipping bug. [Bug 1329198]

2006-09-21  Donal K. Fellows  <dkf@users.sf.net>

	* generic/tkImgBmap.c (ImgBmapPostscript): Change 0 to NULL, since
	they are not interchangable on all platforms in all circumstances.
	[Tcl Bug 1562528]

2006-09-11  Daniel Steffen  <das@users.sourceforge.net>

	* macosx/tkMacOSXWm.c (TkMacOSXMakeRealWindowExist): revert part of
	2006-05-16 change that had set overrideredirect windows to not become
	activated by the window manager, as this prevented interaction with
	native widgets in such windows [Bug 1472624]; apply changes to carbon
	window attributes even if native window has already been created.

	* macosx/tkMacOSXKeyEvent.c (TkMacOSXProcessKeyboardEvent): fix app
	* macosx/tkMacOSXMenu.c (DrawMenuBarWhenIdle): menu item key shortcuts
	* macosx/tkMacOSXInt.h: when custom ".apple" menu is installed.

	* library/demos/widget: on TkAqua, don't install file menu with single
	quit menu item, as the application menu already has a quit item.

	* macosx/tkMacOSXColor.c: fix building on Mac OS X 10.2.

2006-09-10  Daniel Steffen  <das@users.sourceforge.net>

	* macosx/tkMacOSXColor.c (TkSetMacColor,TkpGetColor): use AppearanceMgr
	* macosx/tkMacOSXDefault.h: to retrieve platform std colors for text
	* macosx/tkMacOSXPort.h:    selections, add "systemHighlightSecondary"
	color name for standard color of inactive selections, use this color as
	default for text widget -inactiveselectbackground to implement platform
	standard look for inactive text selections.

	* library/text.tcl (aqua): remove focus bindings to set selection color

	* generic/tkTextBTree.c (TkTextIsElided): on TkAqua, don't show
	* generic/tkTextDisp.c (GetStyle):        inactive text selection when
						  text widget is disabled.

	* generic/tkEntry.c (DisplayEntry): change default TkAqua selection
	* macosx/tkMacOSXDefault.h:         relief to "flat" (platform std).

	* generic/tkText.c (CreateWidget): fix bug leading to default text
	selection relief string DEF_TEXT_SELECT_RELIEF being ignored.

	* macosx/tkMacOSXMouseEvent.c (TkMacOSXProcessMouseEvent): allow mouse
	event delivery to background windows with kWindowNoActivatesAttribute
	(e.g. overrideredirect windows), as these never come to the foreground
	they would never receive any mouse events otherwise. [Bug 1472624]

	* macosx/tkMacOSXWindowEvent.c (TkMacOSXGenerateFocusEvent): do not
	send focus events to any windows with kWindowNoActivatesAttribute.

	* macosx/tkMacOSXXStubs.c (XQueryColor, XQueryColors): implement basic
	XColor computation from pixel values, enough to make tkImg's window.c
	happy, fixes img::window failures reported on tcl-mac.

	* macosx/tkMacOSXMenu.c (DrawMenuEntryLabel): fix leak. [Bug 1554672]

	* macosx/GNUmakefile: workaround bug in 'cp -pRH' on Darwin 6 and
	earlier, fixes 'make embedded' failure reported on tcl-mac; fix error
	from 'make deploy' with same build tree as previous 'make embedded'.

	* macosx/Wish.xcodeproj/project.pbxproj: add new tclUnixCompat.c file.

	* macosx/tkMacOSXEntry.c (TkpDrawEntryBorderAndFocus): fix typo.

	* unix/tcl.m4: sync with tcl/unix/tcl.m4.
	* unix/configure: autoconf-2.59

2006-09-06  Jeff Hobbs  <jeffh@ActiveState.com>

	* generic/tkEntry.c:   move hard-coded ALWAYS_SHOW_SELECTION control
	* generic/tkInt.h:     of entry/text selection display based on focus
	* generic/tkText.c:    to the Tcl level, controlled by
	* generic/tkWindow.c:  ::tk::AlwaysShowSelection (boolean, private).
	* library/tk.tcl:      [Bug 1553691]
	* macosx/tkMacOSXDefault.h:
	* unix/tkUnixDefault.h:
	* unix/tkUnixPort.h:
	* win/tkWinDefault.h:

2006-08-30  Jeff Hobbs  <jeffh@ActiveState.com>

	* win/tkWinKey.c: Add WM_UNICHAR window message support (used by
	* win/tkWinX.c:   virtual keyboard apps). [Bug 1518677] (petasis)

2006-08-24  Daniel Steffen  <das@users.sourceforge.net>

	* macosx/tkMacOSXScrlbr.c (UpdateControlValues): set native scrollbar
	control bounds only once all size adjustments have been computed.
	Fixes issue with grow icon obscuring scrollbar reported on tcl-mac.

2006-08-21  Daniel Steffen  <das@users.sourceforge.net>

	* macosx/tkMacOSXCarbonEvents.c (CarbonTimerProc): avoid starving main
	event loop: limit the number of tcl events processed per invocation.
	Fixes bug reported on tcl-mac by Kevan Hashemi.

2006-08-18  Donal K. Fellows  <donal.k.fellows@manchester.ac.uk>

	* tests/text.test (text-25.15): Added test suggested by Sam
	<baudinm@yahoo.com> on comp.lang.tcl

	* generic/tk.h, generic/tkInt.h: Stylistic improvements. No API change.

2006-08-18  Daniel Steffen  <das@users.sourceforge.net>

	* unix/tcl.m4 (Darwin): add support for --enable-64bit on x86_64, for
	universal builds including x86_64, for 64-bit CoreFoundation on Leopard
	and for use of -mmacosx-version-min instead of MACOSX_DEPLOYMENT_TARGET
	* unix/configure.in (Darwin): remove 64-bit arch flags from CFLAGS for
	combined 32-bit and 64-bit universal builds, as neither TkAqua nor
	TkX11 can be built for 64-bit at present.
	* unix/configure: autoconf-2.59
	* unix/tkConfig.h.in: autoheader-2.59

	* macosx/Wish.xcodeproj/project.pbxproj: switch native release targets
	to use DWARF with dSYM, Xcode 3.0 changes.
	* macosx/README: updates for x86_64 support in Tcl.

	* macosx/tkMacOSXInit.c (TkpInit): when available, use public
	TransformProcessType() API instead of CPSEnableForegroundOperation()
	SPI to notify the window server that we are a GUI application.

	* macosx/tkMacOSXWm.c (WmAttrGetTitlePath): use HIWindow API on >=Tiger

	* macosx/tkMacOSXMouseEvent.c (GenerateToolbarButtonEvent):
	* macosx/tkMacOSXMenus.c (GenerateEditEvent):
	* macosx/tkMacOSXMenu.c (MenuSelectEvent): bzero() the XVirtualEvent
	structure before use to ensure all fields are initialized. [Bug
	1542205]

2006-08-16  Jeff Hobbs  <jeffh@ActiveState.com>

	* macosx/tkMacOSXWm.c (WmAttributesCmd): correct OS X result for [wm
	attributes $top].

2006-07-25  Daniel Steffen  <das@users.sourceforge.net>

	* macosx/tkMacOSXKeyEvent.c (TkMacOSXProcessKeyboardEvent): handle key
	shortcut for kHICommandQuit in the same way as other application menu
	item key shortcuts. [Bug 1516950]

2006-07-24  Daniel Steffen  <das@users.sourceforge.net>

	* macosx/tkMacOSXWm.c (TkWmMapWindow): fix incorrect values of wmInfo
	parentWidth/Height for toplevels by recalculating them once the window
	is mapped (i.e once the window&structure sizes are known). [Bug
	1358663]
	(ParseGeometry): sync with ParseGeometry in tkUnixWm.c/tkWinWm.c.

2006-07-21  Daniel Steffen  <das@users.sourceforge.net>

	* generic/tkBind.c (TkBindInit): for REDO_KEYSYM_LOOKUP, change
	keysym-to-string mapping hash to use first name in ks_names.h instead
	of last (if there are multiple possibilities), e.g. "F11" instead of
	"L1".

	* macosx/tkMacOSXKeyboard.c (TkpGetKeySym): correct keysyms for pure
	modifier key presses [Bugs 700311, 1525905]; correct keysym for Enter
	key; add keysyms for new NumLock and Fn modifiers (added 2005-08-09).

2006-07-20  Daniel Steffen  <das@users.sourceforge.net>

	* macosx/tkMacOSXWm.c (WmAttributesCmd, WmIconbitmapCmd): add support
	* unix/tkUnixSend.c (Tk_GetUserInactiveTime):             for weakly
	importing symbols not available on OSX 10.2 or 10.3, enables binaires
	built on later OSX versions to run on earlier ones.
	* macosx/Wish.xcodeproj/project.pbxproj: enable weak-linking; turn on
	                                         extra warnings.
	* macosx/README: document how to enable weak-linking; cleanup.
	* unix/configure.in: add check on Darwin-X11 for ld support of -weak-l
	* unix/tcl.m4:       flag and weak-link libXss if possible as it is not
	available before OSX 10.4; enforce requirement of OSX 10.2 for TkAqua;
	move Darwin specific checks & defines that are only relevant to the tcl
	build out of tcl.m4; restrict framework option to Darwin; clean up
	quoting and help messages.
	* unix/configure: autoconf-2.59
	* unix/tkConfig.h.in: autoheader-2.59

	* macosx/GNUmakefile: enable xft for TkX11 build.
	* macosx/tkMacOSXFont.c (TkMacOSXQuarzStartDraw, TkMacOSXQuarzEndDraw):
	verify validity of context returned from QDBeginCGContext() before use.
	* macosx/tkMacOSXKeyEvent.c: ifdef out diagnostic messages to stderr.

	* macosx/tkMacOSXEvent.h:      standardize MAC_OS_X_VERSION_MAX_ALLOWED
	* macosx/tkMacOSXMenu.c:       checks per QA1316, ensure define can be
	* macosx/tkMacOSXMenubutton.c: overridden on command line (from default
	* macosx/tkMacOSXMenus.c:      of current OS version).
	* macosx/tkMacOSXMouseEvent.c:
	* macosx/tkMacOSXWm.c:

	* generic/tkImgGIF.c (ReadImage):
	* macosx/tkMacOSXCursor.c (TkMacOSXCursor):
	* macosx/tkMacOSXDebug.c (TkMacOSXGetNamedDebugSymbol):
	* macosx/tkMacOSXFont.c (TkpMeasureCharsInContext):
	* macosx/tkMacOSXInit.c (Map):
	* xlib/xgc.c (XCreateGC): fix signed-with-unsigned comparison and other
	warnings from gcc4 -Wextra.

2006-07-14  Andreas Kupries  <andreask@activestate.com>

	* generic/tkWindow.c (Initialize): Modify change of 2006-05-25 (jeffh).
	Release mutex a bit earlier, to prevent lock when OS X creates its
	console windows (recursively enters Tk_Init). Patch by JeffH.

2006-07-06  Jeff Hobbs  <jeffh@ActiveState.com>

	* library/tkfbox.tcl: catch scrollbar use of highlightthickness

2006-06-21  Jeff Hobbs  <jeffh@ActiveState.com>

	* library/bgerror.tcl (::tk::dialog::error::bgerror): remove a couple
	of unnecessary hardcoded options

2006-06-14  Don Porter  <dgp@users.sourceforge.net>

	* generic/tkScale.c: Revised variable writing logic to account for
	[scale]'s design that it deals with its value as a formatted string,
	and not as a double. [Bug 891141]

2006-06-14  Daniel Steffen  <das@users.sourceforge.net>

	* macosx/tkMacOSXSubwindows.c (TkMacOSXInvalidateWindow): ensure
	invalid clip regions are recreated via TkMacOSXUpdateClipRgn() before
	they are used; correct call order of TkMacOSXInvalidateWindow() and
	TkMacOSXInvalClipRgns() throughout. [Bug 1501922]

	* macosx/tkMacOSXDraw.c (TkPutImage): implement drawing of very wide
	images in slices of less than 4096 pixels to workaround CopyBits
	limitation. [Bug 950121]

2006-06-09  Don Porter  <dgp@users.sourceforge.net>

	* generic/tkMain.c:	Added Tcl_Preserve() call on the master interp
	as crash protection against any Tcl_DeleteInterp() call that might
	happen.

2006-06-01  Don Porter  <dgp@users.sourceforge.net>

	* generic/tkConsole.c:	Added Tcl_RegisterChannel() calls to bump the
	refcount of channels passed to Tcl_SetStdChannel(). This prevents early
	free-ing of the channels that leads to crashes. [Bug 912571]

2006-05-29  Jeff Hobbs  <jeffh@ActiveState.com>

	* win/tkWinEmbed.c (TkpGetOtherWindow):   Do not panic if no window is
	* unix/tkUnixEmbed.c (TkpGetOtherWindow): found; caller handles. [Bug
	* unix/tkUnixWm.c (Tk_CoordsToWindow, UpdateGeometryInfo): 1212056]

	* tests/entry.test (entry-22.1):
	* tests/listbox.test (listbox-6.15):
	* generic/tkListbox.c (ListboxInsertSubCmd, ListboxDeleteSubCmd):
	Ignore Tcl_SetVar2Ex failure of listVarName, similar to entry widget
	handling. [Bug 1424513]

2006-05-26  Jeff Hobbs  <jeffh@ActiveState.com>

	* macosx/tkMacOSXButton.c (TkMacOSXDrawControl): correct redraw for
	direct transition from disabled to active state. [Bug 706446]

2006-05-25  Jeff Hobbs  <jeffh@ActiveState.com>

	* win/tkWinMenu.c (TkWinMenuKeyObjCmd): get eventPtr after we know the
	window is still alive. [AS bug 45987] [Bug 1236306]

	* generic/tkMenu.c (DeleteMenuCloneEntries): Modify entry index
	changes to work around VC6 optimization bug. [Bug 1224330]

	* generic/tkMessage.c (MessageWidgetObjCmd): Correct msgPtr
	preserve/release pairing. [Bug 1485750] (afredd)

	* generic/tkWindow.c (Initialize): Correct mutex (un)lock pairing.
	[Bug 1479587] (loewis)

	* generic/tkBind.c (Tk_BindEvent, TkCopyAndGlobalEval): use Tcl_EvalEx
	instead of Tcl_GlobalEval.

2006-05-16  Daniel Steffen  <das@users.sourceforge.net>

	* macosx/tkMacOSXWindowEvent.c (TkMacOSXGenerateFocusEvent): don't send
	focus events to windows of class help or to overrideredirect windows.
	[Bug 1472624]

	* macosx/tkMacOSXWm.c: set overrideredirect windows to not become
	activated by the window manager and to not receive OS activate events
	(should make them behave more like on other platforms); use modern
	window class API for overrideredirect and transient windows; set the
	default class of overrideredirect windows to 'simple' rather than
	'plain' (i.e. no window frame); add missing Panther and Tiger window
	attributes to [::tk::unsupported::MacWindowStyle].

2006-05-12  Jeff Hobbs  <jeffh@ActiveState.com>

	* generic/tkImgPhoto.c (Tk_PhotoPutBlock, Tk_PhotoPutZoomedBlock): Fix
	opt added 2006-03 that caused slowdown for some common cases. [Bug
	1409140]

2006-05-13  Daniel Steffen  <das@users.sourceforge.net>

	* generic/tkCanvWind.c (DisplayWinItem, WinItemRequestProc): ensure
	canvas window items are unmapped when canvas is unmapped. [Bug 940117]

	* macosx/tkMacOSXSubwindows.c (TkMacOSXUpdateClipRgn): empty clip
	region of unmapped windows to prevent any drawing into them or into
	their children from becoming visible. [Bug 940117]

	* macosx/tkMacOSXInt.h:         revert Jim's attempt of 2005-03-14 to
	* macosx/tkMacOSXSubwindows.c:  fix Bug 940117 as it disables Map/Unmap
	event propagation to children. [Bug 1480105]

	* macosx/tkMacOSXDraw.c (TkPutImage): handle tkPictureIsOpen flag,
	fixes incorrect positioning of images with complex alpha on native
	buttons; actual alpha blending is still broken in this situation. [Bug
	1155596]

	* macosx/tkMacOSXEvent.c (TkMacOSXProcessCommandEvent):
	* macosx/tkMacOSXMenus.c (TkMacOSXInitMenus): workaround carbon bug
	with key shortcut for 'Preferences' app menu item. [Bug 1481503]

	* macosx/tkMacOSXKeyEvent.c (TkMacOSXProcessKeyboardEvent): only check
	for HICommand menu item shortcuts in the application menu.

	* macosx/tkMacOSXInt.h:       initialize keyboard layout setup in
	* macosx/tkMacOSXInit.c:      TkpInit() rather than during handling of
	* macosx/tkMacOSXKeyEvent.c:  first key down event.

	* macosx/tkMacOSXDraw.c:        add optional debug code to flash clip
	* macosx/tkMacOSXSubwindows.c:  regions during update or draw.

2006-05-04  Don Porter  <dgp@users.sourceforge.net>

	* README:		Bump version number to 8.5a5
	* generic/tk.h:
	* unix/configure.in:
	* unix/tk.spec:
	* win/configure.in:

	* unix/configure:	autoconf-2.59
	* win/configure:

2006-04-28  Daniel Steffen  <das@users.sourceforge.net>

	* macosx/tkMacOSXWm.c (TkWmMapWindow, InitialWindowBounds): fix use of
	potentially stale window position in initial configure event on first
	map of a window. [Bug 1476443]
	(TkMacOSXWindowOffset): use modern GetWindowStructureWidths API.

	* macosx/tkMacOSXInt.h:
	* macosx/tkMacOSXMouseEvent.c (TkGenerateButtonEventForXPointer): new
	internal function to generate button events for current pointer
	directly, without requiring prior call to XQueryPointer().

	* macosx/tkMacOSXMouseEvent.c (XQueryPointer): implement return of
	window-local pointer position.

	* macosx/tkMacOSXInt.h:      use improvements above to avoid calls to
	* macosx/tkMacOSXKeyEvent.c: GlobalToLocal() when the current port
	* macosx/tkMacOSXMenu.c:     might not be set correctly. May fix [Bug
	* macosx/tkMacOSXMenus.c:    1243318]
	* macosx/tkMacOSXScale.c:
	* macosx/tkMacOSXScrlbr.c:

	* tkAboutDlg.r: update copyright.

	* macosx/tkMacOSXDebug.h: sync #includes with core-8-4-branch.
	* macosx/tkMacOSXEvent.h:
	* macosx/tkMacOSXFont.h:

2006-04-26  Don Porter  <dgp@users.sourceforge.net>

	*** 8.5a4 TAGGED FOR RELEASE ***

	* changes:	Updates for next RC

2006-04-25  Donal K. Fellows  <donal.k.fellows@manchester.ac.uk>

	* unix/tkUnixFont.c (TkpGetFontFamilies): Fix crash caused when the
	XServer returns invalid font names. [Bug 1475865]

2006-04-23  Vince Darley  <vincentdarley@users.sourceforge.net>

	* tests/scrollbar.test: fix to tkAqua test failures

2006-04-18  Vince Darley  <vincentdarley@users.sourceforge.net>

	* macosx/tkMacOSXEmbed.c: fix to [Bug 1088814] test failures in
	embed.test

	* macosx/tkMacOSXWm.c:
	* tests/constraints.tcl:
	* tests/wm.test: fix to 'wm attributes' test for TkAqua

2006-04-11  Peter Spjuth  <peter.spjuth@space.se>

	* generic/tkWindow.c (Tk_NameToWindow): Allow NULL interp to
	Tk_NameToWindow. This fixes TkGetWindowFromObj which promises to handle
	NULL but didn't.

	* generic/tkGrid.c: Fixed handling of out of bounds row or column.
	* tests/grid.test:  [Bug 1432666]

2006-04-11  Don Porter  <dgp@users.sourceforge.net>

	* unix/Makefile.in:	Updated `make dist` target to be sure the
	message catalogs for the widget demo get packaged into the source code
	distribution. [Bug 1466509]

2006-04-11  Daniel Steffen  <das@users.sourceforge.net>

	* changes: added latest aqua bug fixes.

	* macosx/tkMacOSXDialog.c (Tk_MessageBoxObjCmd): added standard Escape
	key binding for msgbox cancel buttons [Patch 1193614], whitespace.

	* macosx/tkMacOSXCarbonEvents.c: handle kEventCommandUpdateStatus
	* macosx/tkMacOSXEvent.c:        carbon event to dynamically enable
	the 'Preferences' app menu item when proc [::tk::mac::ShowPreferences]
	is defined. [Bug 700316]

	* macosx/tkMacOSXHLEvents.c:    call ::tk::mac::* procs for all
	* macosx/tkMacOSXWindowEvent.c: registered appleevents [FR 1105284],
	implement print applevent handling, style/whitespace cleanup.

	* macosx/tkMacOSXDraw.c (TkMacOSXInitCGDrawing): prevent multiple init.

	* macosx/tkMacOSXFont.c: remove #ifdef'd text measuring codepaths now
	* macosx/tkMacOSXInit.c: known to be incorrect, cleanup obsolete text
	* macosx/README:         antialiasing control code, document ATSUI text
				 antialiasing changes.

	* macosx/tkMacOSXInt.h:         Implemented 'zoomed' window state
	* macosx/tkMacOSXWindowEvent.c: handling for TkAqua, via titlebar
	* macosx/tkMacOSXWm.c:          widget clicks as well as [wm state].
	* doc/wm.n:                     [Bug 1073456]

2006-04-10  Donal K. Fellows  <donal.k.fellows@manchester.ac.uk>

	* library/tkfbox.tcl (::tk::IconList_Goto): Fix prefix searching so
	that the start location is reasonable, and the prefix matching is using
	the correct Tcl command for this. [Bug 1467938]

2006-04-10  Benjamin Riefenstahl  <b.riefenstahl@turtle-trading.net>

	* macosx/tkMacOSXFont.c (MeasureStringWidth): Use implementation based
	on ATSUGetGlyphBounds (TK_MAC_USE_GETGLYPHBOUNDS), so we can use
	kATSUseFractionalOrigins. This in turn corrects [Bug 1461650].
	(InitFont): Use "." and "W" instead of "i" and "w" to determine the
	"-fixed" attribute. This prevents "Apple Chancery" from being
	classified as fixed.
	(InitFontFamilies): Only get the font families once.

2006-04-09  Daniel Steffen  <das@users.sourceforge.net>

	* macosx/tkMacOSXWm.c (WmResizableCmd): propagate window attribute
	changes to Carbon window manager. [FR 1467004]
	(TkSetWMName, TkMacOSXMakeRealWindowExist): allow empty name for
	toplevels, remove bogus initial window name. [Bug 1450800]

2006-04-07  Daniel Steffen  <das@users.sourceforge.net>

	* macosx/tkMacOSXMouseEvent.c (TkMacOSXProcessMouseEvent): fix return
	values, implement window dragging & growing in background (with Command
	key down) and by fronting clicks [Bug 934524], use correct button &
	modifier state API when application is in background (also in
	TkMacOSXButtonKeyState).

	* macosx/tkMacOSXWm.c (TkMacOSXGrowToplevel): ensure QD port is set
	correctly before using API relying on it.

2006-04-06  Vince Darley  <vincentdarley@users.sourceforge.net>

	* macosx/tkMacOSXMouseEvent.c: Now that [wm attributes -titlepath]
	works correctly, add OS support for dragging proxy icons and using the
	titlepath menu.

2006-04-06  Daniel Steffen  <das@users.sourceforge.net>

	* macosx/tkMacOSXWm.c (WmAttributesCmd, WmIconbitmapCmd): fix errors in
	setting/removing window proxy icons via [wm attributes -titlepath] and
	[wm iconbitmap], use HIWindow API on Tiger or later. [Bug 1455241]

	* unix/tcl.m4: remove TCL_IO_TRACK_OS_FOR_DRIVER_WITH_BAD_BLOCKING
	define on Darwin. [Tcl Bug 1457515]
	* unix/configure: autoconf-2.59
	* unix/tkConfig.h.in: autoheader-2.59

2006-04-05  Jeff Hobbs  <jeffh@ActiveState.com>

	* generic/tkWindow.c (Initialize): remove impotent use of
	DeleteWindowsExitProc as a global exit handler.

	* generic/tkMenu.c (TkSetWindowMenuBar): remove extra TkMenuInit call
	that caused finalization panic. [Bug 1456851]
	* win/tkWinMenu.c (FreeID, TkpNewMenu, MenuExitHandler)
	(MenuThreadExitHandler, TkpMenuInit, TkpMenuThreadInit): rework Windows
	menu init/finalization to better respect per-process and per-thread
	boundaries. [Bug 1456851]
	(TkWinMenuKeyObjCmd): Do not error when unknown window is passed in.
	[Bug 1236306]

	* win/tkWinX.c (TkWinXInit): init default keyboard charset correctly.
	[Bug 1374119] (pajas)

	* win/tkWinWm.c (WmProc): pass WM_QUERYENDSESSION message to Tk as
	WM_SAVE_YOURSELF wm protocol callback.

	* tests/textWind.test (textWind-10.6.1): prevent infinite update loop
	in case of test failure.

	* tests/wm.test (wm-attributes-1.2.4): correct expected result.

	* tests/grid.test: fix segfault on empty or "all" index list
	* generic/tkGrid.c (GridRowColumnConfigureCommand): [Bug 1422430]

2006-04-05  Vince Darley  <vincentdarley@users.sourceforge.net>

	* generic/tkText.c: fix to crash caused on some platforms by new tests
	introduced to check for [Bug 1414171], which destroy the text widget in
	the dump callback script.

2006-03-29  Jeff Hobbs  <jeffh@ActiveState.com>

	* generic/tkOption.c (TkOptionDeadWindow): handle OptionThreadExitProc
	being called before DeleteWindowsExitProc.

	* win/Makefile.in: convert _NATIVE paths to use / to avoid ".\"
	path-as-escape issue.

2006-03-29  Don Porter  <dgp@users.sourceforge.net>

	* changes:	Updates for next RC

	* unix/tkUnixDefault.h: Changed "Black" to "#000000" and "White" to
	"#ffffff" to work around the (broken?) X servers that do not accept
	those color names. [Bug 917433]

2006-03-28  Jeff Hobbs  <jeffh@ActiveState.com>

	* unix/tcl.m4, win/tcl.m4: []-quote AC_DEFUN functions.

2006-03-26  Vince Darley  <vincentdarley@users.sourceforge.net>

	* generic/tkText.c:
	* tests/text.test: Fix for elaborations of [Bug 1414171] for '$text
	dump -command <script>' where script deletes large portions of the
	text widget, or even destroys the widget.

2006-03-28  Daniel Steffen  <das@users.sourceforge.net>

	* macosx/Wish.xcode/default.pbxuser:     add '-singleproc 1' cli arg to
	* macosx/Wish.xcodeproj/default.pbxuser: tktest to ease test debugging.

	* macosx/Wish.xcode/project.pbxproj:     removed $prefix/share from
	* macosx/Wish.xcodeproj/project.pbxproj: TCL_PACKAGE_PATH as per change
	to tcl/unix/configure.in of 2006-03-13.

	* macosx/tkMacOSXDraw.c:   sync whitespace & minor changes with
	* macosx/tkMacOSXEvent.h:  core-8-4-branch.
	* macosx/tkMacOSXFont.h:
	* macosx/tkMacOSXMenu.c:
	* macosx/tkMacOSXNotify.c:

2006-03-27  Don Porter  <dgp@users.sourceforge.net>

	* changes:	Updates for next RC

2006-03-27  Benjamin Riefenstahl  <b.riefenstahl@turtle-trading.net>

	* generic/tkTextDisp.c (MeasureChars): Fix calculations of start and
	end of string. [Bugs 1325998, 1456157]

2006-03-27  Donal K. Fellows  <dkf@users.sf.net>

	* generic/tkImgGIF.c (FileReadGIF): Stop crashes when the first GIF
	frame does not define the overall size of the image. [Bug 1458234]

2006-03-26  Vince Darley  <vincentdarley@users.sourceforge.net>

	* generic/tkText.c:
	* generic/tkText.h:
	* generic/tkTextBTree.c:
	* tests/text.test: Fix for [Bug 1414171] for '$text dump -command
	<script>' where 'script' actually modifies the widget during the
	process.

2006-03-25  Daniel Steffen  <das@users.sourceforge.net>

	* macosx/tkMacOSXDraw.c (TkMacOSXSetUpCGContext):
	* macosx/tkMacOSXFont.c (TkMacOSXQuarzStartDraw, TkMacOSXQuarzEndDraw):
	performance improvements, sync similar code, formatting & whitespace.

2006-03-24  Daniel Steffen  <das@users.sourceforge.net>

	* generic/tkTextDisp.c:   Moved #ifdef MAC_OSX_TK code added by
	* macosx/tkMacOSXColor.c: [Patch 638966] into platform specific files.
	* macosx/tkMacOSXInt.h:

	* macosx/tkMacOSX.h:             Cleaned up & rationalized order of
	* macosx/tkMacOSXBitmap.c:       #includes of tk and carbon headers.
	* macosx/tkMacOSXButton.c:
	* macosx/tkMacOSXCarbonEvents.c:
	* macosx/tkMacOSXClipboard.c:
	* macosx/tkMacOSXColor.c:
	* macosx/tkMacOSXConfig.c:
	* macosx/tkMacOSXCursor.c:
	* macosx/tkMacOSXDialog.c:
	* macosx/tkMacOSXDraw.c:
	* macosx/tkMacOSXEmbed.c:
	* macosx/tkMacOSXEntry.c:
	* macosx/tkMacOSXEvent.c:
	* macosx/tkMacOSXEvent.h:
	* macosx/tkMacOSXFont.h:
	* macosx/tkMacOSXHLEvents.c:
	* macosx/tkMacOSXInit.c:
	* macosx/tkMacOSXInt.h:
	* macosx/tkMacOSXKeyEvent.c:
	* macosx/tkMacOSXKeyboard.c:
	* macosx/tkMacOSXMenu.c:
	* macosx/tkMacOSXMenubutton.c:
	* macosx/tkMacOSXMenus.c:
	* macosx/tkMacOSXMouseEvent.c:
	* macosx/tkMacOSXRegion.c:
	* macosx/tkMacOSXScale.c:
	* macosx/tkMacOSXScrlbr.c:
	* macosx/tkMacOSXSend.c:
	* macosx/tkMacOSXSubwindows.c:
	* macosx/tkMacOSXWindowEvent.c:
	* macosx/tkMacOSXWm.c:
	* macosx/tkMacOSXWm.h:
	* macosx/tkMacOSXXStubs.c:

2006-03-23  Reinhard Max  <max@tclers.tk>

	* unix/tkUnixRFont.c (TkpMeasureCharsInContext): Copied over from
	tkUnixFont.c to fix compiling with --enable-xft .

	* unix/tk.spec: Cleaned up and completed. An RPM can now be built from
	the tk source distribution with "rpmbuild -tb <tarball>".

2006-03-23  Don Porter  <dgp@users.sourceforge.net>

	* tests/textDisp.test: Updated expected error messages to match the
	standardized formats established on 2005-11-17. [Bug 1370296]

2006-03-22  Don Porter  <dgp@users.sourceforge.net>

	* changes:	Updates for next RC

2006-03-21  Daniel Steffen  <das@users.sourceforge.net>

	* generic/tkFont.c:             implementation of ATSUI text rendering
	* generic/tkInt.h:              in TkAqua provided by Benjamin
	* generic/tkTextDisp.c:         Riefenstahl. [Patch 638966]
	* library/demos/unicodeout.tcl:
	* macosx/tkMacOSXFont.h (new file):
	* macosx/tkMacOSXFont.c:
	* tests/font.test:
	* unix/tkUnixFont.c:
	* win/tkWinFont.c:

	* generic/tkFont.c:             moved MODULE_SCOPE declarations of font
	* generic/tkFont.h:             helper procs into header files.
	* macosx/tkMacOSXButton.c:
	* macosx/tkMacOSXFont.h:
	* macosx/tkMacOSXMenubutton.c:

	* macosx/Wish.xcode/project.pbxproj:     add new tkMacOSXFont.h file,
	* macosx/Wish.xcodeproj/project.pbxproj: turn off dead code stripping
	as it interferes with -sectcreate (rdar://4486223).

	* macosx/Wish.xcode/default.pbxuser:     add TCLLIBPATH=/Library/Tcl
	* macosx/Wish.xcodeproj/default.pbxuser: env var setting to tktest.

	* unix/configure.in: fix detection of symbols build when enabling
	TkAqua debug code; filter nm output of libtclstub better to avoid
	error on intel macs. [Bug 1415789]
	* unix/configure: autoconf-2.59

2006-03-20  Don Porter  <dgp@users.sourceforge.net>

	* generic/tkConsole.c:	Added exit handler to clean up the interp where
	the console window lives. Also added code to handle multiple calls to
	Tk_CreateConsoleWindow so that the console channels connect to the last
	console window opened, in compatibility with the previous
	implementation.

2006-03-18  Vince Darley  <vincentdarley@users.sourceforge.net>

	* generic/tkText.c: Fix for undo/modified status of text widgets when
	empty strings are inserted and undone.

2006-03-17  Pat Thoyts  <patthoyts@users.sourceforge.net>

	* library/clrpick.tcl:   Avoid using abbreviated sub-commands in core
	* library/palette.tcl:   scripts as this can cause problems with
	* library/scale.tcl:     mega-widget libraries like snit.
	* library/scrlbar.tcl:	 [Bug 1451587]
	* library/tkfbox.tcl:
	* library/xmfbox.tcl:

2006-03-16  Don Porter  <dgp@users.sourceforge.net>

	* generic/tkConsole.c:	Substantial rewrite of [console] support.
	* generic/tkInt.h:	Included Obj-ification of the [console] and
	[consoleinterp] commands, and reworking of all the supporting data
	structures for cleaner sharing and lifetime management especially in
	multi-threaded configurations.

2006-03-16  Donal K. Fellows  <dkf@users.sf.net>

	* library/msgs/pt.msg: Messages for Portuguese (strictly just for
	Brazilian Portuguese, but they'll do until we get other Portuguese
	speakers localize) from Ricardo Jorge <ricardoj@users.sf.net> and Silas
	Justiano <silasj@users.sf.net>. Many thanks! [Bug 1405069]

	* generic/tkImgPhoto.c (ImgPhotoCmd, Tk_PhotoPutBlock)
	(Tk_PhotoPutZoomedBlock): Added hack to detect copying of a photo with
	a simple alpha channel and skip calling ToggleComplexAlphaIfNeeded.
	This should speed up many photo-to-photo copies, keeping the cost of
	the alpha channel down.

2006-03-15  Donal K. Fellows  <dkf@users.sf.net>

	* generic/tkImgPhoto.c (Tk_PhotoPutBlock, Tk_PhotoPutZoomedBlock): Try
	to squelch performance issue with code that writes to large images by
	single pixels. Masses of thanks to George Staplin for helping to trace
	this down to the COMPLEX_ALPHA flag handling code. [Bug 1409140]

2006-03-13  Don Porter  <dgp@users.sourceforge.net>

	* tests/scrollbar.test: Corrected several broken calls to [testmetrics]
	that were crashing the test suite.

	* tests/constraints.tcl:        Added notAqua constraint to canvPs-3.1
	* tests/canvPs.test:            to stop test suite crash on Mac OSX.
					[Bug 1088807]

	* generic/tkCmds.c:		Purged remaining references to errno,
	* macosx/tkMacOSXPort.h:	and errno.h. Standardized the logic
	* macosx/tkMacOSXWm.c:		for using header files from the compat
	* macosx/tkMacOSXWm.h:		directory. Thanks Joe English for the
	* unix/tkUnixPort.h:		patch. [Patch 1445404]

2006-03-08  Don Porter	<dgp@users.sourceforge.net>

	* unix/Makefile.in: Update `make dist` to copy the image files needed
	by the test suite into the source distro. This was overlooked in the
	2005-10-12 commit.

	* changes:	Update in prep. for 8.5a4 release.

2006-03-07  Joe English  <jenglish@users.sourceforge.net>

	* unix/tcl.m4: Set SHLIB_LD_FLAGS='${LIBS}' on NetBSD, as per the other
	*BSD variants. [Bug 1334613]
	* unix/configure: Regenerated.

2006-03-07  Donal K. Fellows  <dkf@users.sf.net>

	* doc/canvas.n: Added note that stipples are not well-supported on
	non-X11 platforms. [Bug 220787] It's not a great solution, but it does
	indicate the state of affairs that has existed for years anyway; not
	much modern software uses stipples anyway.

2006-03-02  Jeff Hobbs  <jeffh@ActiveState.com>

	* macosx/tkMacOSXDraw.c (TkPutImage): Fix endian issue on OS X x86
	displaying images. Bitmap images still have a black/white reversal
	issue, appears to be a general OS X issue (as seen in frogger demo).

2006-02-27  Donal K. Fellows  <donal.k.fellows@manchester.ac.uk>

	* generic/tkBitmap.c (Tk_GetBitmapFromData): Improve thread-safety.
	[Bug 470322]

	* generic/tkImgBmap.c (ImgBmapConfigureInstance): Force creation of new
	Pixmaps before deletion of old ones to prevent stupid caching problems.
	[Bug 480862]

2006-02-09  Daniel Steffen  <das@users.sourceforge.net>

	* generic/tk.decls:             fix signature of TkMacOSXInvalClipRgns
	* generic/tkPlatDecls.h:        to use Tk_Window instead of internal
	* macosx/tkMacOSXSubwindows.c:  type TkWindow (which led to any include
	* macosx/tkMacOSXWindowEvent.c: of public header tkMacOSX.h requiring
	* macosx/tkMacOSXWm.c:          prior include of tkInt.h).

	* generic/tk.h:          move TkAqua specific REDO_KEYSYM_LOOKUP define
	* macosx/tkMacOSXPort.h: out of tk.h into platform header.

2006-01-31  Donal K. Fellows  <dkf@users.sf.net>

	* library/bgerror.tcl (::tk::dialog::error::bgerror): Finish the
	internationalization of the error dialog. [Bug 1409264]

2006-01-25  Don Porter	<dgp@users.sourceforge.net>

	* library/bgerror.tcl: Updates to use Tcl 8.4 features. [Patch 1237759]
	* library/choosedir.tcl:
	* library/comdlg.tcl:
	* library/console.tcl:
	* library/dialog.tcl:
	* library/focus.tcl:
	* library/msgbox.tcl:
	* library/palette.tcl:
	* library/tk.tcl:
	* library/tkfbox.tcl:
	* library/xmfbox.tcl:

2006-01-23  Daniel Steffen  <das@users.sourceforge.net>

	* unix/configure:    minor fix to Darwin specific code removing
	* unix/configure.in: 64bit flags from CFLAGS for Tk build.

2006-01-20  Joe English  <jenglish@users.sourceforge.net>

	* generic/tkEvent.c, unix/tkUnixEvent.c: XIM fixes [See 905830, patch
	tk84-xim-fixes.patch], and revert 2005-12-05 patch disabling XIM when
	SCIM in use, and make sure all X events get passed to XFilterEvent,
	including those without a corresponding Tk window.

2006-01-13  Anton Kovalenko  <a_kovalenko@users.sourceforge.net>

	* generic/tkUndo.c (TkUndoSetDepth): Don't free TkUndoSubAtoms for
	separator entries that are deleted: there is some unpredictable garbage
	instead of subatoms.

	Free both 'apply' and 'revert' action chains for non-separator entries.

2006-01-12  Donal K. Fellows  <dkf@users.sf.net>

	TIP #260 IMPLEMENTATION

	* generic/tkCanvText.c (TextItem, CreateText, DisplayCanvText):
	* doc/canvas.n:		Code, docs and tests to implement an -underline
	* tests/canvText.test:	option for canvases' text items.

2006-01-11  Peter Spjuth  <peter.spjuth@space.se>

	* generic/tkGrid.c: Removed a lingering error message from TIP#147
	implementation.

2006-01-10  Daniel Steffen  <das@users.sourceforge.net>

	* macosx/tkMacOSXDebug.c: add TkMacOSXGetNamedDebugSymbol() function
	* macosx/tkMacOSXDebug.h: that finds unexported symbols in loaded
	libraries by manually walking their symbol table; only to be used for
	debugging purposes, may break unexpectedly in the future. Needed to get
	access to private_extern internal debugging functions in HIToolbox.

	* macosx/tkMacOSXCarbonEvents.c: fix debug event tracing on Tiger.
	* macosx/tkMacOSXMenu.c: add debug menu printing during reconfigure.
	* macosx/tkMacOSXInit.c: conditionalize 64bit-unsafe dyld code.
	* macosx/GNUmakefile: add 'wish8.x' symlink to SYMROOT.

	* macosx/Wish.xcode/project.pbxproj:     fix copy to tktest resource
	* macosx/Wish.xcodeproj/project.pbxproj: fork when zerolinked.

	* macosx/Wish.xcode/default.pbxuser:     add widget demo as argument to
	* macosx/Wish.xcodeproj/default.pbxuser: executables (on by default).

	* unix/configure:    add caching, use AC_CACHE_CHECK instead of
	* unix/configure.in: AC_CACHE_VAL where possible, consistent message
	* unix/tcl.m4:       quoting, sync relevant tclconfig/tcl.m4 changes
	and gratuitous formatting differences, fix SC_CONFIG_MANPAGES with
	default argument, Darwin improvements to SC_LOAD_*CONFIG.

2005-12-28  Donal K. Fellows  <dkf@users.sf.net>

	* generic/tkUndo.c (TkUndoSetDepth): Apply [Patch 1391939] from Ludwig
	Callewaert to fix [Bug 1380427].

2005-12-14  Daniel Steffen  <das@users.sourceforge.net>

	* macosx/Wish.xcode/project.pbxproj:
	* macosx/Wish.xcodeproj/project.pbxproj: add new tclTomMath* files.

2005-12-13  Daniel Steffen  <das@users.sourceforge.net>

	* library/demos/cscroll.tcl: add MouseWheel bindings for aqua.

	* macosx/tkMacOSXCarbonEvents.c (TkMacOSXInitCarbonEvents):
	* macosx/tkMacOSXMouseEvent.c (TkMacOSXProcessMouseEvent)
	(GenerateMouseWheelEvent): add support for kEventMouseScroll events
	(smooth mouse wheel scrolling from mighty mouse or scrolling trackpad)
	by handling kEventMouseWheelMoved on application target as well as on
	dispatcher, in order to pick up synthesized MouseWheel events from
	HIObject handler (c.f. QA1453); add support for horizontal scrolling
	events by generating MouseWheel XEvent with Shift modifier.

2005-12-12  Jeff Hobbs  <jeffh@ActiveState.com>

	* unix/tcl.m4, unix/configure: Fix sh quoting error reported in
	bash-3.1+ [Bug 1377619] (schafer)

2005-12-09  Mo DeJong  <mdejong@users.sourceforge.net>

	* win/tkWinWm.c (WinSetIcon): Don't check result of SetClassLong() or
	SetClassLongPtr() since it was generating an incorrect error and the
	MSDN docs indicate that the result need not be checked.

2005-12-09  Mo DeJong  <mdejong@users.sourceforge.net>

	* win/configure: Regen.
	* win/tcl.m4 (SC_CONFIG_CFLAGS): Define MACHINE for gcc builds. The
	lack of a definition of this variable in the manifest file was causing
	a runtime error in wish built with gcc.

2005-12-09  Daniel Steffen  <das@users.sourceforge.net>

	* generic/tkInt.decls:  Move all platform test sources from tk lib into
	* generic/tkTest.c:     tktest directly, removes requirement to export
	* macosx/tkMacOSXTest.c:TkplatformtestInit from internal stubs table.
	* unix/Makefile.in:
	* win/Makefile.in:
	* win/makefile.vc:
	* win/tkWinTest.c:

	* generic/tkIntPlatDecls.h:
	* generic/tkStubInit.c: regen.

2005-12-08  Jeff Hobbs  <jeffh@ActiveState.com>

	* win/tcl.m4:       Add build support for Windows-x64 builds.
	* win/configure:    --enable-64bit now accepts =amd64|ia64 for
	* win/Makefile.in:  Windows 64-bit build variants (default: amd64)
	* win/makefile.vc:  [Bug 1369597]
	(TKOBJS): add tkWinTest.obj to regular Tk obj for TkplatformtestInit

	* win/configure.in: Add CE build support (some C code fixes needed)
	* win/wish.exe.manifest.in (new):     manifest must map in MACHINE and
	* win/rc/wish.exe.manifest (removed): VERSION to be correct.
	* unix/Makefile.in: fix dist target for manifest dir change

	* generic/tkTextTag.c (TkTextTagCmd): use correct arraySize for peered
	text widgets in [$text tag names]. [Bugs 1375069, 1374935]

2005-12-08  Daniel Steffen  <das@users.sourceforge.net>

	* macosx/tkMacOSXDraw.c:  Remove inclusion of tclInt.h and use of tcl
	* macosx/tkMacOSXFont.c:  internals wherever possible in tk/macosx, the
	* macosx/tkMacOSXInit.c:  only remaining tcl internals in TkAqua are
	* macosx/tkMacOSXNotify.c:TclServiceIdle() in tkMacOSXScrlbr.c and
	* macosx/tkMacOSXScrlbr.c:Tcl_Get/SetStartupScript() in tkMacOSXInit.c
				  [RFE 1336531]

	* macosx/tkMacOSXInt.h: sync comments with core-8-4-branch.

2005-12-07  Jeff Hobbs  <jeffh@ActiveState.com>

	* unix/tkUnixEvent.c (OpenIM): remove extraneous const

2005-12-06  Donal K. Fellows  <donal.k.fellows@manchester.ac.uk>

	* doc/ConfigWidg.3 (TK_CONFIG_OPTION_SPECIFIED): Mentioned that the
	flag is deprecated because it is not thread-safe.

2005-12-05  Reinhard Max  <max@suse.de>

	* unix/tkUnixEvent.c (OpenIM): Added a workaround to allow at least
	ASCII and the Compose key when typing into text and entry widgets on a
	system that uses SCIM. This has to be taken out again once the SCIM
	problems have been fixed.

2005-12-01  Daniel Steffen  <das@users.sourceforge.net>

	* unix/tcl.m4 (Darwin): fixed error when MACOSX_DEPLOYMENT_TARGET unset
	* unix/configure: regen.

2005-11-30  Jeff Hobbs  <jeffh@ActiveState.com>

	* win/tkWinWm.c (WmAttributesCmd): set (no)topmost window aspect before
	rewrapping. [Bug 1086049]

	* macosx/tkMacOSXXStubs.c (TkpOpenDisplay, TkMacOSXDisplayChanged):
	* macosx/tkMacOSXWindowEvent.c (TkMacOSXProcessApplicationEvent):
	* macosx/tkMacOSXCarbonEvents.c (TkMacOSXInitCarbonEvents):
	* macosx/tkMacOSXEvent.h: Trap kEventAppAvailableWindowBoundsChanged
	* macosx/tkMacOSXInt.h:   event to watch for change in display size and
	adjust internal state appropriately.

	* doc/checkbutton.n: fix -selectcolor docs. [Bug 1083838]

	* generic/tkImgGIF.c: cast calls to blockOut

	* win/Makefile.in: place TCL_BIN_DIR first in PATH for targets to get
	Tcl built dll first.
	Add tkWinTest.obj to tk84.dll to handle some needed test functions
	being defined in stubs (TkplatformtestInit).

	* tests/scrollbar.test (6.22): fix rounding-error sensitive test

2005-11-29  Jeff Hobbs  <jeffh@ActiveState.com>

	* library/console.tcl (::tk::ConsoleInit): improve work-around to avoid
	'% ' from tclMain.c. [Bug 1252259]

2005-11-27  Daniel Steffen  <das@users.sourceforge.net>

	* unix/tcl.m4 (Darwin): add 64bit support, check for Tiger copyfile(),
	add CFLAGS to SHLIB_LD to support passing -isysroot in env(CFLAGS) to
	configure (flag can't be present twice, so can't be in both CFLAGS and
	LDFLAGS during configure), don't use -prebind when deploying on 10.4,
	define TCL_IO_TRACK_OS_FOR_DRIVER_WITH_BAD_BLOCKING (rdar://3171542).
	(SC_ENABLE_LANGINFO, SC_TIME_HANDLER): add/fix caching, fix obsolete
	autoconf macros. Sync with tcl/unix/tcl.m4.

	* unix/configure.in: fix obsolete autoconf macros, sync gratuitous
	formatting/ordering differences with tcl/unix/configure.in.

	* unix/Makefile.in: add CFLAGS to wish/tktest link to make executable
	linking the same as during configure (needed to avoid loosing any
	linker relevant flags in CFLAGS, in particular flags that can't be in
	LDFLAGS). Avoid concurrent linking of wish and compiling of
	tkTestInit.o during parallel make, fix dependencies and flags for
	building tkMacOSXInit.o
	(checkstubs, checkexports): dependency and Darwin fixes
	(dist): add new macosx files.

	* macosx/tkMacOSXEvent.c (TkMacOSXProcessEvent):
	* macosx/tkMacOSXEvent.h:
	* macosx/tkMacOSXMouseEvent.c (TkMacOSXProcessMouseEvent):
	* macosx/tkMacOSXCarbonEvents.c: install standard application event
	handler, add & call functions to start and stop carbon even timer that
	runs the tcl event loop periodically during a nested carbon event loop
	in the toolbox (e.g. during menutracking) to ensure tcl timers etc.
	continue to fire, register app event handler for menu tracking and HI
	command carbon events, move menu event handling to new handlers for
	those carbon events, no longer register for/handle appleevent carbon
	event (now dealt with by standard application event handler), event
	debugging code dynamically acquires carbon event debugging functions to
	allow use on Tiger where they are no longer exported from HIToolbox.

	* macosx/tkMacOSXFont.c (TkMacOSXUseAntialiasedText):
	* macosx/tkMacOSXKeyEvent.c (GetKeyboardLayout):
	* macosx/tkMacOSXCarbonEvents.c (TkMacOSXInitCarbonEvents):
	* macosx/tkMacOSXInit.c:
	* macosx/tkMacOSXInt.h: abstract common code to dynamically acquire
	address of a named symbol (from a loaded dynamic library) into new
	function TkMacOSXGetNamedSymbol() and macro TkMacOSXInitNamedSymbol.

	* macosx/tkMacOSXMenu.c (TkpNewMenu):
	* macosx/tkMacOSXMenubutton.c (MenuButtonInitControl):
	* macosx/tkMacOSXMenus.c (TkMacOSXHandleMenuSelect): switch to modern
	utf-8 aware menu manager API, remove obsolete code, add error handling.

	* macosx/tkMacOSXMenu.c:
	* macosx/tkMacOSXMenus.c:
	* macosx/tkMacOSXMenubutton.c:
	* macosx/tkMacOSXMouseEvent.c: define OSX 10.3 or later only constants
	if necessary to allow compilation on OSX 10.2

	* macosx/tkMacOSXWm.c (UpdateSizeHints): remove code that is never
	executed.

	* xlib/xgc.c (XCreateGC): sync with core-8-4-branch change.

	* generic/tk.h: add/correct location of version numbers in macosx files

	* generic/tkInt.h: clarify fat compile comment.

	* macosx/Wish.pbproj/default.pbxuser (new):
	* macosx/Wish.pbproj/jingham.pbxuser:
	* macosx/Wish.pbproj/project.pbxproj:
	* macosx/Wish.xcode/default.pbxuser:
	* macosx/Wish.xcode/project.pbxproj:
	* macosx/Wish.xcodeproj/default.pbxuser (new):
	* macosx/Wish.xcodeproj/project.pbxproj (new): new/updated projects for
	Xcode 2.2 on 10.4, Xcode 1.5 on 10.3 & ProjectBuilder on 10.2, with
	native tktest targets and support for universal (fat) compiles.

	* macosx/Tk-Info.plist (removed):
	* macosx/Wish-Info.plist (removed):
	* macosx/buildTkConfig.tcl (removed): remove obsolete build files.

	* macosx/README: clarification/cleanup, document new Xcode projects and
	universal (fat) builds via CFLAGS (i.e. ppc and i386 at the same time).

	* unix/Makefile.in:
	* unix/aclocal.m4:
	* unix/configure.in:
	* macosx/configure.ac (new): add support for inclusion of
	unix/configure.in by macosx/configure.ac, allows generation of a
	config headers enabled configure script in macosx (required by Xcode
	projects).

	* macosx/GNUmakefile: rename from Makefile to avoid overwriting by
	configure run in tk/macosx, add support for reusing configure cache,
	build target fixes.

	* generic/tk3d.h:
	* generic/tkButton.h:
	* generic/tkCanvas.c:
	* generic/tkCanvas.h:
	* generic/tkColor.h:
	* generic/tkEntry.h:
	* generic/tkFileFilter.h:
	* generic/tkFont.c:
	* generic/tkFont.h:
	* generic/tkImage.c:
	* generic/tkImgPhoto.c:
	* generic/tkInt.h:
	* generic/tkMenu.c:
	* generic/tkMenu.h:
	* generic/tkMenubutton.h:
	* generic/tkScale.h:
	* generic/tkScrollbar.h:
	* generic/tkSelect.h:
	* generic/tkStubInit.c:
	* generic/tkStubLib.c:
	* generic/tkText.h:
	* generic/tkUndo.h:
	* macosx/tkMacOSXButton.c:
	* macosx/tkMacOSXDebug.c:
	* macosx/tkMacOSXDebug.h:
	* macosx/tkMacOSXDialog.c:
	* macosx/tkMacOSXDraw.c:
	* macosx/tkMacOSXEntry.c:
	* macosx/tkMacOSXFont.c:
	* macosx/tkMacOSXInt.h:
	* macosx/tkMacOSXMenu.c:
	* macosx/tkMacOSXMenubutton.c:
	* macosx/tkMacOSXMouseEvent.c:
	* macosx/tkMacOSXSend.c:
	* macosx/tkMacOSXSubwindows.c:
	* macosx/tkMacOSXWindowEvent.c:
	* macosx/tkMacOSXWm.c:
	* macosx/tkMacOSXXStubs.c:
	* unix/tkUnixButton.c:
	* unix/tkUnixMenu.c:
	* xlib/xgc.c: ensure externally visible symbols not contained in stubs
	table are declared as MODULE_SCOPE (or as static if not used outside of
	own source file), #ifdef out a few Xlib and aqua functions that are
	never called. These changes allow 'make checkstubs' to complete without
	error on Darwin with gcc 4.

	* macosx/tkMacOSXTest.c:
	* macosx/tkMacOSXPort.h:
	* win/tkWinTest.c:
	* generic/tkInt.decls: add functions needed by tktest to internal stubs
	table, correct signature of TkMacOSXHandleMenuSelect, add XSync to aqua
	Xlib stubs.

	* unix/tkUnixSend.c:
	* generic/tkText.c:
	* generic/tkTest.c: #ifdef unix only declarations.
	(TestmetricsCmd): unify win and mac implementation.
	(TestsendCmd): move to tkUnixSend.c to avoid access to global var.
	(TesttextCmd): move to tkText.c to avoid having to put all the internal
	text functions it uses into the stubs table.

	* generic/tkTextDisp.c:
	* macosx/tkMacOSXInit.c:
	* macosx/tkMacOSXKeyEvent.c:
	* macosx/tkMacOSXWindowEvent.c:
	* macosx/tkMacOSXXStubs.c: fix gcc 4 warnings.

	* macosx/tkMacOSXNotify.c:
	* macosx/tkMacOSXScrlbr.c: sync with core-8-4-branch.

	* generic/tkIntDecls.h:
	* generic/tkIntPlatDecls.h:
	* generic/tkIntXlibDecls.h:
	* generic/tkStubInit.c:
	* unix/configure:
	* unix/tkConfig.h.in: regen.

2005-11-22  Donal K. Fellows  <donal.k.fellows@manchester.ac.uk>

	* library/tkfbox.tcl: Remove all references to data(curItem), as it is
	no longer used. [Bug 600313]
	(::tk::IconList_CurSelection): Renamed for clarity.

	* doc/GetFont.3: Revert previous fix; a NULL interp is now legal.
	* generic/tkFont.c (ParseFontNameObj, GetAttributeInfoObj): Allow these
	functions to work with a NULL interp by making them check when
	generating error messages. [Bug 1151523]

	* library/tkfbox.tcl (::tk::dialog::file::): Correct the quoting of the
	script used in variable traces so that widget names with spaces in will
	work. [Bug 1335485]

2005-11-16  Vince Darley  <vincentdarley@users.sourceforge.net>

	* doc/text.n: clarify left to right interpretation of index modifiers,
	including the fact that validation occurs after each step. [Bug
	1357575]

2005-11-15  Joe English  <jenglish@users.sourceforge.net>

	* unix/tkUnixWm.c, tests/unixWm.test, doc/wm.n: Support for [wm
	attributes] on X11. [TIP#231, Patch 1062022]

2005-11-14  Joe English  <jenglish@users.sourceforge.net>

	* library/bgerror.tcl: Truncate error messages at 45 characters
	instead of 30. [Bug 1224235]

2005-11-14  Donal K. Fellows  <donal.k.fellows@manchester.ac.uk>

	* generic/tkSelect.c (TkSelDefaultSelection): Test select-9.5
	highlighted further brokenness in this function.

2005-11-13  Donal K. Fellows  <donal.k.fellows@manchester.ac.uk>

	* unix/tkUnixSelect.c (SelCvtToX): Arrange for the parsing code to use
	Tcl's list parsing code, another simplification that enables testing
	of the [Bug 1353414] fix.

	* unix/tkUnixSelect.c (SelCvtFromX): Generate string forms of the
	advanced selection types in a Tcl_DString. This makes fixing [Bug
	1353414] trivial, and simplifies the code at the same time.
	* tests/select.test (select-9.5): Added test for [Bug 1353414]

2005-11-10  Donal K. Fellows  <donal.k.fellows@manchester.ac.uk>

	* generic/tkBind.c (ChangeScreen):		More DString fixes from
	* generic/tkTextWind.c (EmbWinLayoutProc):	[Bug 1353022]
	* win/tkWinMenu.c (SetDefaults):

	* win/tkWinDialog.c (ConvertExternalFilename): Factored out the
	encoding conversion and de-backslash-ing code that is used in many
	places in this file.
	(GetFileNameW, GetFileNameA, ChooseDirectoryValidateProc): Make sure
	that data is freed correctly and that certain (hopefully impossible)
	failure modes won't cause crashes. [Bug 1353022]

2005-11-06  Pat Thoyts  <pat@zsplat.freeserve.co.uk>

	* unix/tcl.m4:    Fix SHLIB_LD_LIBS for building tclkit on OpenBSD.
	* unix/configure: regenerated

2005-10-31  Vince Darley  <vincentdarley@users.sourceforge.net>

	* generic/tkText.c
	* tests/textDisp.test: fix and test for [Bug 1333951] in '.text count
	-displaylines'.

2005-10-18  Don Porter	<dgp@users.sourceforge.net>

	* generic/tkMain.c: Rewrote code that sets the ::argv value to be sure
	conversion from the system encoding is complete before any processing
	sensitive to list-special characters is done. [Bug 1328926]

2005-10-17  Jeff Hobbs  <jeffh@ActiveState.com>

	* macosx/tkMacOSXScrlbr.c (UpdateControlValues): check geomMgrPtr is
	valid before checking type

2005-10-15  Jeff Hobbs  <jeffh@ActiveState.com>

	* library/menu.tcl (::tk::MenuUnpost): remove leftover ] from string
	equal mods of 2005-07-25. (sowadsky)

2005-10-14  Pat Thoyts  <patthoyts@users.sourceforge.net>

	* win/tkWinSend.c:    Avoid using tcl internal headers and fix to
	* win/tkWinSendCom.h: correctly link on all types of build (was
	* win/tkWinSendCom.c: broken in static,msvcrt builds).

2005-10-12  Donal K. Fellows  <donal.k.fellows@man.ac.uk>

	* tests/canvPs.test, tests/canvPsBmap.tcl, tests/canvPsImg.tcl:
	* tests/imgPhoto.test, tests/menu.test: Arrange for the test suite to
	only ever refer to images in the same directory as the tests. This
	makes it possible to package the test suite itself as a starkit. Thanks
	to David Zolli for suggesting this.

2005-10-10  Jeff Hobbs  <jeffh@ActiveState.com>

	* generic/tkConfig.c (Tk_DeleteOptionTable, Tk_CreateOptionTable):
	properly alloc/delete one more option. [Bug 1319720] (melbardis)

	* macosx/tkMacOSXInt.h: Move MODULE_SCOPE defn to tkInt.h and add
	* generic/tkInt.h:      WORDS_BIGENDIAN checks that will work with OS X
	universal binary compiles. (steffen)

	* generic/tkMenu.c (TkSetWindowMenuBar): do not call TkMenuInit if the
	winPtr indicates TK_ALREADY_DEAD. This prevents reinit that creates a
	Tk exit handler after all exit handlers should be called. [Bug 749908,
	1322294]

2005-10-10  Vince Darley  <vincentdarley@users.sourceforge.net>

	TIP #256 IMPLEMENTATION

	* doc/text.n
	* generic/tkText.c
	* generic/tkText.h
	* generic/tkTextBTree.c
	* generic/tkTextDisp.c
	* generic/tkTextImage.c
	* generic/tkTextIndex.c
	* generic/tkTextMark.c
	* generic/tkTextTag.c
	* generic/tkTextWind.c
	* macosx/tkMacOSXDefault.h
	* tests/text.test
	* tests/textDisp.test
	* unix/tkUnixDefault.h
	* win/tkWinDefault.h: Implementation of TIP#256, adding a new text
	widget configuration option '-tabstyle', with new tests and
	documentation.

	Also a fix for [Bug 1281228] (documentation and full implementation of
	-strictlimits), and [Bug 1288677] (corrected elide behaviour), again
	with more tests.

2005-10-04  Jeff Hobbs  <jeffh@ActiveState.com>

	* library/dialog.tcl (::tk_dialog): add tkwait visibility before grab.
	[Bug 1216775]

	* win/tkWinDialog.c (ChooseDirectoryValidateProc): reset stored path to
	"" if it doesn't exist and -mustexist is true. [Bug 1309218] Remove
	old-style dir chooser (no longer used).

	* macosx/tkMacOSXInt.h: add MODULE_SCOPE definition check for extension
	writers that access private headers on OS X and don't define it in
	configure.

2005-09-28  Don Porter	<dgp@users.sourceforge.net>

	* unix/tkUnixPort.h:	Disabled inclusion of the private Tcl header
	* win/tkWinPort.h:	file tclInt.h. Tk ought to have a tiny and
	shrinking number of calls of private Tcl routines. Each Tk source file
	doing this should follow the convention in the macosx port and have its
	own #include "tclInt.h".

	* generic/tkEvent.c:	Disabled calls to private Tcl routine
	TclInExit(). See comment in TkCreateExitHandler() for full rationale.

2005-09-21  Donal K. Fellows  <donal.k.fellows@manchester.ac.uk>

	* generic/tkEvent.c (TkCreateThreadExitHandler, TkFinalizeThread)
	(TkDeleteThreadExitHandler): New internal API (from Joe Mistachkin) to
	allow Tk to finalize itself correctly in a multi-threaded
	environment. [Bug 749908]

2005-09-14  Donal K. Fellows  <dkf@users.sf.net>

	* generic/tkOldConfig.c (GetCachedSpecs): Split out the code to
	manipulate the cached writable specs so that it can be reused from all
	the public Tk_Configure* functions.
	(Tk_ConfigureInfo, Tk_ConfigureWidget, Tk_ConfigureValue): Use the
	factored out code everywhere, so we always manipulate the cache
	correctly. [Bug 1288128]

2005-09-13  Don Porter	<dgp@users.sourceforge.net>

	* win/winMain.c (WishPanic): Replaced TCL_VARARGS* macros with direct
	use of stdarg.h conventions.

2005-09-11  Daniel Steffen  <das@users.sourceforge.net>

	* macosx/tkMacOSXMouseEvent.c (TkMacOSXProcessMouseEvent): check if
	process is in front on MouseDown, otherwise request process activation
	from BringWindowForward() via new isFrontProcess param.

	* macosx/tkMacOSXCarbonEvents.c (TkMacOSXInitCarbonEvents): register
	our event handler on the dispatcher target for all carbon events of
	interest to TkAqua; this replaces event processing directly from the
	event queue and thus allows to capture events that are syntesized by
	Carbon and sent directly to the dispatcher and not to the event queue.

	* macosx/tkMacOSXEvent.c: remove TkMacOSXCountAndProcessMacEvents(),
	rename ReceiveAndProcessEvent() to TkMacOSXReceiveAndProcessEvent().
	(TkMacOSXReceiveAndProcessEvent): remove tk event processing before
	sending events to the dispatcher, all events of interest are now
	processed in our dispatcher target event handler.

	* macosx/tkMacOSXNotify.c (CarbonEventsCheckProc): dispatch events
	directly via TkMacOSXReceiveAndProcessEvent(), but dispatch no more
	than four carbon events at one time to avoid starving other event
	sources.

	* macosx/tkMacOSXEvent.c: formatting cleanup, move XSync() to XStubs,
	* macosx/tkMacOSXEvent.h: removed obsolete kEventClassWish handling.
	* macosx/tkMacOSXXStubs.c

	* macosx/tkMacOSXEvent.h: declare macosx internal procs as MODULE_SCOPE
	* macosx/tkMacOSXEvent.c:
	* macosx/tkMacOSXKeyEvent.c:
	* macosx/tkMacOSXMouseEvent.c:
	* macosx/tkMacOSXWindowEvent.c:

	* macosx/tkMacOSXButton.c: conditionalize all debug message printing to
	* macosx/tkMacOSXCursor.c: stderr via TK_MAC_DEBUG define.
	* macosx/tkMacOSXDebug.c:
	* macosx/tkMacOSXDebug.h:
	* macosx/tkMacOSXDialog.c:
	* macosx/tkMacOSXEvent.c:
	* macosx/tkMacOSXInit.c:
	* macosx/tkMacOSXKeyEvent.c:
	* macosx/tkMacOSXMenu.c:
	* macosx/tkMacOSXMenubutton.c:
	* macosx/tkMacOSXScale.c:
	* macosx/tkMacOSXWindowEvent.c:
	* macosx/tkMacOSXWm.c:

	* unix/configure.in: define TK_MAC_DEBUG on aqua when symbols enabled.
	* unix/configure: autoconf-2.59
	* unix/tkConfig.h.in: autoheader-2.59

	* library/listbox.tcl: synced aqua MouseWheel bindings with
	* library/scrlbar.tcl: core-8-4-branch.
	* library/text.tcl:

	* xlib/xcolors.c: fixed warning

2005-08-25  Daniel Steffen  <das@users.sourceforge.net>

	* unix/Makefile.in (html): reverted/amended changes of 2005-08-23 that
	broke TkAqua 'make install'; added BUILD_HTML_FLAGS optional var like
	in tcl/unix/Makefile.in.

2005-08-24  Donal K. Fellows  <dkf@users.sf.net>

	* tests/text.test (text-8.18): Fix punctuation of error message to
	match good practice (actual message already fixed). [Bug 1267484]

2005-08-23  Jeff Hobbs  <jeffh@ActiveState.com>

	* macosx/tkMacOSXDialog.c: make dialogs ignore -initialfile "" and
	-initialdir "" instead of error.

2005-08-23  Mo DeJong  <mdejong@users.sourceforge.net>

	* win/tkWin32Dll.c (DllMain): Replace old asm SEH approach with Kenny's
	new SEH implementation. [Tcl Bug 1235544]

2005-08-23  Mo DeJong  <mdejong@users.sourceforge.net>

	* unix/Makefile.in: Subst BUILD_TCLSH and TCL_EXE.
	* unix/configure: Regen.
	* unix/configure.in: Update minimum autoconf version to 2.59. Invoke
	SC_PROG_TCLSH and SC_BUILD_TCLSH.
	* unix/tcl.m4 (SC_PROG_TCLSH, SC_BUILD_TCLSH):
	* win/Makefile.in: Subst BUILD_TCLSH and TCL_EXE.
	* win/configure: Regen.
	* win/configure.in: Update minimum autoconf version to 2.59. Invoke
	SC_BUILD_TCLSH.
	* win/tcl.m4 (SC_PROG_TCLSH, SC_BUILD_TCLSH): Split confused search
	for tclsh on PATH and build and install locations into two macros.
	SC_PROG_TCLSH searches just the PATH. SC_BUILD_TCLSH determines the
	name of the tclsh executable in the Tcl build directory. [Tcl Bug
	1160114] [Tcl Patch 1244153]

2005-08-22  Daniel Steffen  <das@users.sourceforge.net>

	* macosx/tkMacOSXButton.c:
	* macosx/tkMacOSXDialog.c: fix warnings.

2005-08-20  Joe Mistachkin  <joe@mistachkin.com>

	* win/tkWinX.c: Fixed bad cast. [Bug 1216006]

2005-08-18  Donal K. Fellows  <donal.k.fellows@manchester.ac.uk>

	* doc/GetFont.3: Reworded to reflect the truth. [Bug 1151523]

2005-08-16 George Peter Staplin  <GeorgePS@XMission.com>

	* doc/CrtItemType.3 prototypes were lacking [] after objv. Thus the man
	page was wrong about the actual prototypes. This was verified by
	studying tkCanvBmap.c.

2005-08-13 Chengye Mao  <chengye.geo@yahoo.com>

	* generic/tkOldConfig.c: Fixed [Bug 1258604]. This bug was introduced
	into the modfied Tk_ConfigureWidget. It failed to properly handle the
	specFlags' bit TK_CONFIG_OPTION_SPECIFIED.

2005-08-12  Donal K. Fellows  <donal.k.fellows@manchester.ac.uk>

	* generic/tkOldConfig.c (Tk_ConfigureWidget): Stop storing per-thread
	data in global data structures. Store it in per-interpreter data (i.e.
	per-thread data) instead. [Bug 749908]

2005-08-10  Donal K. Fellows  <dkf@users.sf.net>

	* generic/tkFrame.c (CreateFrame) and others: Don't use size_t when
	working with Tcl_GetStringFromObj because it is not 64-bit clean. [Bug
	1252702]

2005-08-04  Vince Darley  <vincentdarley@users.sourceforge.net>

	* doc/text.n: Clarify behaviour of tab stops (as per [Bug 1247835])

2005-08-09  Daniel Steffen  <das@users.sourceforge.net>

	* macosx/tkMacOSXCarbonEvents.c (AppEventHandlerProc): handle carbon
	events sent directly to application event target via the general
	TkMacOSXProcessEvent() in the same way as events posted to the event
	loop. Moved existing app event handlers to tkMacOSXWindowEvent.c.
	(TkMacOSXInitCarbonEvents): register our application event handler for
	kEventWindowExpanded events to deal with uncollapsing from the dock.

	* macosx/tkMacOSXEvent.h: made TkMacOSXProcessEvent() non-static, added
	* macosx/tkMacOSXEvent.c: new interp field to TkMacOSXEvent struct for
				  use by app event handler.

	* macosx/tkMacOSXMouseEvent.c (TkMacOSXProcessMouseEvent): retrieve
	current window, partCode, modifiers and local cursor position from
	carbon mouse event if possible. Use new static GenerateButtonEvent()
	taking a MouseEventData struct instead of TkGenerateButtonEvent() to
	avoid recomputing already known values. Move process activation on
	MouseDown into BringWindowForward() to allow clicking on window
	titlebar widgets without activating process. Move code dealing with
	clicks in window titelbar into separate function
	HandleWindowTitlebarMouseDown() to avoid code duplication. Avoid
	repeated calls to TkMacOSXGetXWindow() by storing result in
	MouseEventData struct.
	(TkMacOSXButtonKeyState, XQueryPointer): try to get button and modifier
	state from currently processed carbon event (to avoid unnecessary IPC
	with the window server), otherwise use modern carbon API to get this
	info instead of Button() and GetKeys(); only retrieve info caller asks
	for (via non-NULL ptr passed to XQueryPointer).
	(ButtonModifiers2State): new static function converting carbon button
	and modifier state into tk state, allows detection of more than 3 mouse
	buttons (tk supports up to 5) and of NumLock and Fn modifier keys
	(NumLock is mapped to Mod3 and Fn to Mod4).

	* macosx/tkMacOSXWindowEvent.c (TkMacOSXProcessApplicationEvent):
	handle kEventWindowExpanded event to deal with window uncollapsing from
	the dock by generating tk Map event, handle kEventAppHidden and
	kEventAppShown events (moved here from tkMacOSXCarbonEvents.c).

	* macosx/tkMacOSXSubwindows.c (XUnmapWindow): only hide window when it
	is not iconified to avoid window flashing on collapse.

	* macosx/tkMacOSXWm.c: replaced Tk_DoWhenIdle() by Tcl_DoWhenIdle().
	(TkMacOSXZoomToplevel): remove call to TrackBox(), now done in
	HandleWindowTitlebarMouseDown() in tkMacOSXMouseEvent.c.
	(TkpWmSetState): avoid window flashing on collapse by unmapping after
	calling CollapseWindow(); only uncollapse window if it is collapsed.

	* generic/tkInt.decls: changed TkMacOSXZoomToplevel() signature.
	* generic/tkIntPlatDecls.h:

	* macosx/tkMacOSXKeyEvent.c (TkMacOSXProcessKeyboardEvent): only call
	GetMenuItemCommandID() on KeyDown or KeyRepeat events.

	* macosx/tkMacOSXMenu.c (ReconfigureMacintoshMenu): remove call to
	obsolete AppendResMenu() API.

	* macosx/tkMacOSXKeyEvent.c: replaced all direct uses of expensive
	* macosx/tkMacOSXMenu.c:     GetMouse() and TkMacOSXButtonKeyState()
	* macosx/tkMacOSXMenus.c:    APIs by calls to XQueryPointer()
	* macosx/tkMacOSXMouseEvent.c:
	* macosx/tkMacOSXScale.c:
	* macosx/tkMacOSXScrlbr.c:
	* macosx/tkMacOSXWm.c:

	* macosx/tkMacOSXDialog.c:   replaced use of FrontNonFloatingWindow()
	* macosx/tkMacOSXKeyEvent.c: by ActiveNonFloatingWindow() as
	* macosx/tkMacOSXMenu.c:     recommended by Carbon docs.
	* macosx/tkMacOSXMenus.c:
	* macosx/tkMacOSXSubwindows.c:
	* macosx/tkMacOSXWm.c:

	* macosx/tkMacOSXDialog.c: fixed warnings
	* macosx/tkMacOSXTest.c:

	* macosx/tkMacOSXCarbonEvents.c: added CVS Id line to file header.
	* macosx/tkMacOSXDebug.c:
	* macosx/tkMacOSXDebug.h:
	* macosx/tkMacOSXEntry.c:
	* macosx/tkMacOSXEvent.h:
	* macosx/tkMacOSXKeyEvent.c:
	* macosx/tkMacOSXMouseEvent.c:
	* macosx/tkMacOSXWindowEvent.c:
	* macosx/tkMacOSXWm.h:

	* macosx/tkMacOSXInt.h: declare macosx internal procs as MODULE_SCOPE.
	* macosx/tkMacOSXCarbonEvents.c:
	* macosx/tkMacOSXDraw.c:
	* macosx/tkMacOSXFont.c:
	* macosx/tkMacOSXHLEvents.c:
	* macosx/tkMacOSXInit.c:
	* macosx/tkMacOSXWindowEvent.c

	* library/bgerror.tcl: sync with core-8-4-branch changes of 2005-07-28.
	* macosx/tkMacOSXDraw.c:
	* macosx/tkMacOSXWm.c:
	* macosx/tkMacOSXMouseEvent.c:

	* generic/tkFrame.c:   sync with core-8-4-branch changes of 2005-07-27.
	* generic/tkIntDecls.h:
	* generic/tkStubInit.c:
	* generic/tkFrame.c:
	* win/tkWinDraw.c:
	* unix/tkUnixDraw.c:
	* macosx/tkMacOSXDraw.c:
	* macosx/tkMacOSXInt.h:
	* macosx/tkMacOSXWm.c:
	* macosx/tkMacOSXSubwindows.c:

	* macosx/tkMacOSXButton.c: sync with core-8-4-branch.
	* macosx/tkMacOSXEntry.c:
	* macosx/tkMacOSXScale.c:

	* library/demos/menu.tcl: removed errant '}'.

2005-08-04  Donal K. Fellows  <donal.k.fellows@manchester.ac.uk>

	* doc/clipboard.n: Add example demonstrating custom types of clipboard
	data.

2005-07-25  Donal K. Fellows  <donal.k.fellows@manchester.ac.uk>

	* library/*.tcl: Updated to use more 8.4 and 8.5 features as part of
	resolving [Patch 1237759].

2005-07-22  Mo DeJong  <mdejong@users.sourceforge.net>

	* win/tkWinX.c: Define _WIN32_WINNT with NT SP 3 data to fix compiler
	error because SendInput was not defined. The new msys_mingw7 release is
	now needed to compile the HEAD with mingw gcc. [Bug 1210712]

2005-07-21  Jeff Hobbs	<jeffh@ActiveState.com>

	* macosx/tkMacOSXMouseEvent.c (TkMacOSXProcessMouseEvent): corrected if
	expression error (use of = instead of ==).

2005-07-18  Vince Darley  <vincentdarley@users.sourceforge.net>

	* generic/tkTextMark.c: fix to segfault in "mark prev"
	* tests/textIndex.test: [Bug 1240221]

	* tests/textWind.test: make test more robust to avoid infinite loop

2005-07-06  Jeff Hobbs	<jeffh@ActiveState.com>

	* doc/getOpenFile.n: correct -multiple docs (takes boolean)

2005-07-05  Don Porter	<dgp@users.sourceforge.net>

	* unix/Makefile.in:	Purged use of TCLTESTARGS. [RFE 1161550]

2005-06-23  Daniel Steffen  <das@users.sourceforge.net>

	* generic/tkConsole.c (TkConsolePrint): prevent potential NULL deref.

	* macosx/tkMacOSXDefault.h: change ENTRY_BORDER defaults to from 5 to 2
	to make default entry widgets in TkAqua look like in other aqua apps
	(and have same border dimensions as other platforms). [Bug 1176610]

2005-06-21  Donal K. Fellows  <dkf@users.sf.net>

	* doc/GetBitmap.3: Fix silly error in SYNOPSIS. [Bug 1224983]

2005-06-19  Donal K. Fellows  <dkf@users.sf.net>

	* generic/tkImgGIF.c: Cleanse all static (i.e. non-thread-safe) data
	at a miniscule performance hit.

2005-06-18  Daniel Steffen  <das@users.sourceforge.net>

	* macosx/Makefile: for X11 build, add -X11 suffix to unversioned wish
	symbolic link.

	* unix/tcl.m4 (Darwin): add -headerpad_max_install_names to LDFLAGS to
	ensure we can always relocate binaries with install_name_tool.

	* unix/configure: autoconf-2.59

2005-06-07  Donal K. Fellows  <donal.k.fellows@manchester.ac.uk>

	Bump patchlevel to a4 to distinguish from a3 release.

2005-06-04  Jeff Hobbs	<jeffh@ActiveState.com>

	*** 8.5a3 TAGGED FOR RELEASE ***

2005-06-02  Jim Ingham	<jingham@apple.com>

	* generic/tkEvent.c (InvokeFocusHandlers): On Mac OS X the scrollwheel
	events are sent to the window under the mouse, not to the focus window

	Another patch from M. Kirkham.

	* macosx/tkMacOSXScrlbr.c (ThumbActionProc, ScrollBarBindProc): Record
	the first mouse down point, and compute differences from that, rather
	than getting the mouse down each time through the loop. The old method
	would get fooled if you moved the mouse less than a text line height in
	the text widget. [Bug 1083728]

2005-06-03  Daniel Steffen  <das@users.sourceforge.net>

	* macosx/Makefile: fixed 'embedded' target.

2005-06-02  Reinhard Max  <max@suse.de>

	* unix/tkUnix.c (Tk_GetUserInactiveTime): Improvements to get it
	working on Solaris, and panic if we run out of memory.
	* unix/configure.in: Rework the searching for Xss, to make it work on
	Solaris and provide more useful output. Use AC_HELP_STRING where
	appropriate.
	* unix/tcl.m4: synced from Tcl.
	* unix/configure: regenerated with autoconf 2.59.

2005-06-01  Jeff Hobbs	<jeffh@ActiveState.com>

	* win/tkWinInt.h: added private decls of Tk_GetEmbeddedMenuHWND,
	Tk_GetMenuHWND, TkWinCleanupContainerList, and TkpWmGetState to that
	are used across source files.

	* win/tkWinX.c (Tk_ResetUserInactiveTime): cast to squelch compiler
	warning.

2005-05-31  Reinhard Max  <max@suse.de>

	* doc/Inactive.3 (new file): C level API documentationn for
	TIP#245 (Tk_GetUserInactiveTime, Tk_ResetUserInactiveTime).
	* tests/tk.test: Added tests for the TIP#245 implementation.

2005-05-30  Jeff Hobbs	<jeffh@ActiveState.com>

	* generic/tkPanedWindow.c, tests/panedwindow.test: batch of fixes to
	panedwindow from Daniel South. Improved auto-size to fit internal
	windows, fixed sash placement at edge of pane, fixed calculation of
	stretch amount for internal windows. [Bug 1124198, 1161543, 1054117,
	1010941, 795869, 690169, 1192323]

	* generic/tkMenu.c (MenuCmd): create event handler earlier to ensure
	proper destruction of menu through DestroyNotify. [Bug 1159367]

	* library/console.tcl (::tk::ConsoleInit): print out first prompt and
	swallow the extra "% " that comes once from Tcl on Windows.

2005-05-29  Daniel Steffen  <das@users.sourceforge.net>

	* macosx/tkMacOSXFont.c: use Tcl_Panic instead of panic.

	* unix/configure.in: added description of HAVE_XSS for autoheader.
	* unix/configure: autoconf-2.59
	* unix/tkConfig.h.in: autoheader-2.59

	* macosx/Wish.pbproj/project.pbxproj:
	* macosx/Wish.xcode/project.pbxproj: added missing FRAMEWORK defines
	introduced with configure/make based build.

	* macosx/tkMacOSXInit.c:
	* macosx/tkMacOSXNotify.c: fixed warnings.

	* generic/tkDecls.h:
	* generic/tkIntPlatDecls.h:
	* generic/tkPlatDecls.h:
	* generic/tkStubInit.c: ran missing 'make genstubs' for TIP245 changes
	to tk.decls

	* macosx/tkMacOSXXStubs.c (Tk_ResetUserInactiveTime): use symbolic
	constant argument in call to UpdateSystemActivity();

	* macosx/Wish.pbproj/project.pbxproj:
	* macosx/Wish.xcode/project.pbxproj:
	* unix/configure.in: added/corrected linking to IOKit.framework for
	TIP245.

	* unix/configure.in: skip X11 configure checks when building tk_aqua.
	* unix/configure: autoconf-2.59

2005-05-28  Donal K. Fellows  <dkf@users.sf.net>

	TIP #245 IMPLEMENTATION from Reinhard Max <max@suse.de>

	* doc/tk.n: Documentation of [tk inactivity].
	* win/tkWinX.c (Tk_GetUserInactiveTime, Tk_ResetUserInactiveTime):
	* unix/tkUnix.c (Tk_GetUserInactiveTime, Tk_ResetUserInactiveTime):
	* macosx/tkMacOSXXStubs.c:	Implementations of the core API for
	(Tk_GetUserInactiveTime):	determining how long as user's left
	(Tk_ResetUserInactiveTime):	her machine alone.
	* unix/configure.in: Test for XScreenSaver support.
	* generic/tkCmds.c (Tk_TkObjCmd): Implementation of [tk inactivity].

2005-05-27  Todd Helfter  <tmh@users.sourceforge.net>

	* library/menu.tcl: correct the sticky behavior of menus posted by
	tk_popup so that they "stick" after the initial <ButtonRelease>
	following the post, that is not over an active menu entry.

2005-05-26  Daniel Steffen  <das@users.sourceforge.net>

	* macosx/tkMacOSXInit.c (TkpInit): fixed resource file extraction from
	__tk_rsrc section to work with non-prebound .dylib and .bundle.

	* macosx/Makefile: corrected EMBEDDED_BUILD check, use separate Tcl and
	Tk version vars to properly support tk/x11 framework version
	overriding, rewrite tkConfig.sh when overriding tk version, corrected
	Wish.app symlink in tk build dir.

	* unix/configure.in: corrected framework finalization to softlink stub
	library to Versions/8.x subdir instead of Versions/Current.
	* unix/configure: autoconf-2.59

2005-05-25  Jeff Hobbs	<jeffh@ActiveState.com>

	* unix/Makefile.in (install-libraries): protect possible empty list in
	for with list= trick for older shells.

2005-05-23  Jeff Hobbs	<jeffh@ActiveState.com>

	* generic/tkFileFilter.c (FreeGlobPatterns): s/null/NULL/

2005-05-24  Daniel Steffen  <das@users.sourceforge.net>

	* generic/tkTest.c: disable commands not available on TkAqua.

	* macosx/Makefile:
	* macosx/README:
	* macosx/Tk-Info.plist.in (new file):
	* macosx/Wish-Info.plist.in (new file):
	* unix/Makefile.in:
	* unix/configure.in:
	* unix/tcl.m4:
	* unix/tkUnixInit.c: moved all Darwin framework and TkAqua build
	support from macosx/Wish.pbproj and macosx/Makefile into the standard
	unix configure/make buildsystem, the project and macosx/Makefile are no
	longer required to build Tk.framework and/or TkAqua. TkAqua is now
	enabled by the --enable-aqua configure option, and static and
	non-framework builds of TkAqua are now available via the standard
	configure switches. Tk/X11 can also be built as a framework. The
	macosx/Makefile now wraps the unix buildsystem and no longer uses the
	projects, embedded builds are still only available via this Makefile,
	but for other builds it is not longer required (but its current
	functionality is still available for backwards compatibility). The
	projects currently do not call through to the Makefile to build (unlike
	Tcl.pbproj) so project builds may differ from makefile builds. Due to
	issues with spaces in pathnames, 'Wish Shell.app' has been renamed to
	'Wish.app', the macosx/Makefile installs backwards compatibility
	symlinks for the old name.
	* macosx/tkMacOSXInit.c (TkpInit): added support for Tk resource file
	in non-framework and static builds: the resource file is copied into a
	__tk_rsrc MachO section of the library or executable at link time and
	extracted into a temporary location at initialization.
	* unix/configure: autoconf-2.59
	* unix/tkConfig.h.in (new file): autoheader-2.59

	* macosx/Wish.pbproj/project.pbxproj:
	* macosx/Tk-Info.plist:
	* macosx/Wish-Info.plist:
	* macosx/tkAboutDlg.r: updated copyright years to 2005.

2005-05-22  Donal K. Fellows  <dkf@users.sf.net>

	* generic/tkFileFilter.c (TkGetFileFilters): Add all filters, not just
	the first one. [Bug 1206133]

2005-05-15  Jim Ingham	<jingham@apple.com>

	Fixes from Michael Kirkham:

	* macosx/tkMacOSXMenu.c (TkpConfigureMenuEntry): Thinko in clearing the
	ENTRY_ACCEL_MASK before re-parsing it. [Bug 1012852]

	* macosx/tkMacOSXScrlbr.c (UpdateControlValues): Don't set the control
	value BEFORE setting the min and max or the control manager will reset
	it for you. [Bug 1202181]

	* macosx/tkMacOSXXStubs.c (TkMacOSXXGetPixel, TkMacOSXXPutPixel):
	Restore the port to what it was before putting we were called. [Bug
	1202223]

2005-05-14  Jim Ingham  <jingham@apple.com>

	* macosx/tkMacOSXScrlbr.c (ThumbActionProc): Missing Tcl_Release.

2005-05-14  Daniel Steffen  <das@users.sourceforge.net>

	* macosx/tkMacOSXInit.c:
	* macosx/tkMacOSXNotify.c: introduction of new tcl notifier based on
	CFRunLoop allows replacement of the custom TkAqua notifier by a
	standard tcl event source. Removes requirement of threaded tcl core
	for TkAqua, allows to stub-link TkAqua against Tcl by removing use of
	the unstubbed TclInitNotifier & TclFinalizeNotifier. [Tcl Patch
	1202052]

	* macosx/Wish.xcode/project.pbxproj:
	* macosx/Wish.pbproj/project.pbxproj: stub-link TkAqua: build with
	USE_TCL_STUBS and link against libtclstub instead of Tcl.framework,
	unexport libtclstub symbols from Tk to avoid duplicate symbol warnings
	when linking with both Tcl and Tk, fixes for gcc4.0 warnings.

	* macosx/Wish.xcode/project.pbxproj: sync with Wish.pbproj changes
	since 2004-11-19.
	NOTE: to use this project, need to uncomment the tclConfig.h settings
	at the top of tcl/unix/configure.in, autoconf and rebuild tcl !

	* macosx/tkMacOSXBitmap.c:
	* macosx/tkMacOSXButton.c:
	* macosx/tkMacOSXDialog.c:
	* macosx/tkMacOSXFont.c:
	* macosx/tkMacOSXHLEvents.c:
	* macosx/tkMacOSXInit.c:
	* macosx/tkMacOSXKeyboard.c:
	* macosx/tkMacOSXMenu.c:
	* macosx/tkMacOSXMenubutton.c:
	* macosx/tkMacOSXWm.c:
	* macosx/tkMacOSXXStubs.c: fixed gcc 4.0 warnings.

	* unix/tcl.m4: sync with tcl
	* unix/configure: autoconf-2.59

2005-05-10  Vince Darley  <vincentdarley@users.sourceforge.net>

	* library/text.tcl: test and fix to TextPrevPara to avoid infinite loop
	* tests/textIndex.test: at start of widget. [Bug 1191895]

	* generic/tkTextDisp.c: better synchronisation between explicit and
	implicit pixel line-height calculations. [Bug 1186558]

2005-05-10  Don Porter	<dgp@users.sourceforge.net>

	* generic/tkTextDisp.c (GetXView): Improved numerical precision of
	calculation of [.t xview] return values.
	* tests/textDisp.test: Match greater precisions of [.t xview] and
	[.t yview] values in tests.

2005-05-06  Jeff Hobbs	<jeffh@ActiveState.com>

	* unix/configure: regen
	* unix/configure.in: Add AC_C_BIGENDIAN check and pkg-config xft checks
	to extend xft search.
	* unix/tcl.m4: Correct Solaris 10 (5.10) check and add support for
	x86_64 Solaris cc builds.

2005-04-28  Donal K. Fellows  <donal.k.fellows@manchester.ac.uk>

	* macosx/tkMacOSXNotify.c (TkMacOSXWaitForEvent): Fix for typo in
	waitTime computation. [Bug 1191097]
	(AlertNotifier): Factor out the core of the notifier alerting code.

2005-04-25  Daniel Steffen  <das@users.sourceforge.net>

	* macosx/tkMacOSXNotify.c: sync with tclUnixNotfy.c changes since
	2004-06-22, added compile time check for threaded tcl core, removed
	unthreaded code paths as they are never used anyway, fixed
	TkMacOSXAlertNotifier() implementation.

	* unix/Makefile.in: added TCL_STUB_LIB_FILE, needed for unexporting of
	symbols from libtclstub to avoid duplicate symbol warnings.

	* unix/tcl.m4 (Darwin): added configure checks for recently added
	linker flags -single_module and -search_paths_first to allow building
	with older tools (and on Mac OS X 10.1), use -single_module in SHLIB_LD
	and not just T{CL,K}_SHLIB_LD_EXTRAS, added unexporting from Tk of
	symbols from libtclstub to avoid duplicate symbol warnings, added
	PLAT_SRCS definition for Mac OS X, defined MODULE_SCOPE to
	__private_extern__.
	(SC_MISSING_POSIX_HEADERS): added caching of dirent.h check.

	* unix/configure: autoconf-2.59

2005-04-22  George Peter Staplin  <GeorgePS@XMission.com>

	* doc/FontId.3: I fixed a typo. "linespace" was used instead of
	"ascent". I also added a .PP before the paragraph to make the
	formatting look better for the ascent paragraph.

2003-04-18  Joe English	 <jenglish@users.sourceforge.net>

	* unix/tkUnixRFont.c(Tk_MeasureChars): Use Tcl_UtfToUnichar() for lax
	UTF-8 parsing instead of strict parsing with FcUtf8ToUcs4()
	[fix/workaround for Bug 1185640]

2003-04-18  Vince Darley  <vincentdarley@users.sourceforge.net>

	* library/text.tcl
	* doc/text.n: corrected 'Home' and 'End' and Control-a/e handling to
	work with display lines. This was an ommission of the previous tip155
	patch. Clarified the documentation on this point.

2005-04-14  Jeff Hobbs	<jeffh@ActiveState.com>

	* unix/tkUnixFont.c (FontMapLoadPage): reorder char[] decls to avoid
	possible segv. Minimal fix for [Bug 1122671]

2005-04-12  Jeff Hobbs	<jeffh@ActiveState.com>

	* library/tkfbox.tcl (::tk::dialog::file::): fix typeMenuLab ref. Add
	undoc'd ::tk::dialog::file::showHiddenBtn var (default 0) that will add
	a "Show Hidden" checkbutton to tk_get*File and tk_chooseDirectory if
	set to true.
	* library/choosedir.tcl (::tk::dialog::file::chooseDir::): fix
	cancelBtn ref, add hiddenBtn ref for "Show Hidden" button.

2005-04-09  Daniel Steffen  <das@users.sourceforge.net>

	* macosx/README: updated requirements for OS & developer tool versions
	+ other small fixes/cleanup.

	* macosx/tkMacOSXEntry.c (ComputeIncDecParameters): manually define
	constants present only in 10.3 headers so that we can build on 10.2.

	* macosx/Wish.pbproj/project.pbxproj: fixed absolute path to tkEntry.h
	that confused 10.2 PBX.

	* unix/tcl.m4 (Darwin): added -single_module linker flag to
	TCL_SHLIB_LD_EXTRAS and TK_SHLIB_LD_EXTRAS.
	* unix/configure: autoconf-2.59

2005-04-07  Mo DeJong  <mdejong@users.sourceforge.net>

	* macosx/tkMacOSXWm.c (TkWmStackorderToplevelWrapperMap,
	(TkWmStackorderToplevel):
	* unix/tkUnixWm.c (TkWmStackorderToplevelWrapperMap,
	(TkWmStackorderToplevel):
	* win/tkWinWm.c (TkWmStackorderToplevelWrapperMap,
	(TkWmStackorderToplevel):
	Fix panic in wm stackorder when a toplevel is created on another
	display. The code now ignores toplevels that have a display that does
	not match the display of the parent window. [Bug 1152809]

2005-04-06  Donal K. Fellows  <dkf@users.sf.net>

	* doc/wm.n, doc/winfo.n, doc/tk.n, doc/send.n, doc/selection.n:
	* doc/radiobutton.n, doc/photo.n, doc/options.n, doc/menu.n:
	* doc/listbox.n, doc/getOpenFile.n, doc/font.n, doc/event.n:
	* doc/entry.n, doc/clipboard.n, doc/checkbutton.n, doc/canvas.n:
	* doc/button.n, doc/bind.n, doc/TextLayout.3, doc/MeasureChar.3:
	* doc/GetRelief.3, doc/GetPixels.3, doc/GetJustify.3, doc/GetFont.3:
	* doc/GetCursor.3, doc/GetColor.3, doc/GetBitmap.3, doc/GetAnchor.3:
	* doc/FontId.3, doc/CrtWindow.3, doc/CrtImgType.3, doc/ConfigWidg.3:
	* doc/3DBorder.3: Purge old .VS/.VE macro instances.

2005-04-04  Don Porter	<dgp@users.sourceforge.net>

	* library/comdlg.tcl: Added Macintosh file type validation to
	[::tk::FDGetFileTypes]. [Bug 1083878] (Thanks, Vince Darley)

2005-04-04  Vince Darley  <vincentdarley@users.sourceforge.net>

	* generic/tkText.c:
	* tests/text.test: fix to elide searching problems [Bug 1174269] and
	disappearing cursor with insertofftime 0. [Bug 1169429]

2005-04-03  Peter Spjuth  <peter.spjuth@space.se>

	* tests/grid.test:
	* generic/tkGrid.c: Fixed bug in geometry calculations for widgets that
	span multiple columns/row. Bug was introduced in 8.5a1 when fixing
	792387. [Bug 1175092]

2005-03-29  Jeff Hobbs	<jeffh@ActiveState.com>

	* win/tcl.m4, win/configure: do not require cygpath in macros to allow
	msys alone as an alternative.

2005-03-27  Vince Darley  <vincentdarley@users.sourceforge.net>

	* tests/textDisp.test: added test for fix of 2005-03-15.

2005-03-24  Jim Ingham	<jingham@apple.com>

	* macosx/tkMacOSXEntry.c (TkpDrawEntryBorderAndFocus): Dopey bug - do
	not reset the width for entry widgets - we didn't change it for them.

2005-03-23  Jim Ingham	<jingham@apple.com>

	These changes allow us to draw the Entry and Spinbox widget with a
	native look and feel on Mac OS X.

	* generic/tkEntry.h: New file, extracting the definitions of Entry and
	Spinbox.
	* generic/tkEntry.c (DisplayEntry): Call out to TkpDrawSpinboxButtons
	and TkpDrawEntryBorderAndFocus. Also provide default implementations
	for X11 & Win.
	* macosx/tkMacOSXEntry.c: New file, implements the entry & focus and
	spinbox button drawing.
	* tkMacOSXDefaults.h: Change the Mac OS X defaults so they fit the
	native widget shapes.

	This is cleanup thanks to Neil Madden <nem@cs.nott.ac.uk>.

	* macosx/tkMacOSXWm.c (TkMacOSXWinStyle) New function.
	(TkUnsupported1ObjCmd): New function, replaces the un-objectified
	version of the command.
	* generic/tkInt.h: Swap TkUnsupported1Cmd for TkUnsupported1ObjCmd.
	* generic/tkWindow.c (): Ditto.

	This adds a "-notify" flag to "wm attributes" that will bounce the
	dock icon on Mac OS X.	This is from Revar Desmera <revarbat@gmail.com>

	* macosx/tkMacOSXWm.c (WmAttrGetNotifyStatus, WmAttrSetNotifyStatus):
	New functions.
	(WmAttributesCmd): Add the -notify.
	* doc/wm.n: Document -notify.

2005-03-19  Donal K. Fellows  <dkf@users.sf.net>

	* generic/tkConsole.c (Tk_CreateConsoleWindow,TkConsolePrint): Rewrite
	so that TkConsolePrint cannot become detached from the console when the
	[console] command is renamed. [Bug 1016385]

2005-03-15  Vince Darley  <vincentdarley@users.sourceforge.net>

	* generic/tkTextDisp.c: fix for [Bug 1143776] in adjusting displayed
	lines when running into the bottom of the window.

2005-03-14  Jim Ingham	<jingham@apple.com>

	* macosx/tkMacOSXScrlbr.c (ThumbActionProc): No need to use "update
	idletasks" here, TclServiceIdle will do as well and it is simpler.

	These changes implement a change on the Mac OS X side. When we unmap a
	window we mark all its children as unmapped (not following toplevels.
	But we preserve whether they had been mapped before, and when the
	parent is remapped, we remap the children as well. [Bug 940117]

	* macosx/tkMacOSXInt.h: Added TK_MAPPED_IN_PARENT
	* macosx/tkMacOSXSubwindows.c (FixMappingFlags): New function.
	(XMapWindow): Call FixMappingFlags.
	(XUnMapWindow): Ditto.

	* macosx/tkMacOSXSubwindows.c (XMoveResizeWindow): Update the xOff &
	yOff data in the Macdrawable even if the native window hasn't been
	created yet. [Bug 700305]
	(XMoveWindow): Ditto.
	(XResizeWindow): Ditto.

2005-03-15  Pat Thoyts	<patthoyts@users.sourceforge.net>

	* unix/tcl.m4:	  Updated the OpenBSD configuration and regenerated the
	* unix/configure: configure script.

2005-03-14  Donal K. Fellows  <donal.k.fellows@manchester.ac.uk>

	* generic/tkEvent.c (InvokeClientMessageHandlers): Ensure that client
	messages are handled correctly. Thanks to George Petasis for tracking
	this down. [Bug 1162356]

2005-03-11  Jim Ingham	<jingham@apple.com>

	* macosx/tkMacOSXButton.c (TkpDisplayButton): Set the port to the
	Button window's port BEFORE you set the clip, otherwise you are setting
	the clip on the wrong window!
	Also, a little cleanup - move x & y into the branches where they are
	used, and don't compute the TextAnchor if we are using the native
	button text, since we aren't going to use it.
	(TkMacOSXDrawControl): Call ShowControl & SetControlVisibility in a
	more logical order.

	* tkMacOSXInt.h: Add TkMacOSXGenerateFocusEvent.
	* tkMacOSXSubwindows.c (XDestroyWindow): We don't get Activate events
	for the remaining windows when a Floating window is destroyed. This can
	cause the focus to disappear. So catch this case when the window is
	being destroyed and move the focus here.

	* tkMacOSXWindowEvent.c (TkMacOSXGenerateFocusEvent): Make this public
	(used to be GenerateFocusEvent) since we need it here and in
	tkMacOSXSubwindows.c. Then change the name everywhere it is used. [Bug
	1124237]

2005-03-10  Jim Ingham	<jingham@apple.com>

	* macosx/tkMacOSXMouseEvent.c (TkMacOSXProcessMouseEvent): In the
	inDrag section, set the GrafPort to the drag window's GrafPort before
	doing LocalToGlobal. [Bug 1160025]

2005-03-09  Jim Ingham	<jingham@apple.com>

	* macosx/tkMacOSXInit.c (TkpInit): Check to see if the environment
	variable XCNOSTDIN is set, and if so, close stdin & stdout. This is
	necessary to make remote debugging under Xcode work properly.

2005-03-08  Jeff Hobbs	<jeffh@ActiveState.com>

	* win/tkWinWm.c (WinSetIcon): fix GCLP_ICONSM -> GCLP_HICONSM.

	* win/makefile.vc: clarify necessary defined vars that can come from
	MSVC or the Platform SDK.

2005-02-28  Jeff Hobbs	<jeffh@ActiveState.com>

	* win/tkWinX.c (GenerateXEvent): correct %A translation on MouseWheel.
	[Bug 1118340]

2005-02-24  Daniel Steffen  <das@users.sourceforge.net>

	* macosx/tkMacOSX.h: fixed incorrect inclusion of internal header.
	* macosx/tkMacOSXNotify.c: corrected included headers.

2005-02-22  Daniel Steffen  <das@users.sourceforge.net>

	* macosx/tkMacOSXDialog.c (Tk_GetSaveFileObjCmd, NavServicesGetFile):
	fixed encoding problems with -initialfile & -filetypes and corrected
	potential buffer overrun with -initialdir/-initialfile. [Bug 1146057]

2005-02-16  Mo DeJong  <mdejong@users.sourceforge.net>

	TIP#223 IMPLEMENTATION

	* doc/wm.n: Add documentation for -fullscreen attribute.
	* tests/winWm.test: Add -fullscreen to wm attribute usage message.
	* tests/wm.test: Add -fullscreen to wm attribute usage message. Add
	-fullscreen attribute test cases for Windows.
	* win/tkWinWm.c (WmInfo, UpdateWrapper, TkpWmSetFullScreen)
	(WmAttributesCmd, UpdateGeometryInfo):
	Implement TIP 223 [wm attributes -fullscreen].

2005-02-14  Vince Darley  <vincentdarley@users.sourceforge.net>

	* generic/tkText.c:
	* generic/tkText.h:
	* generic/tkTextDisp.c:
	* generic/tkTextIndex.c:
	* generic/tkTextBTree.c:
	* doc/text.n:
	* tests/textDisp.test:
	* tests/textIndex.test: fix of longstanding elide problem when eliding
	a newline without eliding the entire logical line. [Bug 443848]

2005-02-14  Jeff Hobbs	<jeffh@ActiveState.com>

	* doc/options.n: note -cursor {} behavior. [Bug 965618]

2005-02-14  Donal K. Fellows  <donal.k.fellows@man.ac.uk>

	* tests/all.tcl: Add a [package require Tk] so that a missing display
	causes an early failure and keeps the error trace short. Issue observed
	in [FRQ 11122147], even though that's unrelated.

2005-02-11  Jeff Hobbs	<jeffh@ActiveState.com>

	* library/panedwindow.tcl (::tk::panedwindow::Cursor): check window
	existence on delayed call. [Bug 949792]

	* doc/text.n: note 'image' key in 'dump' command. [Bug 1115907]

	* win/tkWinWm.c (TkWinGetIcon): fix toplevel retrieval for determining
	icon ref (potential crash). [Bug 1105738]

	* generic/tkCanvBmap.c (ConfigureBitmap, ComputeBitmapBbox): Fixed
	possible crash with disabled bmap and bbox handling [Bug 1119460]
	(BitmapToPostscript): made aware of various bitmap types

	* unix/Makefile.in: remove SHLIB_LD_FLAGS (only for AIX, inlined into
	* unix/tcl.m4:	    SHLIB_LD). Combine AIX-* and AIX-5 branches in
	* unix/configure:   SC_CONFIG_CFLAGS. Correct gcc builds for AIX-4+ and
	HP-UX-11. autoconf-2.59 gen'd.

2005-02-09  Donal K. Fellows  <donal.k.fellows@manchester.ac.uk>

	* tests/wm.test: Convert to use more tcltest2 features.

2005-02-07  Donal K. Fellows  <donal.k.fellows@manchester.ac.uk>

	* generic/tkCanvas.c (CanvasWidgetCmd): Fix stupid mistake in variable
	names, reported by Andreas Leitgeb.

2005-02-03  Donal K. Fellows  <donal.k.fellows@manchester.ac.uk>

	* generic/tkCanvas.c (GetStaticUids): New function to manage the
	thread-specific data detailing the list of all uids in a thread.
	(typeList): Protect this (the other piece of global data) with a mutex.
	[Bug 1114977]

2005-01-31  Jeff Hobbs	<jeffh@ActiveState.com>

	* unix/tcl.m4, unix/configure: add solaris-64 gcc build support. [Bug
	1021871]

2005-01-31  Donal K. Fellows  <donal.k.fellows@manchester.ac.uk>

	* generic/tkImgPhoto.c (PhotoFormatThreadExitProc): Made the comments
	in the code more relevant to the function they were documenting! [Bug
	1110553]

	* library/msgs/es_ES.msg: Added more localization for Spanish Spanish.
	[Bug 1111213]

2005-01-25  Daniel Steffen  <das@users.sourceforge.net>

	* macosx/tkMacOSXInit.c (TkpInit): set tcl_interactive to 1 to show
	console at startup instead of directly calling [console show].

	* unix/tcl.m4 (Darwin): fixed bug with static build linking to dynamic
	library in /usr/lib etc instead of linking to static library earlier in
	search path. [Tcl Bug 956908]
	Removed obsolete references to Rhapsody.
	* unix/configure: autoconf-2.57

2005-01-18  Donal K. Fellows  <donal.k.fellows@man.ac.uk>

	* library/demos/menu.tcl: Reworked to make dialogs children of the
	demo widget so that they are properly visible. Issue reported by Keith
	Nash <k.j.nash@usa.net>

2005-01-13  Donal K. Fellows  <donal.k.fellows@man.ac.uk>

	* library/tkfbox.tcl (IconList_Selection, IconList_Create):
	(IconList_Arrange): Assorted tk_getOpenFile fixes. [part of Bug 600313]
	(IconList_ShiftMotion1): Also fix shift-drag.

2005-01-12  Don Porter	<dgp@users.sourceforge.net>

	* unix/tcl.m4:		Sync'ed to Tcl's copy.
	* unix/configure:	autoconf-2.57

2005-01-12  Donal K. Fellows  <donal.k.fellows@man.ac.uk>

	* doc/event.n: Added section on predefined virtual events. [Bug 608115]

2005-01-11  Vince Darley  <vincentdarley@users.sourceforge.net>

	* generic/tkTextDisp.c: fix to scrollbar height calculations of text
	widgets containing a single very long (wrapped) line. This fixes at
	least part of [Bug 1093631].

2005-01-11  Donal K. Fellows  <donal.k.fellows@man.ac.uk>

	* generic/tkObj.c (TkParsePadAmount):
	* generic/tkPack.c: Moved function to tkObj.c and rewrote so that it
	takes advantage of Tcl_Objs properly and cannot leave objects in an
	inconsistent state. [Bug 1098779]

2005-01-10  Joe English	 <jenglish@users.sourceforge.net>

	* unix/Makefile.in, unix/configure.in, unix/tkConfig.sh.in:
	Remove ${DBGX}, ${TK_DBGX} from Tk build system. [Patch 1081595]
	* unix/tcl.m4: re-synced with tcl/unix/tcl.m4
	* unix/configure: Regenerated.

2005-01-07  Donal K. Fellows  <donal.k.fellows@man.ac.uk>

	* generic/tkWindow.c (GetScreen): Make sure the result is reset on all
	error paths to stop strange errors. [Bug 697915]

2005-01-05  Donal K. Fellows  <donal.k.fellows@man.ac.uk>

	* doc/loadTk.n, doc/toplevel.n: Convert to other form of emacs mode
	control comment to prevent problems with old versions of man. [Bug
	1085127]

2005-01-03  Jeff Hobbs	<jeffh@ActiveState.com>

	* win/tkWinWm.c (TkWinWmCleanup): clean up layered window class. This
	caused crash in reinit of Tk (as seen in plugin).

	******************************************************************
	*** CHANGELOG ENTRIES FOR 2004 AND 2003 IN "ChangeLog.2004"    ***
	*** CHANGELOG ENTRIES FOR 2002 AND EARLIER IN "ChangeLog.2002" ***
	******************************************************************<|MERGE_RESOLUTION|>--- conflicted
+++ resolved
@@ -1,16 +1,20 @@
-<<<<<<< HEAD
+2011-08-13  Jan Nijtmans  <nijtmans@users.sf.net>
+
+	* generic/tkBitmap.c: [Bug 3388350] mingw64 compiler warnings
+	* generic/tkConsole.c
+	* unix/tkUnixMenubu.c
+	* win/tkWinButton.c
+	* win/tkWinEmbed.c
+	* win/tkWinFont.c
+	* win/tkWinImage.c
+	* win/tkWinKey.c
+	* win/tkWinTest.c
+	* win/tkWinWm.c
+
 2011-08-03  Jan Nijtmans  <nijtmans@users.sf.net>
 
 	* win/tkWinDialog.c: [Bug 3314770] regression - Windows file
 	dialogs not resizable
-=======
-2011-08-13  Jan Nijtmans  <nijtmans@users.sf.net>
-
-	* generic/tkBitmap.c: [Bug 3388350] mingw64 compiler warnings
-	* generic/tkImgGIF.c
-	* win/tkWinColor.c
-	* win/tkWinX.c
->>>>>>> f967d577
 
 2011-07-28  Jan Nijtmans  <nijtmans@users.sf.net>
 
