--- conflicted
+++ resolved
@@ -1,4 +1,9 @@
-<<<<<<< HEAD
+2012-11-13  Jan Nijtmans  <nijtmans@users.sf.net>
+
+	* win/tkWinTest.c: [Bug 3585396]: winDialog.test requires user
+	* tests/winDialog.test: interaction. Renumber test-cases as in
+	Tk 8.6, and convert various to tcltest-2 style.
+
 2012-11-09  Don Porter  <dgp@users.sourceforge.net>
 
 	*** 8.5.13 TAGGED FOR RELEASE ***
@@ -49,15 +54,6 @@
 	adapted to 8.6.
 
 2012-09-28  Jan Nijtmans  <nijtmans@users.sf.net>
-=======
-2012-11-13  Jan Nijtmans  <nijtmans@users.sf.net>
-
-	* win/tkWinTest.c: [Bug 3585396]: winDialog.test requires user
-	* tests/winDialog.test: interaction. Renumber test-cases as in
-	Tk 8.6, and convert various to tcltest-2 style.
-
-2012-09-27  Jan Nijtmans  <nijtmans@users.sf.net>
->>>>>>> 73a348f7
 
 	* generic/tkInt.h:     Add 8 colors to the supported color list
 	* generic/tkColor.c:   (aqua, crimson, fuchsia, indigo, lime,
