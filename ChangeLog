<<<<<<< HEAD
2012-02-25  Jan Nijtmans  <nijtmans@users.sf.net>

	* win/tkWinDialog.c: [Bug 1913750]: tk_chooseDirectory -initialdir
	internationalization problem.
=======
2012-02-26  Jan Nijtmans  <nijtmans@users.sf.net>

	* xlib/xcolors.c: Provide fallback for _strtoi64
	* win/configure.in: Detect whether _strtoi64 is available
	* win/configure: (regenerated)
>>>>>>> 956914d5

2012-02-15  Jan Nijtmans  <nijtmans@users.sf.net>

	* xlib/xcolors.c: [Bug 3486474]: Inconsistent color scaling
	* generic/tkColor.c: new internal function TkParseColor
	* generic/tkInt.h:
	* generic/tk*.c:   Change XParseColor() to TkParseColor() everywhere.

2012-02-10  Donal K. Fellows  <dkf@users.sf.net>

	* win/tkWinDialog.c (GetFileName): Ensure that we do not convert a
	result list to a string inadvertently, as this causes problems with
	Tkinter's handling of multiple filename results. Issue was reported
	via StackOverflow: http://stackoverflow.com/q/9227859/301832

2012-01-29  Jan Nijtmans  <nijtmans@users.sf.net>

	* win/tkImgPhoto.c: [Bug 3480634]: PNG Images missing in menus on Mac

2012-01-27  Jan Nijtmans  <nijtmans@users.sf.net>

	* win/tkWinDialog.c: [Bug 3480471]: tk_getOpenFile crashes on Win64

2012-01-26  Francois Vogel  <fvogelnew1@free.fr>

	* generic/tkTextDisp.c: [Bug-1754043] and [Bug-2321450]: When
	-blockcursor is true, the cursor appears as a blinking bar which
	expands to the right edge of the widget.

2012-01-25  Jan Nijtmans  <nijtmans@users.sf.net>

	* generic/tkImgPhoto.c: [Bug 2433260]: non-critical error in
	Tk_PhotoPutBlock

2012-01-25  Francois Vogel  <fvogelnew1@free.fr>

	* generic/tkText.c: Don't increase the epoch twice

2012-01-25  Francois Vogel  <fvogelnew1@free.fr>

	* generic/tkText.c:      [Bug-1630271]: segfault/infinite loop
	* generic/tkTextMark.c:  when a mark is before -startline
	* tests/textMark.test:

2012-01-25  Francois Vogel  <fvogelnew1@free.fr>

	* generic/tkText.c: [Bug-3475627]: Test text-31.11 fails

2012-01-22  Francois Vogel  <fvogelnew1@free.fr>

	* generic/tkTextMark.c: [Bug-3288113,3288121]: Missing marks/endless
	* tests/textMark.test:  loop in text mark prev/next

2012-01-19  Francois Vogel  <fvogelnew1@free.fr>

	* generic/tkText.c: [Bug-3021557]: Moving the cursor in
	* tests/text.test:  elided text freezes Tk

2011-12-13  Donal K. Fellows  <dkf@users.sf.net>

	* doc/getOpenFile.n: Make example follow best practices. Issue spotted
	by Emiliano Gavilan.

2011-11-29  Donal K. Fellows  <dkf@users.sf.net>

	* tests/safe.test: [Bug 1847925]: Update list of hidden commands.

2011-11-22  Jan Nijtmans  <nijtmans@users.sf.net>

	* unix/Makefile.in: [Bug 1945073]: Demo square.tcl
	* win/Makefile.in: cannot run; need package tktest

2011-11-17  Jan Nijtmans  <nijtmans@users.sf.net>

	* doc/menu.n: Fix the escaping of leading dots in lines that start with
	a widget name, so that nroff doesn't mistake it as a non-existing macro
	and skips the entire line.

2011-11-14  Alexandre Ferrieux  <ferrieux@users.sourceforge.net>

	* generic/tkCanvas.c: [Bug 3437816]: Missing TCL_ERROR return
	in [canvas lower].

2011-11-08  Reinhard Max  <max@suse.de>

	* unix/Makefile.in: Add square to DEMOPROGS. It contains a shebang
	and hence should get installed with executable bits.

	* doc/label.n:         Fix the escaping of leading dots in lines that
	* doc/text.n:          start with a widget name, so that nroff
	* doc/ttk_notebook.n:  doesn't mistake it as a non-existing macro
	* doc/pack.n:          and skips the entire line.

2011-11-01  Donal K. Fellows  <dkf@users.sf.net>

	* generic/tkObj.c (GetPixelsFromObjEx): [Bug 3431491]: Use a bit of
	type hackery to allow numbers to be interpreted as coordinates (most
	notably on a canvas) without reinterpreting via a string.

2011-10-27  Kevin B. Kenny  <kennykb@acm.org>

	* generic/tkInt.h:	[Bug 3410609]: Change the event mechanism
	* unix/tkUnixEvent.c:	for <KeyPress> events to use the keysym
	* unix/tkUnixKey.c:	returned by XLookupString in preference to
	the one that appears in the raw X event at any level. This change
	allows binding to ISO_Level3_Shift-ed characters, composed characters,
	and similar beasts. KeyRelease events still work as they did before,
	as does Tk with input methods disabled.

2011-10-13  Jan Nijtmans  <nijtmans@users.sf.net>

	* win/tkWinDialog.c: Internationalization of all Windows font
	* win/tkWinFont.c:   handling.

2011-10-10  Jan Nijtmans  <nijtmans@users.sf.net>

	* win/tkWinDialog.c: [Bug 3163893]: -initialdir option bug for
	tk_chooseDirectory under XP

2011-10-05  Jan Nijtmans  <nijtmans@users.sf.net>

	* win/tkWinInt.h:   Remove tkWinProcs, as it is no longer
	* win/tkWinX.c:     being used.
	* win/tkWinTest.c:

2011-09-27  Donal K. Fellows  <dkf@users.sf.net>

	* generic/tkImgPNG.c (WriteExtraChunks): [Bug 3405839]: Write the sDAT
	chunk with the correct length.

2011-09-08  Jan Nijtmans  <nijtmans@users.sf.net>

	* generic/tkDecls.h: Don't let tkDecls.h depend on <tchar.h> on
	windows, not even in UNICODE mode.

2011-09-01  Donal K. Fellows  <dkf@users.sf.net>

	* doc/photo.n: Correctly documented what the [$ph data] command
	produces without the -format option.

2011-08-16  Jan Nijtmans  <nijtmans@users.sf.net>

	* win/tkWinDialog.c: [Bug 3388350]: mingw64 compiler warnings
	* win/tkWinEmbed.c
	* win/tkWinMenu.c
	* win/tkWinTest.c
	* win/tkWinWm.c
	* win/tkWinX.c

2011-08-13  Jan Nijtmans  <nijtmans@users.sf.net>

	* generic/tkBitmap.c: [Bug 3388350]: mingw64 compiler warnings
	* generic/tkConsole.c
	* win/tkWinDialog.c
	* win/tkWinEmbed.c
	* win/tkWinSend.c
	* win/tkWinSendCom.c

2011-08-05  Don Porter  <dgp@users.sourceforge.net>

	*** 8.6b2 TAGGED FOR RELEASE ***

	* changes:	Updates for 8.6b2 release.

2011-08-03  Don Porter  <dgp@users.sourceforge.net>

	* win/tkWinWm.c: [Bug 2891541]: Merge of 8.5.8 fix from Pat Thoyts.
	Permit normal behaviour on Windows for a grabbed toplevel when it
	is the main window.

2011-08-03  Jan Nijtmans  <nijtmans@users.sf.net>

	* win/tkWinDialog.c: [Bug 3314770]: regression - Windows file
	dialogs not resizable

2011-07-28  Don Porter  <dgp@users.sourceforge.net>

	* changes:	Updates for 8.6b2 release.

2011-07-28  Jan Nijtmans  <nijtmans@users.sf.net>

	* xlib/X11/Xutil.h: [Bug 3380684]: XEmptyRegion prototype doesn't
	match usage

2011-07-19  Donal K. Fellows  <dkf@users.sf.net>

	* doc/*.3, doc/*.n: Many small fixes to documentation as part of
	project to improve quality of generated HTML docs.

2011-07-18  Don Porter  <dgp@users.sourceforge.net>

	* README:		Bump version number to 8.6b2
	* generic/tk.h:
	* library/tk.tcl:
	* unix/configure.in:
	* unix/tk.spec:
	* win/configure.in:

	* unix/configure:	autoconf-2.59
	* win/configure:

2011-06-29  Don Porter  <dgp@users.sourceforge.net>

	* generic/ttk/ttkTrace.c: [Bug 3341056]: Correct segfault due to flaw
	* tests/ttk/ttk.test:	in the 2011-06-17 commit.

2011-06-19  Donal K. Fellows  <dkf@users.sf.net>

	* doc/wm.n: Added documentation of the -type attribute that was
	introduced in TIP#359, and moved documentation of -alpha to common
	section as it is supported on all platforms now.

2011-06-17  Don Porter  <dgp@users.sourceforge.net>

	* generic/ttk/ttkTrace.c:	Workaround Bug 3062331.
	* tests/ttk/ttk.test:
	* changes:	Updated

2011-06-16  Jan Nijtmans  <nijtmans@users.sf.net>

	* win/tcl.m4: Sync with win/tcl.m4 from Tcl
	* win/configure: (regenerated)

2011-06-10  Don Porter  <dgp@users.sourceforge.net>

	* generic/tkEntry.c:	[Bug 3315731]: Fix [$entry -invcmd].

2011-06-10  Don Porter  <dgp@users.sourceforge.net>

	* README:	Correct some README bitrot.
	* macosx/README:

2011-06-07  Don Porter  <dgp@users.sourceforge.net>

	* generic/tkEntry.c:	[Bug 2358545]: Restore support for values "08"
	and "09" in a [spinbox] configured to use -from and -to values.

2011-06-06  Don Porter  <dgp@users.sourceforge.net>

	* generic/tkConsole.c:	[Bug 2546087]: Restore proper NUL output to
	* library/console.tcl:	the [console].

2011-04-22  Peter Spjuth  <peter.spjuth@gmail.com>

	* generic/tkCanvPoly.c: [Bug 3291543]: There was a crash if dchars
	* tests/canvas.test:    removed all coordinates of a polygon.

2011-04-21  Peter Spjuth  <peter.spjuth@gmail.com>

	* doc/checkbutton.n: Document all variable options as global.
	* doc/radiobutton.n:
	* doc/listbox.n:
	* doc/menu.n:
	* doc/options.n:
	* doc/ttk_combobox.n:
	* doc/ttk_entry.n:
	* doc/ttk_progressbar.n:
	* doc/ttk_widget.n:

2011-04-06  Jan Nijtmans  <nijtmans@users.sf.net>

	* unix/tkAppInit.c:  Make symbols "main" and "Tcl_AppInit"
	MODULE_SCOPE: there is absolutely no reason for exporting them.
	* unix/tcl.m4:        Don't use -fvisibility=hidden with static
	* unix/configure      libraries (--disable-shared)

2011-04-04  Peter Spjuth  <peter.spjuth@gmail.com>

	* tests/grid.test:
	* generic/tkGrid.c: [Bug 723765]: When a slave was removed from grid,
	the -in option was not remembered.

2011-04-04  Joe Mistachkin  <joe@mistachkin.com>

	* win/tkWinDialog.c (FontchooserShowCmd): Change the CHOOSEFONT and
	LOGFONT used with sizeof to CHOOSEFONTA and LOGFONTA to match their
	local variable declarations (i.e. mismatch with -DUNICODE).  This code
	is not present in 8.4 or 8.5.

2011-04-04  Peter Spjuth  <peter.spjuth@gmail.com>

	* doc/labelframe.n:
	* doc/frame.n:
	* generic/tkFrame.c: [Bug 2997657]: Removed -container from labelframe
	documentation since it does not work as expected and does not make
	sense as a container. Added note to frame about restrictions when used
	as a container.

2011-03-28  Donal K. Fellows  <dkf@users.sf.net>

	* library/tk.tcl (::tk::FindAltKeyTarget): Make this handle the
	traversal of the logical window manager hierarchy correctly. Based on
	comments by Emiliano Gavilan.

2011-03-28  Jan Nijtmans  <nijtmans@users.sf.net>

	* generic/tkTextBTree.c: [Bug 3129527]: Fix buffer overflow w/ GCC 4.5
	and -D_FORTIFY_SOURCE=2. One more place where this problem could
	appear.

2011-03-24  Jan Nijtmans  <nijtmans@users.sf.net>

	* win/tkWinMenu.c: [Bug #3239768]: tk8.4.19 (and later) WIN32
	menu font support.

2011-03-16  Jan Nijtmans  <nijtmans@users.sf.net>

	* unix/tcl.m4:    Make SHLIB_LD_LIBS='${LIBS}' the default and
	* unix/configure: set to "" on per-platform necessary basis.
	Backported from TEA, but kept all original platform code which was
	removed from TEA.

2011-03-14  Jan Nijtmans  <nijtmans@users.sf.net>

	* generic/tkBind.c:      Eliminate some more unneeded write-only
	* generic/tkCanvUtil.c:  variables (discovered by gcc-4.6)
	* generic/tkFocus.c:

2011-03-12  Donal K. Fellows  <dkf@users.sf.net>

	Remove casts from uses of ckalloc/ckfree/... now that Tcl declares
	them to be using useful casts internally.

2011-03-12  Jan Nijtmans  <nijtmans@users.sf.net>

	* win/tkWin32Dll.c: Eliminate unneeded _TkFinalize wrapper.

2011-03-11  Jan Nijtmans  <nijtmans@users.sf.net>

	* generic/ttk/ttkDefaultTheme.c: Eliminate some unneeded write-only
	* generic/ttk/ttkManager.c:      variables (discovered by gcc-4.6)
	* generic/ttk/ttkSquare.c:

2011-03-09  Reinhard Max  <max@suse.de>

	* unix/configure.in: Use a symbol from libXft itself for the link
	test rather than one from libfreetype, because the latter doesn't
	work when the linker is called with --as-needed.

2011-03-03  Alexandre Ferrieux  <ferrieux@users.sourceforge.net>

	* generic/tkCanvLine.c: [Bug 3175610]: Incomplete refresh of line items.

2011-03-02  Donal K. Fellows  <dkf@users.sf.net>

	* doc/tk_mac.n (new file): Description of OSX-specific functionality
	in Tk, contributed by Kevin Walzer.
	* doc/button.n, doc/font.n, doc/menu.n: Noted which parts of these
	commands are intentionally not fully supported on OSX.

2011-01-24  Joe English  <jenglish@users.sourceforge.net>

	* generic/tkSelect.c: Fix for [Bug #3164879]: (memory allocation
	bug introduced by [Patch #3129527])

2011-01-22  Joe English  <jenglish@users.sourceforge.net>

	* generic/ttk/ttkEntry.c(ttk::combobox): Add missing
	'validate' command (reported by schelte).

2011-01-13  Jan Nijtmans  <nijtmans@users.sf.net>

	* library/msgbox.tcl: [Patch #3154705]: Close button has no effect

2011-01-12  Jan Nijtmans  <nijtmans@users.sf.net>

	* win/tcl.m4:         handle --enable-64bit=ia64 for gcc
	* win/configure.in    typo
	* win/configure:      (autoconf-2.59)

2011-01-06   Kevin Walzer <wordtech@users.sourceforge.net>

	* macosx/README:	Added info on textured background windows.
	* macosx/tkMacOSXFont.c: Fix for 2857300, improves rounding up on text
	width [submitted by treectrl]
	* macosx/tkMacOSXMenu.c: Fix for radiobuttons and checkbuttons not
	displaying in popup menus, and disabled menu entries.
	* macosx/tkMacOSXWindowEvent.c:	Fix for 3086887, speeds up scrolling;
	also textured background windows
	* macosx/tkMacOSXWm.c: Textured background windows.

2011-01-06  Stuart Cassoff  <stwo@users.sourceforge.net>

	* generic/tkEvent.c:	Cast some NULLs to (void *) in order to quash
	* unix/tkUnixEvent.c:	"missing sentinel in function call"
	* unix/tkUnixKey.c:	compiler warnings.
	* unix/tkUnixRFont.c:

2010-12-17  Stuart Cassoff  <stwo@users.sourceforge.net>

	* unix/Makefile.in:	Clean up '.PHONY:' targets: Arrange those
				common to Tcl and Tk as in Tcl's Makefile.in,
				add any missing ones and remove duplicates.

2010-12-17  Stuart Cassoff  <stwo@users.sourceforge.net>

	* unix/Makefile.in:  [Bug 2446711]: Remove 'allpatch' target.

2010-12-17  Stuart Cassoff  <stwo@users.sourceforge.net>

	* unix/Makefile.in:  [Bug 2537626]: Use 'rpmbuild', not 'rpm'.

2010-12-17  Jan Nijtmans  <nijtmans@users.sf.net>

	* generic/tkMain.c:  refactor isatty() function for Windows.
	* win/tkWinImage.c:  better warning message.
	* win/tkWinInit.c:   Let TkpDisplayWarning() send the message
	directly to the debugger, if available, otherwise do as before.

2010-12-16  Jan Nijtmans  <nijtmans@users.sf.net>

	* generic/tk.h:       [Patch 3124554]: Move WishPanic from Tk to Tcl
	* win/winMain.c:      Remove special MessageBox'es here, since every
	panic-related thing is now handled correctly by Tcl.

2010-12-15  Stuart Cassoff  <stwo@users.sourceforge.net>

	* unix/Makefile.in:	Installer Improvements.
	* unix/install-sh:	Similar to Tcl [Patch 3101127].

2010-12-15  Jan Nijtmans  <nijtmans@users.sf.net>

	* generic/tkMain.c:	[Patch #3124683]: platform specific stuff
	in (tcl|tk)Main.c

2010-12-13  Jan Nijtmans  <nijtmans@users.sf.net>

	* unix/tcl.m4:		[Bug 3135271]: Link error due to hidden
	* unix/configure:	symbols (CentOS 4.2)  (autoconf-2.59)
	* generic/tkMain.c:	Change "Application initialization failed" to
	* tests/main.test:	"application-specific initialization failed",
	for consistency with Tcl.
	* win/tkWin32Dll.c:	See also: [Patch 1910041] and [Patch 3059922].
	SEH emulation on Win64 was not correct here: it sometimes results in
	a crash. Contrary to the other places, the code here is not meant to
	protect from OS bugs, but to protect Finalizing Tk when the application
	went in an invalid state.

2010-12-12  Stuart Cassoff  <stwo@users.sourceforge.net>

	* unix/tcl.m4: Better building on OpenBSD.
	* unix/configure: (autoconf-2.59)

2010-12-10  Jan Nijtmans  <nijtmans@users.sf.net>

	* win/tcl.m4:	Fix manifest-generation for 64-bit gcc (mingw-w64)
	* win/configure: (autoconf-2.59)

2010-12-06  Jan Nijtmans  <nijtmans@users.sf.net>

	* generic/tkSelect.c:	[Bug 3129527]: Fix buffer overflow w/ GCC 4.5
	* generic/tkTextDisp.c: and -D_FORTIFY_SOURCE=2
	* unix/tkUnixWm.c:
	* win/tkWinWm.c:

2010-12-05  Jan Nijtmans  <nijtmans@users.sf.net>

	* unix/tcl.m4:      [Patch 3116490]: cross-compile support for unix
	* unix/configure    (autoconf-2.59)

2010-12-03  Jan Nijtmans  <nijtmans@users.sf.net>

	* win/tcl.m4:	[Patch 3116490]: cross-compile Tcl mingw32 on unix
	* win/configure: This makes it possible to cross-compile Tcl/Tk for
	Windows (either 32-bit or 64-bit) out-of-the-box on UNIX, using
	mingw-w64 build tools.

2010-12-02  Donal K. Fellows  <dkf@users.sf.net>

	* generic/tkInt.decls (TkDrawAngledTextLayout,TkDrawAngledChars,...):
	Expose angled text API for Emiliano Gavilan. Still only in internal
	stub table.

2010-11-29  Jan Nijtmans  <nijtmans@users.sf.net>

	* generic/tkAtom.c:    Fix various 64-bit gcc(-4.5.2) warnings: cast
	* generic/tkSelect.c:  from pointer to integer of different size.
	* win/stubs.c:
	* win/tkWinButton.c:
	* win/tkWinColor.c:
	* win/tkWinPixmap.c:
	* win/tkWinScrlbr.c:
	* win/tkWinWindow.c:
	* win/tkWinWm.c:
	* win/ttkWinMonitor.c:
	* win/tkWin32Dll.c:   Make assembler code compile in Win64 with gcc.

2010-11-24  Jan Nijtmans  <nijtmans@users.sf.net>

	* win/tkWinDialog.c:  [Bug 3071836]: Crash/Tcl_Panic on WinXP saving
	* win/tkWinInit.c:    file to C:\, and rewrite TkpDisplayWarning not
	to use any Tcl functions any more. This allows TkpDisplayWarning to be
	used as panic proc.
	* win/winMain.c:      Use TkpDisplayWarning as panic proc on Windows.
	* generic/tkMain.c:   Remove unused strrchr, combine outChannel and
	errChannel variables to a single variable.

2010-11-19  Jan Nijtmans  <nijtmans@users.sf.net>

	* generic/tkCanv*.c:         Revise Tcl_Panic() calls ending with a
	* generic/tkGeomerty.c:      newline removing the newline, because
	* generic/tkImgPhInstance.c: Tcl_Panic() outputs a final newline
	* generic/tkMenu.c:	     already.
	* generic/tkRectOval.c:
	* generic/tkTextBTree.c:
	* generic/tkWindow.c:
	* unix/tkUnixRFont.c:
	* win/tkWinColor.c:
	* win/tkWinDraw.c:
	* win/tkWinMenu.c:

2010-11-18  Jan Nijtmans  <nijtmans@users.sf.net>

	* win/winMain.c:   [FRQ 491789]: "setargv() doesn't support a unicode
	cmdline" now implemented for cygwin and mingw32 too.
	* win/configure.in:	Allow cross-compilation by default.
	* win/configure    (regenerated)

2010-11-17  Jan Nijtmans  <nijtmans@users.sf.net>

	* win/tcl.m4:      [FRQ 491789]: "setargv() doesn't support a unicode
	cmdline" now implemented for mingw-w64
	* win/configure    (regenerated)
	* win/winMain.c    Workaround for bug in some versions of mingw-w64

2010-11-16  Jan Nijtmans  <nijtmans@users.sf.net>

	* win/winMain.c    Bring compilation under mingw-w64 a bit closer
	* win/tcl.m4       to reality. See for what's missing:
	    https://sourceforge.net/apps/trac/mingw-w64/wiki/Unicode%20apps
	* win/configure:   (re-generated)
	* win/tkWinPort.h: [Bug 3110161]: Extensions using TCHAR don't compile
	on VS2005 SP1

2010-11-10  Andreas Kupries  <andreask@activestate.com>

	* changes:	Updates for 8.6b2 release.

2010-11-06  Jan Nijtmans  <nijtmans@users.sf.net>

	* library/msgs/*.msg:	Update NL catalog. For other languages,
	sorting and fix some locations of "&".

2010-11-05  Jan Nijtmans  <nijtmans@users.sf.net>

	* library/demos/widget: Use unicode copyright sign, instead of
	* library/demos/en.msg: depending on translation.
	* library/demos/nl.msg:
	* generic/tkMain.c:    Sync TK_ASCII_MAIN usage with tclMain.c

2010-11-04  Don Porter  <dgp@users.sourceforge.net>

	* changes:	Updates for 8.6b2 release.

2010-11-03  Jan Nijtmans  <nijtmans@users.sf.net>

	* win/tkWinClipboard.c: [FRQ 2965056]: Windows build with
	* win/tkWinDialog.c:     -DUNICODE
	* win/tkWinMenu.c:

2010-10-11  Jan Nijtmans  <nijtmans@users.sf.net>

	* generic/tkDecls.h:  [FRQ 491789]: "setargv() doesn't support a
	* doc/Tk_Main.3:      unicode cmdline" implemented for Tk on MSVC++
	* win/Makefile.in:
	* win/makefile.vc:
	* win/winMain.c:
	* win/rules.vc:       Update for VS10

2010-10-11  Joe English  <jenglish@users.sourceforge.net>

	* generic/ttk/ttkTreeview.c: [Bug 3085489]: Fix crash in 'tag add' /
	'tag remove' commands when no -tags specified.

2010-10-11  Jan Nijtmans  <nijtmans@users.sf.net>

	* win/tkWinMenu.c:    [FRQ 2965056]: Windows build with -DUNICODE
	* win/tkWinWm.c:
	* win/tcl.m4:         Add netapi32 to the link line, so we no longer
	* win/makefile.vc:    have to use LoadLibrary to access those
	* win/configure:      functions.

2010-10-06  Jan Nijtmans  <nijtmans@users.sf.net>

	* win/tkWinClipboard.c: [FRQ 2965056]: Windows build with
	* win/tkWinColor.c:     -DUNICODE
	* win/tkWinCursor.c:
	* win/tkWinFont.c:
	* win/tkWinTest.c:
	* win/tkWinMenu.c:
	* win/tkWinPixmap.c:
	* win/tkWinX.c:         Eliminate isWinNT variable
	* win/Makefile.in (genstubs): Generate ttk files as well.

2010-10-06  Donal K. Fellows  <dkf@users.sf.net>

	* win/Makefile.in (genstubs): [Tcl Bug 3082049]: Typo.

2010-10-05  Jan Nijtmans  <nijtmans@users.sf.net>

	* generic/tkWinX.c: [Bug 3080953]: Malformed Unicode characters in %A
	substitution Problem was in the static function GetTranslatedKey().

2010-10-01  Donal K. Fellows  <dkf@users.sf.net>

	* generic/tkImgPhoto.c (Tk_PhotoPutBlock, Tk_PhotoPutZoomedBlock):
	[Bug 3078902]: Ensure that zero-dimensioned data blocks cause no
	changes at all instead of causing a hang.

2010-09-29  Jan Nijtmans  <nijtmans@users.sf.net>

	* unix/tcl.m4:         Sync with Tcl version
	* unix/configure:      Re-generate with autoconf-2.59
	* win/configure:
	* generic/tkMain.c     Make compilable with -DUNICODE as well

2010-09-28  Jan Nijtmans  <nijtmans@users.sf.net>

	* win/tkWinSend.c: [Bug 3076671]: CVS HEAD Tk build fails on win32
	with msys/mingw. Make it compile on older mingw as well.
	* generic/tk.decls:   Add explicit scspec "EXTERN", as in Tcl
	* generic/tkInt.decls:
	* generic/tkStubInit.c: Don't let Tk_MainEx macro disturb compilation

2010-09-23  Jan Nijtmans  <nijtmans@users.sf.net>

	* win/tcl.m4:            Add -Wdeclaration-after-statement
	* win/configure:         (regenerated)
	* win/tkWinX.c:          Make compilable with -DUNICODE.
	* win/winMain.c:
	* unix/tkAppInit.c:      Many clean-ups in comments, so all
	(tcl|tk)AppInit.c variants use the same style.
	* generic/ttk/ttkGenStubs.tcl: Dummy genStubs::export (from
	genStubs.tcl)

2010-09-20  Jan Nijtmans  <nijtmans@users.sf.net>

	* generic/ttk/ttkGenStubs.tcl: Clean-up, port all genStubs.tcl changes
	* generic/ttk/ttk.decls:    from Tcl to ttkGenStubs.tcl as well (no
	* generic/tk.decls:         change in any output files). This brings
	* generic/tkInt.decls:      all *.decls in the same form as tcl.decls

2010-09-16  Jeff Hobbs  <jeffh@ActiveState.com>

	* win/tkWinX.c (_WIN32_IE): update to IE5.5 base expectation

2010-09-14  Jan Nijtmans  <nijtmans@users.sf.net>

	* win/rules.vc       [FRQ 2965056]: Windows build with -DUNICODE
	* win/Makefile.in

2010-09-13  Jan Nijtmans  <nijtmans@users.sf.net>

	* win/tkWin.h          Move definitions of WINVER/_WIN32_WINNT
	* win/tkWinDialog.h    to one place, now that we only support
	* win/tkWinMenu.c      Win2000+
	* win/tkWinX.c

2010-09-10  Jan Nijtmans  <nijtmans@users.sf.net>

	* win/tkWinEmbed.c:     Make compilable with -DUNICODE
	* win/tkWinClipboard.c: Mark those files as not compilable with
	* win/tkWinColor.c:     -DUNICODE, so add a TODO.
	* win/tkWinCursor.c:
	* win/tkWinDialog.c:
	* win/tkWinFont.c:
	* win/tkWinMenu.c:
	* win/tkWinPixmap.c:
	* win/tkWinTest.c:
	* win/tkWinWm.c:
	* win/tkWinX.c:
	* win/winMain.c:
	* win/tkWinPort.h:  mingw/cygwin fixes: <tchar.h> should always
	be included here.

2010-09-09  Jan Nijtmans  <nijtmans@users.sf.net>

	* win/rules.vc:   (sync with tcl version)
	* win/makefile.vc: mingw should always link with -ladvapi32
	* win/tcl.m4:
	* win/configure:   (regenerated)
	* win/tkWinInt.h:  Remove ascii variant of tkWinPocs table,
	* win/tkWinX.c:    it is no longer necessary.
	* win/tkWinTest.c:

2010-09-08  Joe English  <jenglish@users.sourceforge.net>

	* generic/ttk/ttkTreeview.c (TreeviewSeeCommand): [Bug 2829363]:
	Schedule redisplay if [$tv see] opens any items.

2010-09-05  Donal K. Fellows  <dkf@users.sf.net>

	* library/bgerror.tcl: [Bugs 3046742,3046750]: Improve keybindings for
	the background error dialog, and allow the use of the window manager
	controls for closing it (where supported). The Escape key now causes
	all remaining background error messages in the queue to be dropped.

2010-09-02  Joe English  <jenglish@users.sourceforge.net>

        * library/ttk/winTheme.tcl, library/ttk/xpTheme.tcl,
	* library/ttk/vistaTheme.tcl: [Bug 3057573]: Specify disabled combobox
	text foreground color.

2010-08-31  Andreas Kupries  <andreask@activestate.com>

	* win/tcl.m4: Applied patch by Jeff fixing issues with the manifest
	handling on Win64.
	* win/configure: Regenerated.

2010-08-26  Jeff Hobbs  <jeffh@ActiveState.com>

	* unix/Makefile.in: Add valgrind target
	* unix/configure, unix/tcl.m4: [Bug 1230554]: SHLIB_LD_LIBS='${LIBS}'
	for OSF1-V*. Add /usr/lib64 to set of auto-search dirs.
	(SC_PATH_X): Correct syntax error when xincludes not found.

	* win/Makefile.in (VC_MANIFEST_EMBED_DLL VC_MANIFEST_EMBED_EXE):
	* win/configure, win/configure.in, win/tcl.m4: SC_EMBED_MANIFEST macro
	and --enable-embedded-manifest configure arg added to support manifest
	embedding where we know the magic. Help prevents DLL hell with MSVC8+.

	* generic/tkText.c (DumpLine): [Bug 3053347]: Replace segPtr->size
	with currentSize throughout, but particularly in if lineChanged block
	where segPtr may no longer be valid.

2010-08-21  Jan Nijtmans  <nijtmans@users.sf.net>

	* generic/tk*Decls.h:   (regenerated with modified genStubs.tcl)
	* generic/tk*StubInit.c

2010-08-18  Jan Nijtmans  <nijtmans@users.sf.net>

	* generic/ttk/ttkGenStubs.tcl: [Patch 3034251]: partly: remove some
	more unneeded ifdeffery, as in tcl/tools/genStubs.tcl.
	* generic/tk.h:     Move USE_OLD_IMAGE support after tkDecls.h
	* generic/*Decls.h  (regenerated)
	* generic/ttk/ttkDecls.h

2010-08-11  Jeff Hobbs  <jeffh@ActiveState.com>

	* win/Makefile.in (%.${OBJEXT}): Better implicit rules support

	* unix/configure: regen with ac-2.59
	* unix/configure.in, unix/Makefile.in:
	* unix/tcl.m4 (AIX): Remove the need for ldAIX, replace with
	-bexpall/-brtl.  Remove TK_EXP_FILE (export file) and other baggage
	that went with it.  Remove pre-4 AIX build support.

2010-08-11  Don Porter  <dgp@users.sourceforge.net>

	* changes:	Updates for 8.6b2 release.

2010-08-04  Jeff Hobbs  <jeffh@ActiveState.com>

	* license.terms: fix DFARs note for number-adjusted rights clause

2010-08-03  Jeff Hobbs  <jeffh@ActiveState.com>

	* library/button.tcl (::tk::CheckEnter): [AS Bug#87409]: Use uplevel
	set instead of set :: to work with other var resolvers (itcl).

2010-07-19  Donal K. Fellows  <dkf@users.sf.net>

	* generic/tkImgGIF.c (StringWriteGIF): Added ability to write a GIF to
	a string (as a byte array, of course) following comments on c.l.t by
	Aric Bills. Also improved readability of some of the function and
	field names in this file.

2010-07-16  Jan Nijtmans  <nijtmans@users.sf.net>

	* generic/tkDecls.h: [Tcl Bug 3029891]: Functions that don't belong in
	the stub table (Tk part, not really removed from the stub table, just
	disabled)
	* generic/tkMain.c:  [Bug 3027438]: Tk_Main calls Tcl_CreateInterp
	* generic/tk.h:      before Tcl_FindExecutable

2010-07-06  Andreas Kupries  <andreask@activestate.com>

	* doc/text.n: Fixed minor typo in the description of 'text delete', as
	reported by <eee@users.sf.net> on the chat.

2010-07-01  Jan Nijtmans  <nijtmans@users.sf.net>

	* win/rules.vc:  [Bug 3020677]: wish can't link reg1.2

2010-06-22  Anton Kovalenko  <a_kovalenko@users.sf.net>

	* generic/tkPlace.c: [Patch 3019624]: modify "place" command, making
	it get main window through ClientData (like grid or pack do), instead
	of calling Tk_MainWindow(interp).
	* generic/tkWindow.c: modify "place" entry in commands[], turn on
	passMainWindow flag.

2010-06-22  Jan Nijtmans  <nijtmans@users.sf.net>

	* generic/ttk/ttkGenStubs.tcl: [Bug 3019363]: "make genstubs" failure
	* generic/ttk/ttkDecls.h:      (regenerated)
	* generic/ttk/ttkTheme.c:      Unnecessary type cast

2010-06-21  Jan Nijtmans  <nijtmans@users.sf.net>

	* generic/tkInt.decls: [Patch 2999889]: TkCopyAndGlobalEval obsolete
	* generic/tkIntDecls.h
	* generic/tkBind.c
	* generic/tkStubInit.c

2010-06-19  Joe English  <jenglish@users.sourceforge.net>

	* win/tkWinScrlbr.c, carbon/tkMacOSXScrlbr.c: Replace binding
	procedures with ordinary event handlers [Patch 3009998].
	* generic/tkBind.c, generic/tk.h, generic/tkInt.h,
	* generic/tkInt.decls: Simplifications enabled by previous change:
	TkCreateBindingProcedure() and associated machinery no longer needed;
	TkBindDeadWindow() no longer needed; TK_DEFER_MODAL_LOOP and
	associated machinery no longer needed.
	* generic/tkTest.c, tests/bind.test: Tests related to C binding
	procedures no longer needed.
	* generic/tkWindow.c: TkBindDeadWindow() no longer needed.
	* generic/tkIntDecls.h, generic/tkStubInit.c: Regenerated.

2010-06-15  Joe English  <jenglish@users.sourceforge.net>

	* library/ttk/ttk.tcl: Bump dummy [package ifneeded tile] version to
	0.8.6; see [Bug 3016598].

2010-06-15  Donal K. Fellows  <dkf@users.sf.net>

	* library/text.tcl (TextCursorInSelection): [Patch 2585265]: Make it
	so that pressing delete or backspace when the primary selection does
	not include the insertion cursor does not cause the deletion of the
	inserted text.

2010-06-15  Jan Nijtmans  <nijtmans@users.sf.net>

	* generic/tkCanvArc.c:	Eliminate many unnecessary (ClientData) type
	* generic/tkCanvas.c:	casts.
	* generic/tkCanvBmap.c:
	* generic/tkCanvImg.c:
	* generic/tkCanvLine.c:
	* generic/tkCanvPoly.c:
	* generic/tkCanvTest.c:
	* generic/tkCanvWind.c:
	* generic/tkRectOval.c:
	* generic/tkScrollbar.c:
	* generic/tkStyle.c:
	* generic/tkTest.c:
	* unix/tkUnixEmbed.c:
	* unix/tkUnixEvent.c:
	* unix/tkUnixScale.c:
	* unix/tkUnixScrlbr.c:
	* unix/tkUnixSelect.c:
	* unix/tkUnixWm.c:
	* carbon/tkMacOSXDialog.c: Terminate TkEnsemble definition with NULL
	* macosx/tkMacOSXDialog.c:

2010-05-31  Joe English <jenglish@users.sourceforge.net>

	* generic/tkBind.c (Tk_CreateBinding): [Bug 3006842]: Silently ignore
	empty scripts.

2010-05-27  Joe English <jenglish@users.sourceforge.net>

	* generic/ttk/ttkTreeview.c, tests/ttk/treeview.test:
	[$tv tag bind $tag <...> {}] now removes binding completely.
	Fixes [Bug 3006842] (although there's still a problem somewhere
	in Tk_CreateBinding()).

2010-05-26  Jan Nijtmans  <nijtmans@users.sf.net>

	* tests/wm.test: Fix 3 tests on Ubuntu 10.4, two of them timing
	dependent, one wm-dependent.
	* generic/tkText.c:	Fix some gcc strict-aliasing warnings,
	* unix/tkUnixFont.c:	discovered with "-Wstrict-aliasing=2"
	* unix/tkUnixSelect.c:

2010-05-20  Donal K. Fellows  <dkf@users.sf.net>

	* win/tkWinX.c (HandleIMEComposition): [Bug 2992129]: Ensure that all
	places that generate key events zero them out first; Tk relies on that
	being true for the generic parts of the fix for Bug 1924761.

2010-05-17  Jan Nijtmans  <nijtmans@users.sf.net>

	* win/tkWinDialog.c: Fix [Bug 3002230]: tk_chooseDirectory returns
	garbage on cancel

2010-05-17  Joe English  <jenglish@users.sourceforge.net>

	* generic/tkBind.c: Revert [Patch 2999920], as it entails an
	incompatible change to the C API is and is the cause of [Bug 3002768].

2010-05-17  Jan Nijtmans  <nijtmans@users.sf.net>

	* generic/tkBind.c: [Patch 2999920]: Optimize Internal Virtual event
	string operations.
	* win/tkWinDialog.c: [Bug 2987995]: Tk_getOpenFile returns garbage
	under described circumstances

2010-05-11  Jan Nijtmans  <nijtmans@users.sf.net>

	* doc/RestrictEv.3:  Consistent use of variable names in RestrictEvent
	* generic/tkGrab.c:  API documentation and implementation: Use 'prev'
	* unix/tkUnixDraw.c: instead of 'old', and 'arg' instead of
	* unix/tkUnixSend.c: 'clientData' everywhere, just as in tkEvent.c.
	* unix/tkUnixWm.c

2010-05-10  Jan Nijtmans  <nijtmans@users.sf.net>

	* doc/BindTable.3:     Bring in line with actual implementation.
	* generic/tk.decls:    Change Tk_CreateBinding param name, as in doc
	* generic/tkInt.decls: CONSTify TkCopyAndGlobalEval,
	* generic/tkBind.c:    TkpSetMainMenubar, TkpMenuNotifyToplevelCreate,
	* generic/tkMenu.c:    and TkSetWindowMenuBar
	* generic/tkDecls.h:    (regenerated)
	* generic/tkIntDecls.h: (regenerated)
	* carbon/tkMacOSXMenu.c:
	* macosx/tkMacOSXMenu.c:
	* unix/tkUnixMenu.c:
	* win/tkWinMenu.c:

2010-05-03  Don Porter  <dgp@users.sourceforge.net>

	* generic/tk.h:		Bump patchlevel to 8.6b1.2 to distinguish
	* library/tk.tcl:	CVS snapshots from earlier snapshots as well
	* unix/configure.in:	as the 8.6b1 and 8.6b2 releases.
	* win/configure.in:

	* unix/configure:	autoconf-2.59
	* win/configure:

2010-05-03  Donal K. Fellows  <dkf@users.sf.net>

	* library/button.tcl (CheckInvoke, CheckEnter): [Patch 1530276 redux]:
	Apply a bit more care to ensure that things continue to work correctly
	even when there is no -selectcolor defined.

2010-04-29  Jan Nijtmans  <nijtmans@users.sf.net>

	* win/tkWin.h:		Unnecessary TCL_STORAGE_CLASS re-definition
	* win/tkWinInt.h:	Make various functions MODULE_SCOPE
	* win/tkWinButton.c:	TCHAR-related fixes, making al those
	* win/tkWinFont.c:	files compile fine when TCHAR != char.
	* win/tkWinScrlbr.c:
	* win/tkWinWindow.c:
	* win/tkWinWm.c:
	* win/tkWinX.c:
	* win/ttkWinMonitor.c:
	* win/ttkWinXPTheme.c:

2010-04-25  Donal K. Fellows  <dkf@users.sf.net>

	* generic/tkImgPNG.c (ReadIDAT, DecodePNG): Move the check for overall
	termination of the compressed stream until after the final IDAT has
	been read, so that multi-segment images will work right. Reported by
	Andy Goth on the Wiki.

2010-04-23  Jan Nijtmans  <nijtmans@users.sf.net>

	* generic/tkImgGIF.c:  Formatting
	* generic/tkListbox.c: fix typo;
	* generic/tkTrig.c:    fix typo;
	* generic/tkInt.h:     fix typo; remove not existing tkDisplayList;
	* generic/*.h:         Useless re-definitions of TCL_STORAGE_CLASS

2010-04-20  Jan Nijtmans  <nijtmans@users.sf.net>

	* generic/tkPort.h:         Make sure that tkWinPort.h is always
	* generic/tkIntXlibDecls.h: included before tcl.h, otherwise the
	* win/tkWinPort.h:          fallback for TCHAR might go off before the
				    inclusion of <tchar.h>
	* win/tkWinDialog.c:        Define OPENFILENAME_SIZE_VERSION_400 if
				    needed.
	* compat/stdlib.h:          Include <tcl.h> only when not already
	* compat/unistd.h:	    done.
	* generic/tkInt.h:          tkPort.h already includes tk.h, which
				    includes tcl.h.
	* generic/tk3d.h:           Always use #include "tkInt.h", not
	* generic/tkColor.h:	    <tkInt.h>
	* xlib/xcolors.c:
	* xlib/xgc.c:

2010-04-19  Jan Nijtmans  <nijtmans@users.sf.net>

	* win/tkWinDialog.c: Fix [Bug 2987995]: Tk_GetOpenFile returns garbage
	under described circumstances.
	* win/tkWinDialog.c: [Patch 2898255]: Filenames limit with
	Tk_GetFileName().
	Assure modern style dialogs where available

2010-04-13  Jan Nijtmans  <nijtmans@users.sf.net>

	* win/tkWinPort.h     Fix [Patch 2986105]: conditionally defining
	strcasecmp/strncasecmp

2010-04-12  Donal K. Fellows  <dkf@users.sf.net>

	* generic/tkImgPNG.c (WriteIDAT): [Bug 2984787]: Use the correct
	flushing semantics when handling the last data from the image. Without
	this, many PNG readers (notably including Firefox) refuse to show the
	image and instead complain about errors.
	(ReadIDAT): Added sanity checks to ensure that when we've got bad data
	of the sorts of forms we were previously generating, we detect it and
	error out rather than silently failing.
	(WriteExtraChunks): New function to write in some basic metadata.

2010-04-09  Jan Nijtmans  <nijtmans@users.sf.net>

	* doc/photo.n:    Follow-up to [Bug 2983824]: update doc.

2010-04-09  Donal K. Fellows  <dkf@users.sf.net>

	* generic/tkImgPhoto.c (ImgPhotoCmd): [Bug 2983824]: Use the file
	extension to guess the output format to use if one isn't specified.

2010-04-08  Jan Nijtmans  <nijtmans@users.sf.net>

	* win/tkWinPort.h:    Add <wchar.h> to tkWinPort.h, and
	* win/tkWinSend.c:    remove some earlier CYGWIN-related
	* win/tkWinSendCom.c: hacks which are no longer necessary.

2010-04-06  Jan Nijtmans  <nijtmans@users.sf.net>

	* win/tcl.m4:         Sync with Tcl version
	* unix/tcl.m4:
	* win/configure:      (regenerate with autoconf-2.59)
	* unix/configure:     [Bug 2982540]: configure and install* script
			      files should always have LF

2010-03-29  Jan Nijtmans  <nijtmans@users.sf.net>

	* unix/tcl.m4:            Only test for -visibility=hidden with gcc
	                          (Second remark in [Bug 2976508])
	* unix/configure:         regen

2010-03-29  Donal K. Fellows  <dkf@users.sf.net>

	* unix/tkUnixRFont.c (GetFont): [Bug 2978410]: Do not use non-constant
	initializers for structures, since HP-UX cc doesn't like it.

2010-03-28  Joe English  <jenglish@users.sourceforge.net>

	* generic/ttk/ttkTagSet.c, generic/ttk/ttkTheme.c,
	* generic/ttk/ttkTheme.h, generic/ttk/ttkTreeview.c,
	* generic/ttk/ttkWidget.h, doc/ttk_treeview.n,
	* tests/ttk/treetags.test: ttk::treeview widget: add 'tag names',
	'tag add', and 'tag remove' methods.

2010-03-23  Donal K. Fellows  <dkf@users.sf.net>

	* unix/configure.in, unix/Makefile.in: [Bug 2965133]: Get rid of the
	spurious NONE and some pointless quotes that were causing problems
	with building Tk on OSX. Overall bug might not yet be solved.

2010-03-17  Donal K. Fellows  <dkf@users.sf.net>

	* library/entry.tcl:	 [Bug 2971663]: Make the <Up> and <Down> keys
	* library/ttk/entry.tcl: explicitly do nothing, since Tk-on-Cocoa will
	generate (invisible zero-width) characters for them otherwise. The
	explicitly empty bindings are harmless on other platforms.

2010-03-16  Jan Nijtmans  <nijtmans@users.sf.net>

	* unix/.cvsignore:	Ignore .a and .so

2010-03-12  Jan Nijtmans  <nijtmans@users.sf.net>

	* win/rules.vc:		Fix [Tcl Bug 2967340]: Static build failure
	* win/makefile.vc:
	* win/.cvsignore:

2010-03-12  Donal K. Fellows  <dkf@users.sf.net>

	* library/iconlist.tcl:		Factor out some of the machinery for
	* library/megawidget.tcl:	making a megawidget framework. Not a
					public API at the moment.

2010-03-11  Donal K. Fellows  <dkf@users.sf.net>

	* generic/tkText.c (DumpLine): [Bug 2968379]: When peers are about,
	there can be unnamed marks present during a dump. Ignore them as they
	will just be for the peers' insert and current marks, which aren't
	very important.
	(DumpLine): Removed lame reliance on the leading letters of the names
	of segment types. Entailed expanding the scope of the declarations of
	the types of embedded images and windows.

2010-03-08  Don Porter  <dgp@users.sourceforge.net>

	* generic/tkPlatDecls.h: [Bug 2965600]: Correct broken 2886635 fix.

2010-03-06  Pat Thoyts  <patthoyts@users.sourceforge.net>

	* library/menu.tcl: [Bug 2949774]: When using the non-ClickToFocus
	menu mode cascade menus should popdown once the pointer moves to
	another entry to be compatible with current X desktop usage.

2010-03-04  Jan Nijtmans  <nijtmans@users.sf.net>

	* unix/configure.in:    Don't use -fvisibility=hidden
	* unix/tcl.m4:          for cygwin.
	* win/tkWinTest.c:      Make tkTestWinProcs const

2010-03-04  Donal K. Fellows  <dkf@users.sf.net>

	* doc/clipboard.n: Added note about STRING vs. UTF8_STRING types.

2010-03-02  Jan Nijtmans  <nijtmans@users.sf.net>

	* unix/tcl.m4: [Tcl FRQ 2959069]: Support for -fvisibility=hidden
	* unix/configure:  (regenerated with autoconf-2.59)

2010-02-23  Jan Nijtmans  <nijtmans@users.sf.net>

	* unix/configure.in:    Use @EXEEXT@ in stead of @EXT_SUFFIX@
	* unix/tcl.m4:
	* unix/Makefile.in:     Use -DBUILD_tk
	* unix/configure:       (regenerated)
	* generic/tkConfig.c:   Make internal Tk_ObjCustomOption const
	* generic/tkPanedWindow.c:
	* generic/tkTest.c:
	* generic/tkText.c:

2010-02-21  Donal K. Fellows  <dkf@users.sf.net>

	* generic/tkText.c (TextEditCmd): [Bug 1799782]: Refix this, so that
	<<Modified>> events are issued when things change.

2010-02-20  Joe English  <jenglish@users.sourceforge.net>

	* generic/ttk/ttkTreeview.c: Cache the result of the last call to
	EndPosition() to avoid quadratic-time behavior in the common cases
	where the treeview is populated in depth-first or breadth-first
	order.

2010-02-19  Jan Nijtmans  <nijtmans@users.sf.net>

	* win/tkWinColor.c:	 remove unused "dataKey" variable

2010-02-19  Donal K. Fellows  <dkf@users.sf.net>

	* unix/configure.in, unix/Makefile.in: [Bug 2415437]: Corrections to
	allow installation of Tcl and Tk to different directories, especially
	when neither is a system standard location. Also [Tcl Bug 2307398].

	* unix/installManPage: [Tcl Bug 2954638]: Correct behaviour of manual
	page installer. Also added armouring to check that assumptions about
	the initial state are actually valid (e.g., look for existing input
	file).

2010-02-19  Stuart Cassoff  <stwo@users.sourceforge.net>

	* tcl.m4: Correct compiler/linker flags for threaded builds on
	OpenBSD.
	* configure: (regenerated).

2010-02-18  Jan Nijtmans  <nijtmans@users.sf.net>

	* generic/tkButton.h:	Put all Tk_OptionSpec for buttons and labels
	* generic/tkButton.c:	in const memory. With some changes to win32
	* win/tkWinButton.c:	and macosx, preventing direct writes to
	* unix/tkUnixPort.h:	read-only memory.
	* carbon/tkMacOSXPort.h:
	* macosx/tkMacOSXButton.c:

2010-02-17  Joe English  <jenglish@users.sourceforge.net>

	* generic/tkMenu.c: [Bug 2952745]: Defer TkMenuOptionTables cleanup to
	CallWhenDeleted() time, to ensure that the record doesn't get freed
	until after all widget instance commands have been deleted.

2010-02-17  Jan Nijtmans  <nijtmans@users.sf.net>

	* generic/tk.decls:	CONSTify everything related to Tk_ConfigSpec
	* generic/tk.h:
	* generic/tkCanvArc.c:	Many tables can now be put in const memory
	* generic/tkCanvas.c:
	* generic/tkCanvBmap.c:
	* generic/tkCanvImg.c:
	* generic/tkCanvLine.c:
	* generic/tkCanvPoly.c:
	* generic/tkCanvPs.c:
	* generic/tkCanvText.c:
	* generic/tkCanvWind.c:
	* generic/tkImgBmap.c:
	* generic/tkImgPhoto.c:
	* generic/tkOldConfig.c:
	* generic/tkRectOval.c:
	* generic/tkScrollbar.c:
	* generic/tkScrollbar.h:
	* generic/tkDecls.h:	(regenerated)
	* doc/CanvTkwin.3:
	* doc/ConfigWidg.3:
	* doc/CrtItemType.3:
	* win/tkWinScrlbr.c:
	* carbon/tkMacOSXScrlbr.c:
	* macosx/tkMacOSXScrlbr.c:

2010-02-16  Jan Nijtmans  <nijtmans@users.sf.net>

	* generic/tkWindow.c:	Reverted rename from tkStubs to tkConstStubs
	* generic/tkStubInit.c: (regenerated)
	* generic/tkArgv.c:	make defaultTable const
	* generic/tkScrollbar.c:Store default for "-with" in static non-const
				space
	* win/tkWinInt.h:	Make tkWinProcs const, and 5 procs
	* win/tkWinX.c:		MODULE_SCOPE.
	* win/tkWinColor.c:	Make sysColors const.
	* win/tkWinKey.c:	Make keymap const.
	* win/tkWinScrlbr.c:	Simplify copying of "-with" default value.
	* unix/tkUnixWm.c:	Make TkSetTransientFor static.
	* tests/textImage.test: textImage-1.13 depends on hash-order

2010-02-12  Jan Nijtmans  <nijtmans@users.sf.net>

	* win/tcl.m4:		Use -pipe for gcc on win32
	* win/configure:	(mingw/cygwin) (regenerated)
	* unix/tkUnixColor.c:	Make sure that TkpCmapStressed is exported
	* generic/tkImgPhoto.c:	Clean up unused Tk_CreatePhotoOption
	* generic/tkBind.c:	Make more internal arrays "const"
	* generic/tkBusy.c:
	* generic/tkButton.c:
	* generic/tkEvent.c:
	* generic/tkGrab.c:
	* generic/tkImgBmap.c:
	* generic/tkObj.c:
	* generic/tkOption.c:
	* generic/tkPanedWindow.c:
	* generic/tkPointer.c:
	* generic/tkWindow.c:
	* generic/tkImgPhoto.c:	Eliminate never used Tk_CreatePhotoOption()

2010-02-05  Jan Nijtmans  <nijtmans@users.sf.net>

	* carbon/tkMacOSXDialog.c:  Make more internal tables "const"
	* macosx/tkMacOSXDialog.c:
	* unix/tkUnixButton.c:
	* unix/tkUnixWm.c:
	* win/tkWinDialog.c:
	* generic/tkWindow.c:
	* generic/tk*Decls.h:       (regenerated with new
	* generic/tkStubInit.c:     genStubs.tcl from Tcl)

2010-02-05  Joe English  <jenglish@users.sourceforge.net>

	* generic/ttk/*.[ch]: Revert contravariant const qualifiers added by
	the previous commit to keep codebase in sync with the Tile extension,
	which must remain 8.4 compatible.

2010-02-05  Jan Nijtmans  <nijtmans@users.sf.net>

	* generic/ttk/ttkGenStubs.tcl: Follow-up to [2010-01-29] commit:
	        prevent space within stub table function parameters if the
	        parameter type is a pointer. Make the various stub tables and
	        hook pointers const, just as Tcl and Tk.
	* generic/ttk/ttkDecls.h: (regenerated)
	* generic/ttk/ttkStubInit.c: (regenerated)
	* generic/ttk/ttk.decls:	Minor formatting
	* generic/ttk/ttkButton.c:	Make more internal tables "const"
	* generic/ttk/ttkDefaultTheme.c:
	* generic/ttk/ttkEntry.c:
	* generic/ttk/ttkImage.c:
	* generic/ttk/ttkInit.c:
	* generic/ttk/ttkLayout.c:
	* generic/ttk/ttkNotebook.c:
	* generic/ttk/ttkPanedWindow.c:
	* generic/ttk/ttkProgress.c:
	* generic/ttk/ttkStubLib.c:
	* generic/ttk/ttkTheme.c:
	* generic/ttk/ttkTreeview.c:
	* generic/ttk/ttkWidget.c:
	* generic/ttk/ttkWidget.h:

2010-01-31  Joe English  <jenglish@users.sourceforge.net>

	* generic/ttk/ttkTheme.h, generic/ttk/ttkWidget.h, generic/ttk/*.c:
	Change signature of widget subcommand procedures to match
	Tcl_ObjCmdProc. Merge now-redundant ensemble dispatch code.

2010-01-29  Jan Nijtmans  <nijtmans@users.sf.net>

	* generic/ttk/ttkGenStubs.tcl: No longer generate a space after "*"
	                        and immediately after a function name, so the
	                        format of function definitions in *Decls.h
	                        match all other *.h header files.
	* generic/ttk/ttkDecls.h: (re-generated)
	* generic/tk.decls:	Formatting
	* generic/tkDecls.h:	(re-generated)
	* generic/tkIntDecls.h:
	* generic/tkIntPlatDecls.h:
	* generic/tkIntXlibDecls.h:
	* generic/tkPlatDecls.h:
	* generic/tkBind.c:	Little simplification

2010-01-19  Jan Nijtmans  <nijtmans@users.sf.net>

	* generic/tkInt.h:           Don't depend on <stdio.h> from tcl.h any
	* generic/tkOldConfig.c:     more.
	* generic/ttk/ttkClamTheme.c:	 Fix more gcc warnings: missing
	* generic/ttk/ttkClassicTheme.c: initializer.
	* generic/ttk/ttkDefaultTheme.c:
	* generic/ttk/ttkElements.c:
	* generic/ttk/ttkEntry.c:
	* generic/ttk/ttkInit.c:
	* generic/ttk/ttkLabel.c:
	* generic/ttk/ttkNotebook.c:
	* generic/ttk/ttkPanedwindow.c:
	* generic/ttk/ttkSquare.c:
	* generic/ttk/ttkTreeview.c:
	* win/ttkWinTheme.c:
	* win/tkWinMenu.c:     Add missing #include <string.h>
	* win/tkWinPort.h:     Fix include files for CYGWIN
	* win/tkWinSend.c:
	* win/tkWinSendCom.c:
	* win/tkWinTest.c:     Fix gcc warning
	* win/winMain.c:       Eliminate use of __argc and __argv for CYGWIN
	* win/tcl.m4:          Make cygwin configuration error into
	* win/configure.in:    a warning: CYGWIN compilation works
	* win/configure:       although there still are test failures.

2010-01-19  Donal K. Fellows  <dkf@users.sf.net>

	* generic/tkCanvas.c (TagSearchScanExpr): [Bug 2931374]: Stop overflow
	of working buffer during construction of long tag expressions.

2010-01-19  Pat Thoyts  <patthoyts@users.sourceforge.net>

	* library/bgerror.tcl:  [TIP 359]: Extended Window Manager Hints
	* library/clrpick.tcl:  following the freedesktop.org specification
	* library/demos/widget: are now supported on X11 using a new
	* library/dialog.tcl:   wm attribute called '-type'
	* library/msgbox.tcl:   This feature is now used in the Tk library
	* library/tkfbox.tcl:   functions where appropriate.
	* library/ttk/combobox.tcl:
	* tests/unixWm.test:
	* tests/wm.test:
	* unix/tkUnixWm.c:

2010-01-18  Jan Nijtmans  <nijtmans@users.sf.net>

	* generic/tkCanvArc.c:	Fix more gcc warnings: missing initializer
	* generic/tkCanvBmap.c:
	* generic/tkCanvImg.c:
	* generic/tkCanvLine.c:
	* generic/tkCanvPoly.c:
	* generic/tkCanvPs.c:
	* generic/tkCanvText.c:
	* generic/tkCanvWind.c:
	* generic/tkCmds.c:
	* generic/tkImgBmap.c:
	* generic/tkImgGIF.c:
	* generic/tkImgPhoto.c:
	* generic/tkImgPNG.c:
	* generic/tkImgPPM.c:
	* generic/tkMenu.c:
	* generic/tkMenubutton.c:
	* generic/tkMessage.c:
	* generic/tkOldTest.c:
	* generic/tkPanedWindow.c:
	* generic/tkRectOval.c:
	* generic/tkScrollbar.c:
	* generic/tkSquare.c:
	* generic/tkTest.c:
	* generic/tkText.c:
	* generic/tkTextImage.c:
	* generic/tkTextTag.c:
	* generic/tkTextWind.c:
	* generic/tkTrig.c:
	* generic/tkCanvas.c:      [Patch 2932808]: Canvas items not updating
				   on widget state change.

2010-01-13  Jan Nijtmans  <nijtmans@users.sf.net>

	* generic/tkMenubutton.h:  Eliminate tkpMenubuttonClass
	* generic/tkButton.h       make tkpButtonProcs CONST
	* generic/tkBusy.c:        fix gcc warning: missing initializer
	* generic/tkButton.c
	* generic/tkCanvas.c
	* generic/tkConsole.c
	* generic/tkEntry.c
	* generic/tkFrame.c
	* generic/tkListbox.c
	* generic/tkMenu.c
	* generic/tkMenubutton.c
	* generic/tkMessage.c
	* generic/tkScale.c
	* generic/tkScrollbar.h
	* generic/tkText.c
	* generic/ttk/ttkWidget.c
	* carbon/tkMacOSXButton.c
	* carbon/tkMacOSXMenubutton.c
	* carbon/tkMacOSXScrlbr.c
	* macosx/tkMacOSXButton.c
	* macosx/tkMacOSXMenubutton.c
	* macosx/tkMacOSXScrlbr.c
	* unix/tkUnixButton.c
	* unix/tkUnixMenubu.c
	* unix/tkUnixScrolbr.c
	* win/tkWinButton.c
	* win/tkWinDialog.c
	* win/tkWinEmbed.c
	* win/tkWinFont.c
	* win/tkWinInit.c
	* win/tkWinKey.c
	* win/tkWinScrlbr.c
	* win/tkWinInt.h      Add SPI_SETKEYBOARDCUES definition, needed for
	                      original VC++ 6.0.

2010-01-10  Jan Nijtmans  <nijtmans@users.sf.net>

	* doc/SetClassProcs.3:  CONSTify Tk_SetClassProcs
	* generic/tk.decls
	* generic/tkInt.h
	* generic/tkWindow.c
	* generic/tkDecls.h:    (regenerated)
	* unix/tcl.m4           Sync with Tcl version
	* unix/configure        (regenerated)

2010-01-09  Pat Thoyts  <patthoyts@users.sourceforge.net>

	* doc/menu.n:           [TIP 360]: Remove special handling of
	* library/obsolete.tcl: the .help menu on X11.
	* unix/tkUnixMenu.c:

	* library/menu.tcl:	[TIP 360]: Make Tk menu activation
	* library/obsolete.tcl: follow mouse movements.

2010-01-08  Pat Thoyts  <patthoyts@users.sourceforge.net>

	* doc/photo.n: [Bug 2927569]: Multiple edits have peverted the
	original meaning of the phrase 'image file data' to reference
	a filename option that does not exist.

2010-01-07  Donal K. Fellows  <dkf@users.sf.net>

	* generic/tkTextDisp.c (AsyncUpdateLineMetrics): [Bug 2677890]: Fix
	odd text widget update problem that had scrollbars being unable to
	cover the whole widget. Fix is to reify the range to update sooner.

2010-01-06  Donal K. Fellows  <dkf@users.sf.net>

	* library/tk.tcl:		Centralize the definition of keys that
	* library/entry.tcl:		do common movement in entry and text
	* library/spinbox.tcl:		widgets. This is because they are
	* library/text.tcl:		subtlely different on the different
	* library/ttk/entry.tcl:	platforms. Lets Tk code work more
	* doc/event.n (PREDEFINED VIRTUAL EVENTS): correctly with platform
					conventions "out of the box".

	* generic/tkBind.c (HandleEventGenerate, DoWarp): [Bug 2926819]:
	* generic/tkInt.h (TkDisplay):			Factor out the pointer
	* generic/tkWindow.c (GetScreen):		warping code a bit
	* carbon/tkMacOSXMouseEvent.c (TkpWarpPointer): better and extend it
	* macosx/tkMacOSXMouseEvent.c (TkpWarpPointer): to work on OSX too.
	* unix/tkUnixEvent.c (TkpWarpPointer):
	* win/tkWinPointer.c (TkpWarpPointer):

	* unix/tkUnixWm.c (TkWmMapWindow): [Bug 1163496]: Allow windows to be
	* tests/wm.test (wm-transient-8.1): set to be transients for withdrawn
	masters correctly.

2010-01-05  Pat Thoyts  <patthoyts@users.sourceforge.net>

	* win/tkWinDialog.c: [Patch 2898255]: Enable unlimited multiple file
	selection from the open files dialog. (pawlak,fellows,thoyts)

2010-01-05  Donal K. Fellows  <dkf@users.sf.net>

	* generic/tkMenu.c (MenuWidgetObjCmd): [Bug 220950]: Do not delete
	menu entries if the first index to delete is explicitly after the last
	index of existing entries.

	* generic/tkFont.h (ROUND16): [Bug 2824916]: Use a correct rounding
	* unix/tkUnixFont.c (TkpDrawAngledChars):    macro for converting a
	* unix/tkUnixRFont.c (TkpDrawAngledChars):   double to a short. This
	* win/tkWinFont.c (GetScreenFont):	     stops a number of small
	visual artefacts from happening and reduces the effect of others. The
	ROUND16 macro is now shared across all the font code (though some
	platforms do not need it specially).

2010-01-04  Pat Thoyts  <patthoyts@users.sourceforge.net>

	* doc/TkInitStubs.3: [Bug 2192104]: Mention USE_TK_STUBS macro.
	* library/dialog.tcl: [Bug 2811266]: <Return> binding should invoke
	the button with the focus.
	* library/fontchooser.tcl: [Bug 2727476]: Fix default size of font
	chooser dialog and assigned minimum sizes for the lists.
	* library/console.tcl: [Bug 580361]: Fix console <<Cut>> binding.
	* library/console.tcl: Fix keyboard access to console menu.
	* library/demos/filebox.tcl: Make prettier using ttk.
	* library/demos/fontchoose.tcl: Fix display of demo code.
	* library/tk.tcl: Correctly handle quoted ampersands in AmpMenuArgs

2010-01-03  Donal K. Fellows  <dkf@users.sf.net>

	* unix/tcl.m4 (SC_CONFIG_CFLAGS): [Bug 1636685]: Use the configuration
	for modern FreeBSD suggested by the FreeBSD porter.

2010-01-03  Pat Thoyts  <patthoyts@users.sourceforge.net>

	* generic/tkMenu.h: [Patch 2848897]: Support the system keyboard
	* win/tkWinMenu.c:  cues option on Windows. This system parameter
	hides the underlines on menu items unless the keyboard is used to
	open the menu. (kovalenko, thoyts)

2010-01-03  Donal K. Fellows  <dkf@users.sf.net>

	* generic/tkFont.c (Tk_TextLayoutToPostscript):	Simplified the code to
	* generic/tkCanvPs.c (TkCanvPostscriptCmd):	generate the preamble
	* library/mkpsenc.tcl:				for PS generation and
	also simplify the code to output text following the observation that
	it effectively only produces ASCII anyway, even when it might have the
	option to do otherwise in theory.

2010-01-03  Pat Thoyts  <patthoyts@users.sourceforge.net>

	* library/tearoff.tcl: Tearoff menus should be transient and use the
	                       toolwindow style on Windows.
	* tests/menu.test: Menu tests using 'tkwait visibility' are unix only.

2010-01-02  Donal K. Fellows  <dkf@users.sf.net>

	* unix/tkUnixEvent.c (TransferXEventsToTcl): [Bug 1924761]: Use the
	new cache mechanism to force the extraction of the string of a key
	event from XIM at the right time rather than after queueing when it
	can be quashed by a race condition centered on the limited amount of
	state in some XIM implementations.

	* unix/tkUnixKey.c (TkpGetString): [Bug 1373712]: Cache the value that
	* generic/tkInt.h (TkKeyEvent):		will be substituted via %A so
	* generic/tkEvent.c (CleanUpTkEvent):	that we do not need to make it
	* doc/HandleEvent.3 (ARGUMENTS):	fresh each time, which causes
	* doc/QWinEvent.3 (ARGUMENTS):		trouble with some input
	* carbon/tkMacOSXKeyEvent.c (InitKeyEvent): methods. Also includes the
	* macosx/tkMacOSXKeyEvent.c (tkProcessKeyEvent): factoring out of some
	* win/tkWinX.c (GenerateXEvent):	code and update of
	documentation to describe the slightly increased constraints on
	how Tk_HandleEvent can be used.

2010-01-01  Donal K. Fellows  <dkf@users.sf.net>

	* unix/tkUnixEvent.c (TransferXEventsToTcl): [Bug 1924761]: Move the
	* generic/tkEvent.c (Tk_HandleEvent):	     passing of key events to
	XFilterEvent to the low level point where all other events are
	handled, where it should have been all along. This makes more input
	methods work, stops [event generate] from interfering with input
	methods, and allows the simplification of tkEvent.c by removing half
	of InvokeInputMethods and allowing the rest - which was not full input
	method handling - to be rolled back into Tk_HandleEvent. Introduces a
	small potential bug when a focus change and input method handling are
	too close together in the Tk event queue, but that should be less
	deadly to usability than the previous problems where input methods
	could fail completely or reorder key presses...

2009-12-30  Pat Thoyts  <patthoyts@users.sourceforge.net>

	* generic/tkMenu.c: [Patch 2879789]: Torn off menu items are only
	* tests/menu.tcl:   activated over a limited region of the window.
	Fixed to make the whole width of a menu item activate the entry.

2009-12-27  Pat Thoyts  <patthoyts@users.sourceforge.net>

	* win/tkWinMenu.c: [Bug 2879927]: Highlight for cascade items in
	torn-off menus is incorrect on Windows.

2009-12-25  Joe English  <jenglish@users.sourceforge.net>

	* library/ttk/utils.tcl, library/notebook.tcl: [Bugs 2917688,2546779]:
	Reworked ActivateTab focus selection logic.

2009-12-25  Donal K. Fellows  <dkf@users.sf.net>

	* doc/option.n: [Bug 2914943]: Correct the first example.
	Also define what the format of option patterns is; that's a much less
	commonly known fact than it used to be.

2009-12-22  Jan Nijtmans  <nijtmans@users.sf.net>

	* unix/tcl.m4:		Sync with current Tcl version.
	* unix/Makefile.in:	Use EXE_SUFFIX for Cygwin, and install
				libtk8.6.dll in bin directory.
	* unix/configure:	(regenerated)

2009-12-22  Joe English  <jenglish@users.sourceforge.net>

	* library/ttk/sizegrip.tcl: [Bug 2912356]: Patch to avoid bizarro
	behavior under compiz.

2009-12-20  Donal K. Fellows  <dkf@users.sf.net>

	* unix/tkUnixSend.c (ServerSecure): [Patch 2917663]: Better support
	for server-interpreted access control addreses.

2009-12-16  Jan Nijtmans  <nijtmans@users.sf.net>

	* generic/tkListbox.c:	Fix gcc warning: ignoring return value of
				"strtol", declared with attribute
				warn_unused_result.
	* unix/tkUnixEvent.c:   Fix gcc warning: dereferencing pointer
				"xgePtr" does break strict-aliasing rules.
	* generic/tkInt.decls:  CONSTify return values of TkKeysymToString,
	* generic/tkBind.c      TkFindStateString, TkpGetString, TkpGetChar,
	* generic/tkIntDecls.h  which are all not supposed to be modified by
	* generic/tkUtil.c      the caller. In tkUtil.c this gets rid of a
	* carbon/tkMacOSXKeyboard.c   dangerous type cast.
	* macosx/tkMacOSXKeyboard.c
	* unix/tkUnixKey.c
	* win/tkWinKey.c

2009-12-15  Don Porter  <dgp@users.sourceforge.net>

	* generic/tkConfig.c:	Added another dimension of refCounting to the
	* generic/tkInt.c:	"option" Tcl_ObjType to improve memory troubles
	* generic/tkObj.c:	detailed in [Bug 2492179].  Also removed
	registration of the "option" Tcl_ObjType.
	*** POTENTIAL INCOMPATIBILITY *** for callers of
	Tcl_GetObjType("option") which must now handle a NULL return.

2009-12-15  Donal K. Fellows  <dkf@users.sf.net>

	* library/demos/unicodeout.tcl (usePresentationFormsFor): Split out
	the code to decide whether to use presentation forms for clarity, and
	add some more languages (though only in natural uncomposed form for
	Devanagari script).

2009-12-14  Kevin B. Kenny  <kennykb@acm.org>

	* library/demos/unicodeout.tcl: Added code to check for right-to-left
	support on Windows and adjust Hebrew and Arabic character strings
	accordingly. Changed the Hebrew string to 'ktb ebryt' (ktav Ivrit,
	"Hebrew writing") to be consistent with at least the Greek and Russian
	strings. Thanks to Rodrigo Readi for calling the inconsistency to our
	attention.

2009-12-02  Jan Nijtmans  <nijtmans@users.sf.net>

	* win/tkInt.decls: [Bugs 220600, 220690]: Comment that TkWinChildProc
	is exported through the stubs table since 8.5.9

2009-12-11  Jan Nijtmans  <nijtmans@users.sf.net>

	* win/makefile.vc:	Fix dependancies on ${TKSTUBLIB} when
				TCL_USE_STATIC_PACKAGES is defined
	* generic/tkWindow.c:	Fix gcc warning, using gcc-4.3.4 on cygwin
				warning: array subscript has type 'char'

2009-12-11  Donal K. Fellows  <dkf@users.sf.net>

	* library/tk.tcl (::tk::ScreenChanged): [Bug 2912473]: Stop problems
	caused by display names with a double colon in.

2009-12-10  Donal K. Fellows  <dkf@users.sf.net>

	* library/demos/ttkscale.tcl: Added demo of [ttk::scale] widget.

2009-12-09  Donal K. Fellows  <dkf@users.sf.net>

	* generic/tkColor.c (Tk_GetColorByValue): [Bug 2911570]: Ensure that
	hash keys of color values are zeroed first, so that they hash properly
	on 64-bit systems (where X structures are not tightly packed).

	* unix/tkUnixWm.c (TkpMakeMenuWindow):	Improve the determining of what
	* generic/tkMenu.c (ConfigureMenu):	EWMH hint to use so that we
	distinguish between dropdown menus (children of menubars) and what are
	presumably popup menus.

2009-12-08  Pat Thoyts  <patthoyts@users.sourceforge.net>

	* unix/tkUnixWm.c: [Bug 2864685]: Apply suitable extended window
	manager hints to the menus so that modern unix window managers can use
	the correct animation modes.

2009-12-02  Jan Nijtmans  <nijtmans@users.sf.net>

	* win/configure:	(regenerated)
	* win/Makefile.in:	Use tktest86.dll for all tests.
	* win/tkWinInt.h:	Mark various functions MODULE_SCOPE
	* generic/tkInt.decls:	[Bugs 220600, 220690]: Make TkWinChildProc
				available in private stub table.
	* generic/tkIntPlatDecls.h: (regenerated)
	* generic/tkStubInit.c:	(regenerated)

2009-11-30  Jan Nijtmans  <nijtmans@users.sf.net>

	* win/Makefile.in: Better dependancies in case of static build.
	Generate tktest86.dll and tktest86.lib.

2009-11-29  Jan Nijtmans  <nijtmans@users.sf.net>

	* generic/tkInt.h:      Make all internal initialization
	* generic/tkTest.c:     routines MODULE_SCOPE
	* generic/tkOldTest.c:
	* generic/tkSquare.c:
	* carbon/tkMaxOSXTest.c:
	* macosx/tkMaxOSXTest.c:
	* win/tkWinTest.c:
	* win/tcl.m4:           (copied from Tcl 8.6)
	* win/configure:        (regenerated)

2009-11-25  Stuart Cassoff  <stwo@users.sf.net>

	* unix/tcl.m4:		[Patch 2892871]: Remove unneeded
				AC_STRUCT_TIMEZONE.
	* unix/configure:	Regenerated with autoconf-2.59.

2009-11-24  Donal K. Fellows  <dkf@users.sf.net>

	* unix/tkUnixWm.c (WmIconphotoCmd): [Bug 2902814]: Use the correct
	type for the array of data passed into X. It's wrong, but "right"
	because of a mistake in the X11 specification.

2009-11-23  Andreas Kupries  <andreask@activestate.com>

	* library/safetk.tcl (::safe::loadTk): [Bug 2902573]: Fixed access
	to the cleanupHook of the safe base. The code used the old
	internal commands which have been removed since 2009-11-05/06. See
	Tcl's ChangeLog.

2009-11-23  Donal K. Fellows  <dkf@users.sf.net>

	* unix/Makefile.in: Added .PHONY lines to stop make from getting
	confused when someone makes an error in a rule.

2009-11-22  Pat Thoyts  <patthoyts@users.sourceforge.net>

	* tests/winWm.test: [Bug 2899949]: Make sure the window is still
	* win/tkWinWm.c:    present when handling delayed activation.

	* win/Makefile.vc: Include tk stubs in the tktest link

2009-11-21  Donal K. Fellows  <dkf@users.sf.net>

	* generic/tkUtil.c: Remove some anachronistic techniques (pointless
	casts, mixed assignments and tests, etc.)

	* generic/tk3d.c, generic/tkBitmap.c, generic/tkColor.c:
	* generic/tkCursor.c, generic/tkFont.c, generic/tkTextIndex.c:
	[Tcl Bug 2857044]: Corrections following audit of Tcl_ObjType freeing
	practises; the typePtr field is now cleared when an object ceases to
	be of the type.

2009-11-19  Alexandre Ferrieux  <ferrieux@users.sourceforge.net>

	* generic/tkCanvas.c: [Bug 2899685]: Fix the redraw logic of [imove]

2009-11-19  Jan Nijtmans  <nijtmans@users.sf.net>

	* doc/GetHINSTANCE.3:	Fix mentioned header file
	* generic/tkTest.c:	Compile with Stubs
	* generic/tkOldTest.c
	* generic/tkSquare.c
	* win/tcl.m4:		Should have been checked in together with the
				2009-08-09 check in of "win/configure"
	* win/tkWinTest.c:	Don't access tkWinProcs from Tk dll any more
	* unix/tcl.m4:		[Patch 2883533]: tcl.m4 support for Haiku OS
	* unix/configure	(regenerated)
	* unix/Makefile.in:	Fix library order in X11_LIB_SWITCHES

2009-11-19  Donal K. Fellows  <dkf@users.sf.net>

	* generic/tkCanvLine.c (LineDeleteCoords): [Bug 2900121]: Get sense of
	test for drawing optimization correct.

2009-11-15  Donal K. Fellows  <dkf@users.sf.net>

	* doc/ttk_treeview.n (detach): Added note that the 'move' operation
	restores detached nodes.

2009-11-12  Joe English  <jenglish@users.sourceforge.net>

	* library/ttk/button.tcl, library/ttk/combobox.tcl,
	* library/ttk/notebook.tcl, library/ttk/treeview.tcl:
	[update] hygiene.

	+ Where possible, replace [a; update; b] with [a ; after 0 b].
	+ Where not possible, use [update idletasks] instead of full [update].
	+ Use [after 0] in favor of [after idle] for delayed work, to reduce
	likelihood of reentrancy issues in [update idletasks].

2009-11-11  Don Porter  <dgp@users.sourceforge.net>

	* generic/tkPlatDecls.h:	[Bug 2886635]: Restore C++
	friendliness to the tkPlatDecls.h header file, which we insist
	extensions #include to gain access to the Tk_*HWND*() routines.

2009-11-10  Andreas Kupries  <andreask@activestate.com>

	* unix/Makefile.in: Partially reverted Don Porter's 2009-10-20 commit.
	The OSX Cocoa code branch still needs tclInt.h and the internal
	headers, thus the TCL_PLATFORM directory. See tclMacOSXNotify.c for
	example.

2009-11-09  Donal K. Fellows  <dkf@users.sf.net>

	* generic/tkFileFilter.c (TkFreeFileFilters): Simplify the code in
	this file by consolidating the deletion code together into a single
	function rather than scattering it over four.

2009-11-01  Joe Mistachkin  <joe@mistachkin.com>

	* win/tkWinButton.c: [Bug 1739613]: The default width being stored
	in TSD cannot be put into the process-wide options table.  This fix
	allocates storage for the default width from the heap and frees it
	using an exit handler.

2009-11-01  Joe Mistachkin  <joe@mistachkin.com>

	* doc/loadTk.n: Minor fix for htmlhelp target.

2009-11-01  Joe English  <jenglish@users.sourceforge.net>

	* generic/ttk/ttkWidget.c, doc/ttk_widget.n: Uniform, extensible
	syntax for [$w identify] methods: [$w identify $component $x $y].  All
	ttk::* widgets support [$w identify element $x $y]; widgets with other
	identifiable parts may have additional subcommands.
	* generic/ttk/ttkNotebook.c, doc/ttk_notebook.n: Notebook widgets
	support [$nb identify tab].
	* generic/ttk/ttkPanedwindow.c, doc/ttk_panedwindow.n: Panedwindow
	widgets support [$w identify sash].  Older 2-argument form [$w
	identify $x $y] still supported, though it does different things
	depending on the widget.

2009-10-29  Pat Thoyts  <patthoyts@users.sourceforge.net>

	* win/tkWinFont.c: [Bug 1825353]: This patch reverts a previous
	attempt to fix tiny fonts on Russian Windows. It fixes the issue by
	requesting a suitable fixed font instead of decoding the system stock
	font.

2009-10-26  Don Porter  <dgp@users.sourceforge.net>

	* unix/Makefile.in:	Remove $(PACKAGE).* and prototype from the
	`make distclean` target.  Completes 2009-10-20 commit.

2009-10-25  Donal K. Fellows  <dkf@users.sf.net>

	* unix/tkUnixColor.c (TkpGetColor): [Bug 2809525]: Impose a maximum
	X11 color name length so that it becomes impossible to blow things up
	that way.

	* library/text.tcl: [Bug 1854913]: Stop <Delete> actions from ever
	deleting backwards, even when the insertion cursor is "at the end" of
	the text widget.

2009-10-24  Donal K. Fellows  <dkf@users.sf.net>

	* library/button.tcl, unix/tkUnixButton.c (TkpDisplayButton):
	[Patch 1530276]: Make -selectcolor handling work better for both
	checkbuttons and radiobuttons when they don't have indicators.

2009-10-22  Donal K. Fellows  <dkf@users.sf.net>

	* generic/tkText.c (CreateWidget, TextEditUndo, TextEditRedo)
	(TextEditCmd, UpdateDirtyFlag):
	* generic/tkText.h: [Patch 1469210]: Corrected handling of marking as
	dirty when inserting after an undo from a non-dirty state.

	* win/tkWinDialog.c (GetFileNameA): Make the handling of the filter
	index the same as in GetFileNameW.

	* library/tkfbox.tcl (::tk::dialog::file::, Done):
	* library/xmfbox.tcl (MotifFDialog_FileTypes)
	(MotifFDialog_ActivateSEnt):
	* macosx/tkMacOSXDialog.c (Tk_GetOpenFileObjCmd):
	* win/tkWinDialog.c (GetFileNameW, GetFileNameA):
	* doc/getOpenFile.n: [Patch 2168768]: Corrected handling of the
	-typevariable option to be consistently global; it's the only way it
	can work even close to the same on all platforms.

	* macosx/ttkMacOSXTheme.c (RangeToFactor): [Bug 2883712]: Factor out
	some common code and make sure that it is 64-bit correct.

2009-10-21  Jan Nijtmans  <nijtmans@users.sf.net>

	* win/Makefile.in:	[Bug 2875562]: Make sure that winMain.c and
	* win/winMain.c:	tkAppInit.c are never compiled with stubs.
	* unix/tkAppInit.c:

2009-10-20  Don Porter  <dgp@users.sourceforge.net>

	* unix/Makefile.in:	Compiling Tk no longer requires header files
	* win/Makefile.in:	from the TCL_PLATFORM DIR.  Baby step in
	pursuit of [Bug 1712098].  Also removed the long outdated and broken
	targets package-* that were for building Solaris packages.  Appears
	that the pieces needed for these targets to function have never been
	present in the current era of Tcl development and belong completely
	to Tcl pre-history.

2009-10-20  Andreas Kupries  <andreask@activestate.com>

	* library/msgs/pl.msg: Applied patch to Polish message catalog created
	and submitted by Pawel Pawlak <morris@elysium.pl> (via JeffH).

2009-10-18  Donal K. Fellows  <dkf@users.sf.net>

	* doc/menu.n: Reorganized for readability, and added a note describing
	some subtleties of the -variable entry configuration option following
	some discussion with Joe Mistachkin.

2009-10-10  Donal K. Fellows  <dkf@users.sf.net>

	* unix/tkUnixRFont.c (InitFont, TkpGetFontFromAttributes)
	(Tk_DrawChars, TkpDrawAngledChars): [Bug 1961455]: Draw underlines and
	overstrikes when using Xft for font rendering.

	* generic/tkFont.c (TkDrawAngledTextLayout): Optimize the zero-angle
	case better.

2009-10-08  Donal K. Fellows  <dkf@users.sf.net>

	* library/iconlist.tcl (Create): [Patch 2870648]: Corrected cursor
	used in file/directory dialogs.

2009-10-07  Pat Thoyts  <patthoyts@users.sourceforge.net>

	* library/ttk/vistaTheme.tcl: [Bug 2787164]: Fix size of dropdown
	arrow on combobox and menubutton for Windows 7.

2009-10-07  Donal K. Fellows  <dkf@users.sf.net>

	* unix/tkUnixScrlbr.c (TkpComputeScrollbarGeometry): [Patch 2088597]:
	Stop scrollbars from getting too small at the end.

2009-10-05  Pat Thoyts  <patthoyts@users.sourceforge.net>

	* win/tkWinButton.c: [Bug 2860827]: Avoid 3D effects with
	user-specified backgrounds. The default disabled text is embossed on
	Windows. But this looks poor when a non-default background color is in
	use. This patch disables the embossed effect for buttons and labels
	when the background is non- standard.

2009-09-30  Pat Thoyts  <patthoyts@users.sourceforge.net>

	* tests/winWm.test: [Bug 2799589]: Grab on deleted window.

2009-09-25  Donal K. Fellows  <dkf@users.sf.net>

	* generic/tkImgPhoto.c (ImgGetPhoto): Correct generation of grayscale
	data from an image. Reported by Keith Vetter on comp.lang.tcl.

2009-09-19  Peter Spjuth  <peter.spjuth@gmail.com>

	* generic/tkGrid.c:	[Bug 2859912]: Bug fix in grid/pack collision
	* generic/tkPack.c:	detect. Faulty slave was not properly blocked
	* tests/packgrid.test:	from slave list.

2009-09-14  Jeff Hobbs  <jeffh@ActiveState.com>

	* generic/tkMenuDraw.c (TkPostSubmenu): [Bug 873613]: Fix reposting of
	* win/tkWinMenu.c (TkWinHandleMenuEvent): submenu in torn off Windows
	menu.
	(DrawMenuEntryArrow): [Bug 873608]: Draw Win menu arrow after being
	torn off.

2009-09-09  Donal K. Fellows  <dkf@users.sf.net>

	* unix/tkUnixRFont.c (InitFont): Move pattern disposal in error case
	to callers so they have more options when they come to recovering from
	the failure.
	(TkpGetFontFromAttributes): If the default attributes don't work, try
	adding a setting to turn off use of XRender. That seems to work for
	some people for unexplained reasons (possibly local misconfiguration).
	* generic/tkFont.c (Tk_AllocFontFromObj): Stop this function from
	keeling over in a heap when the low-level font allocation fails. An
	error beats a crash! (Issue reported on comp.lang.tcl by Denis
	Berezhnoy.)

2009-09-07  Daniel Steffen  <das@users.sourceforge.net>

	* generic/tkFocus.c:	Fix potential null dereference flagged by clang
	* generic/tkMenu.c:	static analyzer.
	* generic/tkTextBTree.c:
	* generic/tkTextDisp.c:
	* generic/tkTextIndex.c:

	* generic/tkConsole.c:	Silence false positives from clang static
	* generic/tkTest.c:	analyzer about potential null dereference.
	* generic/tkText.c:
	* generic/tkTextBTree.c:
	* generic/tkTextTag.c:
	* generic/tkVisual.c:

2009-09-04  Donal K. Fellows  <dkf@users.sf.net>

	* generic/tkInt.h (TkDisplay): Remove fields that are never read from.
	* generic/tkWindow.c (Tk_DestroyWindow): Remove code to write to
	write-only fields of TkDisplay. This follows on from [Bug 2039720].

2009-08-25  Donal K. Fellows  <dkf@users.sf.net>

	* unix/tkUnixSend.c (ServerSecure): [Bug 1909931]: Added some support
	for server-interpreted access control addreses.

2009-08-24  Donal K. Fellows  <dkf@users.sf.net>

	* library/msgbox.tcl (::tk::MessageBox): Correct bindings so that they
	work with ttk::buttons. Reported by Hans-Christoph Steiner.

2009-08-24  Daniel Steffen  <das@users.sourceforge.net>

	* generic/tkInt.h: Annotate Tcl_Panic as noreturn for clang static
	analyzer in PURIFY builds, replacing preprocessor/assert technique.

	* generic/tkBind.c (HandleEventGenerate): Don't generate events for
	windows that don't exist yet (fixes TkAqua testsuite crash).

	* macosx/tkMacOSXWindowEvent.c: [Bug 2821084]: Allow WM_DELETE_WINDOW
	handlers to prevent window closure by generating WM destroy event
	earlier (from window delegate's -windowShouldClose:).

	* macosx/tkMacOSXDraw.c (TkMacOSX{Setup,Restore}DrawingContext):
	Disable window flushing during Tk drawing to avoid immediate flush of
	NSView-based native widgets on draw. (fixes drawing performance issue
	reported by Youness Alaoui on tcl-mac)

	* macosx/tkMacOSXHLEvents.c (ScriptHandler):	Fix "do script" apple
	* carbon/tkMacOSXHLEvents.c (ScriptHandler):	event handler issues
	on recent OS X releases by using AE coercion to 'utf8' for text data
	and to 'fsrf' for alias data. (reported by Youness Alaoui on tcl-mac)

	* macosx/Wish.sdef (new file):		Install and enable sdef file
	* macosx/Wish-Info.plist.in:		into Wish application bundle,
	* macosx/Tk.xcode/project.pbxproj:	describing TkAqua apple event
	* macosx/Tk.xcodeproj/project.pbxproj:	support for use by AppleScript.
	* unix/Makefile.in:			(replaces functionality of
	* unix/configure.in:			'aete' resource removed with
						Cocoa port & fixes AppleScript
						issues reported on tcl-mac)
	* unix/configure: autoconf-2.59

	* carbon/Wish.xcode/project.pbxproj:	Remove references to obsolete
	* carbon/Wish.xcodeproj/project.pbxproj: prolog.ps file.

2009-08-19  Peter Spjuth  <peter.spjuth@gmail.com>

	* generic/tk.h
	* generic/tkGeometry.c
	* generic/tkGrid.c
	* generic/tkInt.h
	* generic/tkPack.c
	* generic/tkWindow.c
	* tests/grid.test
	* tests/packgrid.test
	* tests/textIndex.test:	[Patch 2475855]: Give an error if grid and
	pack are used in the same master.

2009-08-14  Daniel Steffen  <das@users.sourceforge.net>

	* macosx/tkMacOSXDraw.c: Avoid exception in XCopyArea() when copying
	from toplevel that has never been mapped. (Reported by Youness Alaoui
	on tcl-mac)

	* macosx/tkMacOSXWm.c: Workaround for textured windows being draggable
	from opaque content areas. [Bug 2824538] (walzer)

2009-08-10  Jan Nijtmans  <nijtmans@users.sf.net>

	* win/tkWinPixmap.c: Eliminate more gcc warnings
	* win/tkWinWm.c:
	* win/tkWinTest.c

2009-08-09  Jan Nijtmans  <nijtmans@users.sf.net>

	* generic/ttk/ttkInit.c: Eliminate gcc warning
	* generic/tkBind.c
	* generic/tkText.c
	* generic/tkUtil.c
	* win/ttkWinXPTheme.c:	Include <vssym32.h> only when available
	* win/configure.in:	check for vssym32.h, available in newer SDK's
	* win/configure:	(regenerated)

2009-08-08  Donal K. Fellows  <dkf@users.sf.net>

	* library/demos/pendulum.tcl: Make the display handle being resized
	more gracefully.

2009-08-04  Donal K. Fellows  <dkf@users.sf.net>

	* generic/tkTextDisp.c (TkTextCharLayoutProc): Make the line breaking
	algorithm (in the word-wrap case) do the right thing with non-breaking
	spaces by restricting what we break on to ASCII spaces, which is good
	enough for most purposes.

2009-08-02  Jan Nijtmans  <nijtmans@users.sf.net>

	* win/tkWinClipboard.c Correct check for winNT
	* win/tkWinDialog.c    Eliminate many gcc warnings
	* win/tkWinImage.c:
	* win/tkWinMenu.c:
	* win/tkWinWm.c:
	* win/tkWinX.c:
	* win/ttkWinXPTheme.c: Eliminate msvc warnings
	* win/tcl.m4:
	* win/configure
	* win/.cvsignore:      Prevent files from being checked in by accident

2009-08-01  Donal K. Fellows  <dkf@users.sf.net>

	* unix/tkUnixWm.c (WmIconphotoCmd): [Bug 2830420]: Assemble the image
	for the window manager in a way that doesn't assume we're on a little-
	endian system.

2009-07-27  Donal K. Fellows  <dkf@users.sf.net>

	* doc/GetScroll.3: Reworded and reordered so as to indicate that the
	Tcl_Obj forms are preferred.

2009-07-26  Donal K. Fellows  <dkf@users.sf.net>

	* doc/canvas.n: Corrected description of acceptable join styles.
	Spotted by Emiliano Gavilan.

2009-07-23  Donal K. Fellows  <dkf@users.sf.net>

	* generic/tkSelect.c (HandleTclCommand): [Bug 2441988]: Stop losing
	reports of errors in selection handlers; that's what the background
	error handling code is for.
	*** POTENTIAL INCOMPATIBILITY *** if your code was relying on erroring
	selection scripts being silent.
	(LostSelection, Tk_SelectionObjCmd): Stop using the vastly inefficient
	TkCopyAndGlobalEval; better to use Tcl_Obj refcount management.

2009-07-22  Donal K. Fellows  <dkf@users.sf.net>

	* generic/tkFocus.c (TkFocusDeadWindow): [Bug 2496114]: Ensure that
	focus desynchronization doesn't cause a crash.

2009-07-21  Donal K. Fellows  <dkf@users.sf.net>

	* generic/tkFont.c (TkUnderlineAngledTextLayout): [Bug 2356057]:
	Corrected drawing of rotated underlines.

2009-07-21  Alexandre Ferrieux  <ferrieux@users.sourceforge.net>

	* generic/tkFont.c: [Bug 2328657]: Explicitly exclude hacky zero-char
	chunks from intersection computation. Might deserve generalization to
	other tests.

2009-07-20  Donal K. Fellows  <dkf@users.sf.net>

	* tests/clipboard.test (clipboard-6.2): [Bug 2824378]: Corrected
	result of test in light of changes to binary selection retrieval.

2009-07-18  Donal K. Fellows  <dkf@users.sf.net>

	* unix/tkUnixSelect.c (SelCvtFromX32, SelCvtFromX8): Make the
	incremental transfer of binary selections work get deserialized
	correctly. Thanks to Emiliano Gavilan for detecting.

2009-07-18  Daniel Steffen  <das@users.sourceforge.net>

	* unix/Makefile.in:		Define NDEBUG in optimized (non-
					symbols) build to disable assert()s.

	* macosx/tkMacOSXBitmap.c:	[Bug 2821318]: Fix tk::mac::iconBitmap
					crash due to off-by-one ckalloc error.

2009-07-15  Daniel Steffen  <das@users.sourceforge.net>

	* macosx/ttkMacOSXTheme.c:	[Patch 2819620]: Update notebook tab
	* library/ttk/aquaTheme.tcl:	appearance to modern L&F; adjust tab &
					notebook padding and tabmargins;
					correct appearance of selected tree
					header; add support for native tree
					header sort arrows via user1 state.

	* library/demos/mclist.tcl:	Use native sort arrows with aqua theme

2009-07-15  Donal K. Fellows  <dkf@users.sf.net>

	* unix/tkUnixSelect.c (TkSelEventProc, SelRcvIncrProc, SelCvtFromX8):
	[Bug 2821962]: Make byte sequence selection transfers possible.

2009-07-14  Donal K. Fellows  <dkf@users.sf.net>

	* doc/canvas.n (WINDOW ITEMS): [Bug 2326602]: Corrected definition of
	the -height and -width options for these items.

	* unix/configure.in: [Bug 2496018]: Allow the disabling of the use of
	XScreenSaver at configuration time, so as to permit better control of
	dependencies in the embedded case.

2009-07-11  Donal K. Fellows  <dkf@users.sf.net>

	* doc/grid.n: [Bug 2818455]: Corrected example.

2009-07-02  Pat Thoyts  <patthoyts@users.sourceforge.net>

	* generic/tkInt.h: Avoid using C++ reserved word in header.

2009-06-30  Daniel Steffen  <das@users.sourceforge.net>

	* generic/tkInt.h:		Add assert macros for clang static
					analyzer and redefine Tcl_Panic to
					assert after panic in clang PURIFY
					builds.

	* generic/tkImgPhInstance.c:	Small fixes to make clang static
	* generic/tkTextDisp.c:		analyzer happier.

	* generic/tkConfig.c:		Add clang assert for false positives
	* generic/tkUndo.c:		from static analyzer.

2009-06-29  Daniel Steffen  <das@users.sourceforge.net>

	Merge of TkAqua Cocoa port <http://github.com/das/tcltk/tree/de-carbon>
	*** POTENTIAL INCOMPATIBILITY ***

	* macosx/tkMacOSX.h:		Large-scale rewrite of TkAqua migrating
	* macosx/tkMacOSXBitmap.c:	all use of deprecated Carbon API to
	* macosx/tkMacOSXButton.c:	Cocoa API; now supports 64bit
	* macosx/tkMacOSXClipboard.c:	architecture and requires Mac OS X 10.5
	* macosx/tkMacOSXColor.c:	or later; with TkAqua enabled, all Tk
	* macosx/tkMacOSXConfig.c:	sources are now built with the
	* macosx/tkMacOSXCursor.c:	Objective-C compiler and running in
	* macosx/tkMacOSXDebug.c:	Objective-C garbage collection mode as
	* macosx/tkMacOSXDebug.h:	well as in retain-release mode is
	* macosx/tkMacOSXDefault.h:	supported; detailed development history
	* macosx/tkMacOSXDialog.c:	is available in github repository.
	* macosx/tkMacOSXDraw.c:
	* macosx/tkMacOSXEmbed.c:	There should be no script-visible
	* macosx/tkMacOSXEntry.c:	changes to existing Tk functionality,
	* macosx/tkMacOSXEvent.c:	but there are a few aqua-specific
	* macosx/tkMacOSXEvent.h:	additions, see macosx/README for
	* macosx/tkMacOSXFont.c:	details; extensions using only public
	* macosx/tkMacOSXFont.h:	Tk API should continue to work
	* macosx/tkMacOSXHLEvents.c:	unchanged but extensions that rely on
	* macosx/tkMacOSXInit.c:	platform-specific internal Tk API or
	* macosx/tkMacOSXInt.h:		make assumptions about the inner
	* macosx/tkMacOSXKeyEvent.c:	workings of TkAqua (in particular
	* macosx/tkMacOSXKeyboard.c:	presence of QuickDraw) will require
	* macosx/tkMacOSXMenu.c:	porting.
	* macosx/tkMacOSXMenubutton.c:
	* macosx/tkMacOSXMenus.c:	Configure Tk with --enable-aqua=carbon
	* macosx/tkMacOSXMouseEvent.c:	to fallback to now-deprecated previous
	* macosx/tkMacOSXNotify.c:	TkAqua implementation in tk/carbon.
	* macosx/tkMacOSXPort.h:
	* macosx/tkMacOSXPrivate.h:
	* macosx/tkMacOSXRegion.c:
	* macosx/tkMacOSXScale.c:
	* macosx/tkMacOSXScrlbr.c:
	* macosx/tkMacOSXSend.c:
	* macosx/tkMacOSXSubwindows.c:
	* macosx/tkMacOSXTest.c:
	* macosx/tkMacOSXWindowEvent.c:
	* macosx/tkMacOSXWm.c:
	* macosx/tkMacOSXWm.h:
	* macosx/tkMacOSXXStubs.c:
	* macosx/ttkMacOSXTheme.c:
	* macosx/tkMacOSXCarbonEvents.c (removed):

	* macosx/tkMacOSXCursors.h (new):	Move cursor data from resources
	* macosx/tkMacOSXXCursors.h (new):	to compiled-in const array;
	* macosx/tkMacOSXCursors.r (removed):	remove obsolete Rez source
	* macosx/tkMacOSXXCursors.r (removed):	files for resource data.
	* macosx/tkAboutDlg.r (removed):
	* macosx/tkMacOSXAETE.r (removed):

	* macosx/Tk.tiff (new):		Rename and update icon to blue feather;
	* macosx/Tk.icns (new):		add tiff version for about dialog.
	* macosx/Wish.icns (removed):

	* macosx/Tk-Info.plist.in:	Update copyright; adjust minimum system
	* macosx/Wish-Info.plist.in:	version requirement.
	* generic/tkEntry.h:

	* license.terms:		Sync list of entities with those in the
					tcl license.terms, add Apple Inc.

	* generic/tk.h:			Update comment with list of source
					files containing tk version numbers.

	* generic/tkButton.c:		On aqua, recompute button geometry on
					secondary image change to enable cache
					of native img format in geom compute.

	* generic/tkGrab.c:		On aqua, make all grabs global, the
					Mac OS X windowserver forces all grabs
					to be application-local only anyway.

	* generic/tkSelect.c:		Enable utf8 atom on aqua.

	* generic/tk.decls:		Replace carbon types in public and
	* generic/tkInt.decls:		internal platform stubs interfaces with
					void* resp. generic Tk types.

	* xlib/xgc.c:			Add support for managing a platform-
					specific cache appended to a GC.

	* tests/dialog.test:		Change name of undefined bit to avoid
					match with OSType native bitmap name.

	* doc/cursors.n:		Update list of cursors mapped to native
					cursors and add new native cursors.

	* doc/menu.n:			Add documentation of new aqua-specific
					.window menu, document new constraints
					on .apple menu.

	* library/console.tcl:		Add aqua window and help menus.

	* unix/Makefile.in:		Add support for TkAqua-implementation-
					specific sources determined at
					configure-time. Update dist target for
					new/removed files.

	* unix/configure.in:		Add libraries & compiler flags for
					Cocoa and Objective-C; update build
					support for new/removed files; add
					support for configure-time choice of
					TkAqua implementation.

	* macosx/Tk-Common.xcconfig (new):	Rename Xcode projects and
	* macosx/Tk-Debug.xcconfig (new):	related files; update for Xcode
	* macosx/Tk-Release.xcconfig (new):	3.1 and 3.2; update for Cocoa,
	* macosx/Tk.xcode/* (new):		Objective-C & GC; update with
	* macosx/Tk.xcodeproj/* (new):		new/removed source files;
	* macosx/Wish.xcode/* (removed):	standardize on gcc 4.2; remove
	* macosx/Wish.xcodeproj/* (removed):	obsolete configurations and
	* macosx/Wish-Debug.xcconfig (removed):	pre-Xcode project.
	* macosx/Wish-Common.xcconfig (removed):
	* macosx/Wish-Release.xcconfig (removed):
	* macosx/Wish.pbproj/* (removed):

	* macosx/README:		Document new Cocoa-port features and
					constraints; update project docs;
					cleanup.

	* carbon/tkMacOSXInt.h:		Add dummy defines for empty GC cache.

	* carbon/tkMacOSXColor.c:	Update for type changes in platform
	* carbon/tkMacOSXDraw.c:	stubs interfaces.
	* carbon/tkMacOSXHLEvents.c:
	* carbon/tkMacOSXMouseEvent.c:
	* carbon/tkMacOSXSubwindows.c:
	* carbon/tkMacOSXWm.c:

	* carbon/tkMacOSXButton.c:	Fix warning.

	* generic/tkPlatDecls.h:	regen.
	* generic/tkIntPlatDecls.h:
	* unix/configure:		autoconf-2.59

2009-06-27  Jan Nijtmans  <nijtmans@users.sf.net>

	* generic/tkInt.decls (added TkSmooth(Parse|Print)Proc,
	removed TkTile(Parse|Print)Proc which don't exist):
	Follow-up to [Bug 2804935]: Expose these functions through the
	internal stub table as they are useful to existing third-party code.

2009-06-26  Daniel Steffen  <das@users.sourceforge.net>

	* carbon/ (new directory):	Copy of current state of 'macosx'
	source directory, to preserve legacy TkAqua implementation based on
	Carbon API (with support for Mac OS X releases older than 10.5).

	* unix/Makefile.in:		Add support for --enable-aqua=carbon
	* unix/configure.in:		configure option (legacy fallback for
					pre-Mac OS X 10.5 releases).

	* unix/configure:		autoconf-2.59

2009-06-22  Jan Nijtmans  <nijtmans@users.sf.net>

	* generic/tkCanvUtil.c: [Bug 220935]: canvas dash update problem

2009-06-12  Donal K. Fellows  <dkf@users.sf.net>

	* generic/tkInt.decls (TkOrientParseProc, TkOrientPrintProc):
	[Bug 2804935]: Expose these functions through the internal stub table
	as they are useful to existing third-party code.

2009-06-02  Pat Thoyts  <patthoyts@users.sourceforge.net>

	* win/tkWinWm.c:    [Bug 2799589]: Avoid setting the focus on a
	* tests/winWm.test: deleted window during delayed activation.

2009-05-21  Pat Thoyts  <patthoyts@users.sourceforge.net>

	* win/tkWinMenu.c: [Bug 2794778]: Calls to CallWindowProc can lead to
	other functions overwriting the event strucure. Therefore preserve a
	local copy of the XKeyEvent while looping over the key events.

2009-05-17  Joe English  <jenglish@users.sourceforge.net>

	* generic/ttkNotebook.c: [Bug 1470246]: More flexible tab placement.

2009-05-14  Pat Thoyts  <patthoyts@users.sourceforge.net>

	* generic/tkButton.c: [Bug 1923684]: If a checkbutton offvalue is the
	same as the tristate value we should use the off state in
	preference. (andrey gusev)

2009-05-13  Pat Thoyts  <patthoyts@users.sourceforge.net>

	* win/tkWinSend.c: FormatMessage should always use the ignore-inserts
	* win/tkWinTest.c: flag when processing system errors.

	* generic/tkFont.c: [Bug 2791352]: Handle parsing of type 5 font
	* tests/font.test: descriptions with hyphenated family name.

2009-05-06  Pat Thoyts  <patthoyts@users.sourceforge.net>

	* library/images/lamp.svg: Added an SVG version of the Tk lamp and
	* library/images/lamp.png: a pre-rendered PNG version.
	* win/rc/wish.ico: Wish gets a new icon using the SVG lamp and the tk
	* win/rc/tk.ico:   dll gets the tcl rendered feather. This provides
	improved icons for Vista/Windows 7.

2009-05-05  Donal K. Fellows  <dkf@users.sf.net>

	* doc/MainWin.3 (Tk_GetNumMainWindows): [Bug 487220]: Clarified that
	this function works per-thread, not per-process.

	* doc/canvas.n (scale): [Bug 1832015]: Clarified that [$c scale] only
	affects item coordinates.

2009-05-04  Donal K. Fellows  <dkf@users.sf.net>

	* doc/3DBorder.3, doc/BindTable.3, doc/CanvPsY.3, doc/Clipboard.3:
	* doc/ConfigWidg.3, doc/CrtWindow.3, doc/GetBitmap.3:
	* doc/GetCapStyl.3, doc/GetImage.3, doc/GetJoinStl.3, doc/GetScroll.3:
	* doc/GetSelect.3, doc/GetVisual.3, doc/MainWin.3, doc/Name.3:
	* doc/ParseArgv.3, doc/TextLayout.3, doc/Tk_Init.3: [Bug 2431507]:
	Purge all mention of the now-obsolete 'interp->result'.

2009-05-03  Donal K. Fellows  <dkf@users.sf.net>

	* win/tkWinWm.c (UpdateWrapper): [Bug 2785744]: Manipulate flag bit
	correctly so that menubar updates can't smash other attributes.

2009-05-01  Donal K. Fellows  <dkf@users.sf.net>

	* library/mkpsenc.tcl (DrawText): [Bug 2777019]: Corrected point of
	application of rotation transform so rotation is about the anchor
	point of the text.

	* generic/tkCanvPs.c (Tk_PostscriptPhoto):
	* library/mkpsenc.tcl: Factor out the postscript code for converting
	images into postscript so that the code bits are in the prolog and not
	emitted at runtime if a non-thread-safe static says to...

2009-04-30  Pat Thoyts  <patthoyts@users.sourceforge.net>

	* win/tkWinWm.c: [Patch 2504402]: Create icon bitmaps as device
	independent bitmaps. This ensures the icon can be drawn properly on
	various colour depth surfaces - in particular it fixes a problem with
	remote desktop and looks better in the vista task switching overlay.
	(cjmcdonald)

2009-04-30  Donal K. Fellows  <dkf@users.sf.net>

	* win/tkWinPixmap.c (Tk_GetPixmap): [Bug 2080533]: Added patch that
	allows Tk to keep working even when the graphics card is stressed.

2009-04-28  Jeff Hobbs  <jeffh@ActiveState.com>

	* unix/tcl.m4, unix/configure (SC_CONFIG_CFLAGS): Harden the check
	to add _r to CC on AIX with threads.

2009-04-27  Donal K. Fellows  <dkf@users.sf.net>

	* generic/tkInt.decls: [Bug 2768945]: Expose (as "private") a set of
	functions needed for easily building canvas items that work like
	existing standard ones.

2009-04-24  Jeff Hobbs  <jeffh@ActiveState.com>

	* win/tkWinDialog.c (ChooseDirectoryValidateProc): No need to set cwd
	on selchange. Prevents delete of selected folder in dialog.

2009-04-24  Stuart Cassoff <stwo@users.sf.net>

	* unix/Makefile.in: Assorted issues:
	[Bug 2764263]: Removed stray @ from Makefile.in test target.
	[Bug 1945073]: Don't chmod+x square demo.
	[Patch 2764272]: Adjustable demo install location.

2009-04-24  Stuart Cassoff <stwo@users.sf.net>

	* unix/Makefile.in: [Patch 2769530]: Don't chmod/exec installManPage.

2009-04-23  Jeff Hobbs  <jeffh@ActiveState.com>

	* win/tkWinDialog.c (Tk_ChooseDirectoryObjCmd): [Bug 2779910]: Enable
	the new style choosedir that has a "New Folder" button, with
	::tk::winChooseDirFlags override for new behavior.

2009-04-14  Donal K. Fellows  <dkf@users.sf.net>

	* library/xmfbox.tcl (MotifFDialog_ActivateSEnt): Ensure that the
	* library/tkfbox.tcl (Done):			  dialogs have the
	correct levels for [upvar] for accessing the -typevariable var.

2009-04-13  Donal K. Fellows  <dkf@users.sf.net>

	* library/tk.tcl: Corrected another problem; can't determine the exact
	type of OS - needed for figuring out how to guess the correct binding
	in some circumstances - in a safe interpreter.

	* library/tkfbox.tcl: [Bug 2759119]: Corrected level handling for the
	* library/xmfbox.tcl: -typevariable option following updates to tk.tcl
	[Patch 2739360]: Use more modern images from Tango set for the non-
	Motif file dialog. Thanks to Emiliano for bring this to my attention.

2008-04-10  Joe English  <jenglish@users.sourceforge.net

	* library/palette.tcl (tk_setPalette): Don't set *selectColor:
	#b03060; this makes radio- and checkbuttons look wrong post-TIP#109.

2009-04-10  Daniel Steffen  <das@users.sourceforge.net>

	* unix/configure.in (Darwin):	Use Darwin SUSv3 extensions if
					available.
	* unix/configure:		autoconf-2.59
	* unix/tkConfig.h.in:		autoheader-2.59

	* library/demos/filebox.tcl: Only show "Motif Style Dialog"
	checkbutton on X11 windowingsystem.

	* library/demos/widget: GOOBE: use ttk::cursor

	* library/demos/knightstour.tcl: Fix knightstour demo not running from
	interactive wish.

	* library/console.tcl (::tk::ConsoleInit): Remove redundant TkAqua
	Quit menu item.

	* generic/tkPointer.c (Tk_UpdatePointer): Use all 5 buttons.

	* generic/tkMenu.c (PostProcessEntry): Delay call to
	TkpConfigureMenuEntry() until all menu entry attributes are setup.

	* library/menu.tcl (::tk::MbPost): Fix error thrown in y position
	computation with indicatoron.

	* generic/tkMenubutton.c: s/DEF_BUTTON_JUSTIFY/DEF_MENUBUTTON_JUSTIFY/

	* generic/tkUtil.c (TkBackgroundEvalObjv): Use Tcl_BackgroundException

	* generic/tkTextBTree.c (TkBTreeDeleteIndexRange): Add bounds check
	to startEnd array access (fixes testsuite crash).

	* tests/unixFont.test: Only use xlsfonts with X11 windowingsystem.

2009-04-10  Donal K. Fellows  <dkf@users.sf.net>

	* library/tk.tcl: [Bug 2116837]: Add event definitions to handle the
	standard virtual events when Caps Lock is on.

2009-04-08  Donal K. Fellows  <dkf@users.sf.net>

	* library/demos/widget (addFormattedText): Stop marking demonstrations
	as new for 8.6; that label is for wholly new demos.

2009-04-04  Donal K. Fellows  <dkf@users.sf.net>

	* doc/messageBox.n: [Bug 1881896]: Reworded to be clearer on what the
	platform restrictions really are.

2009-04-03  Joe English  <jenglish@users.sourceforge.net>

	* unix/tkUnixWm.c: [Bug 1789819]: Don't panic when the window manager
	does something unexpected with the stacking order.

2009-04-03  Donal K. Fellows  <dkf@users.sf.net>

	* doc/TextLayout.3: [Bug 974421]: Clarified description of how result
	of lookup of a point after end of layout relates to the underlying
	string's length.

2009-04-02  Pat Thoyts  <patthoyts@users.sourceforge.net>

	* tests/textTag.test: Ensure the pointer begins outside the window for
	all the tests checking Enter/Leave motion events.

	* library/demos/pendulum.tcl: Use unicode labels
	* library/demos/knightstour.tcl: Use polygon knight on x11.

2009-03-31  Donal K. Fellows  <dkf@users.sf.net>

	* library/demos/mclist.tcl: Added support for arrow indicators to show
	which way a column is being sorted. Corrected determination of which
	fonts to use for measurements.

2009-03-25  Jan Nijtmans  <nijtmans@users.sf.net>

	* doc/wish.1:		Bring doc and demos in line with
	* library/demos/hello:	http://wiki.tcl.tk/812
	* library/demos/rmt
	* library/demos/square
	* library/demos/tcolor
	* library/demos/timer
	* library/demos/widget
	* win/tkWinMenu.c:	Eliminate a few compiler warnings on mingw
	* win/ttkWinXPTheme.c:	Spacing

2009-03-25  Donal K. Fellows  <dkf@users.sf.net>

	* generic/ttk/ttkTheme.c (BuildOptionMap, NewElementClass):
	[Bug 2178820]: Ensure that zero-size allocations don't happen; some
	malloc implementations don't like it at all.

	* win/wish.exe.manifest.in: [Bug 1871101]: Add magic to make Tk not be
	blurred on Vista with large fonts.

2009-03-14  Donal K. Fellows  <dkf@users.sf.net>

	* unix/tk.pc.in (new file):		[Patch 2243962] (hat0)
	* unix/configure.in, unix/Makefile.in: Added support for reporting
	Tk's public build configuration via the pkg-config system. TEA is
	still the official mechanism though, in part because pkg-config is not
	universally supported across all Tk's supported platforms.

2009-03-10  Donal K. Fellows  <dkf@users.sf.net>

	* doc/event.n: Tidy up and improve examples.

2009-03-09  Benjamin Riefenstahl  <b.riefenstahl@turtle-trading.net>

	* tkMacOSXFont.c (GetFontFamilyName): [Bug 2548661]: Handle NULL
	return from CFStringCreate.

2009-02-27  Jan Nijtmans  <nijtmans@users.sf.net>

	* doc/GetBitmap.3     [Feature Request 2636558]: Tk_DefineBitmap
	* generic/tk.decls    and Tk_GetBitmapFromData signature problem
	* generic/tkInt.decls
	* generic/tkBitmap.c
	* generic/tkInt.h
	* generic/tkStubInit.c
	* generic/tkDecls.h:    (regenerated)
	* generic/tkIntDecls.h: (regenerated)
	* macosx/tkMacOSXBitmap.c

2009-02-27  Pat Thoyts  <patthoyts@users.sourceforge.net>

	* generic/tkWindow.c: [Bug 2645457]: Check for dead windows after
	calling Tk_MakeWindowExist to avoid a crash when mapping dead windows.

2009-02-23  Pat Thoyts  <patthoyts@users.sourceforge.net>

	* win/rc/*.cur: [Patch 2513104]: Fix cursor hotspots (cjmcdonald)

	* win/tkWinMenu.c: Applied patch for menu image display bug.
	[Bug 1329198, 456299] [Patch 2507419] (cjmcdonald)

2009-02-22  Pat Thoyts  <patthoyts@users.sourceforge.net>

	* win/tkWinCursor.c: Applied patch to support stock Win32 help arrow
	cursor when question_arrow requested [Patch 2542828] (danckaert)

2009-02-21  Pat Thoyts  <patthoyts@users.sourceforge.net>

	* library/ttk/vistaTheme.tcl: Correct the ttk::treeview border on
	* win/ttkWinXpTheme.c:        XP and vista.

	* library/console.tcl: [Bug 2546087]: In 2004 a fix to Tcl channels
	prevented the exposure of the internal UTF-8 representation of the
	ASCII NUL character (\uc080). Since then strings in the console have
	been truncated at NUL. This restores the older behaviour.

2009-02-17  Jeff Hobbs  <jeffh@ActiveState.com>

	* win/tcl.m4, win/configure: Check if cl groks _WIN64 already to avoid
	CC manipulation that can screw up later configure checks. Use 'd'ebug
	runtime in 64-bit builds.

2009-02-16  Jeff Hobbs  <jeffh@ActiveState.com>

	* win/configure.in, win/configure: Align better with tcl version.
	Ensures finding correct CPP for Win64.

2009-02-16  Donal K. Fellows  <dkf@users.sf.net>

	* doc/ttk_intro.n: [Bug 2604420]: Improve wording so that this page
	feels less obviously incomplete.

2009-02-12  Donal K. Fellows  <dkf@users.sf.net>

	* library/iconlist.tcl: Split out the IconList megawidget from
	tkfbox.tcl into its own file so as to make it easier to maintain. Also
	cleans up the API for the megawidget, making it more like a
	conventional Tk widget.

2009-02-11  Donal K. Fellows  <dkf@users.sf.net>

	* library/demos/items.tcl, .../label.tcl, .../twind.tcl:
	* library/demos/images/ouster.png: [Bug 2588919]: Demo GOOBE. Added
	new image of John Ousterhout that does not look quite so massively out
	of date, and also showed off a bit of how we can adjust PNG images
	when loading them. Also labeled JO as the creator; it's the TCT who
	are the proprietors now.

2009-02-10  Jan Nijtmans  <nijtmans@users.sf.net>

	* unix/tcl.m4: [Bug 2502365]: Building of head on HPUX was broken when
	using the native CC.
	* unix/configure (autoconf-2.59)

2009-02-08  Joe English  <jenglish@users.sourceforge.net>

	* generic/ttk/*.[ch]: Renamed several internal data structures and
	functions: ElementImpl -> ElementClass, LayoutNode -> Element. Remove
	more unnecessary casts. Add function Ttk_ClientRegion, common factor
	of entry, scale, progress, and treeview widgets.
	* generic/ttk/ttkTrack.c: Fix [Bug 2431428].

2009-02-06  Daniel Steffen  <das@users.sourceforge.net>

	* generic/tkImgPhInstance.c:	Fix numerous leaks discovered with the
	* generic/tkMenu.c:		Mac OS X Instruments.app Leaks tool.
	* generic/tkText.c:
	* generic/tkTextImage.c:
	* generic/tkTextIndex.c:
	* generic/tkUndo.c:
	* generic/tkUtil.c:
	* generic/ttk/ttkFrame.c:
	* macosx/tkMacOSXWm.c:

2009-01-29  Jan Nijtmans  <nijtmans@users.sf.net>

	* generic/tkCanvArc.c   - eliminate some unnessary type casts
	* generic/tkCanvBmap.c  - some internal const decorations
	* generic/tkCanvImg.c   - spacing
	* generic/tkCanvWind.c
	* generic/tkCmds.c
	* generic/tkConfig.c
	* generic/tkEntry.c
	* generic/tkFocus.c
	* generic/tkFont.c
	* generic/tkFrame.c
	* generic/tkGrab.c
	* generic/tkGrid.c
	* generic/tkImage.c
	* generic/tkListbox.c
	* generic/tkObj.c
	* generic/tkOption.c
	* generic/tkPack.c
	* generic/tkPanedWindow.c
	* generic/tkRectOval.c
	* generic/tkSelect.c
	* generic/tkText.c
	* generic/tkTextMark.c
	* generic/tkTextTag.c

2009-01-28  Jan Nijtmans  <nijtmans@users.sf.net>

	* generic/ttk/ttkCache.c:  - eliminate some unnessary type casts
	* generic/ttk/ttkLayout.c  - some internal const decorations
	* generic/ttk/ttkState.c   - spacing
	* generic/ttk/ttkTheme.c
	* macosx/tkMacOSXMenu.c
	* macosx/tkMacOSXPrivate.h
	* unix/tkUnixFont.c
	* unix/tkUnixMenu.c
	* unix/tkUnixWm.c
	* win/tkWinColor.c
	* win/tkWinDialog.c
	* win/tkWinFont.c
	* win/tkWinMenu.c
	* win/tkWinSend.c
	* win/tkWinWindow.c
	* win/tkWinWM.c

2009-01-22  Kevin B. Kenny  <kennykb@acm.org>

	* unix/tcl.m4: Corrected a typo ($(SHLIB_VERSION) should be
	${SHLIB_VERSION}).
	* unix/configure: Autoconf 2.59

2009-01-19  Kevin B. Kenny  <kennykb@acm.org>

	* unix/Makefile.in: Added a CONFIG_INSTALL_DIR parameter so that
	* unix/tcl.m4:      distributors can control where tclConfig.sh goes.
	Made the installation of 'ldAix' conditional upon actually being on an
	AIX system. Allowed for downstream packagers to customize
	SHLIB_VERSION on BSD-derived systems.
	Thanks to Stuart Cassoff for [Patch 907924].
	* unix/configure: Autoconf 2.59

2009-01-16  Don Porter  <dgp@users.sourceforge.net>

	* generic/tk.h:		Bump patchlevel to 8.6b1.1 to distinguish
	* library/tk.tcl:	CVS snapshots from the 8.6b1 and 8.6b2
	* unix/configure.in:	releases.
	* win/configure.in:

	* unix/configure:	autoconf-2.59
	* win/configure:

2009-01-14  Jan Nijtmans  <nijtmans@users.sf.net>

	* generic/tkImgPhoto.c: [Bug 2507326]: Fix for aMSN compatibility
	* generic/tkMenu.h: CONSTify Tk(Create|Find)MenuReferences
	* generic/tkMenu.c: various internal "const" decorations.

2009-01-13  Jan Nijtmans  <nijtmans@users.sf.net>

	* unix/tcl.m4: [Bug 2502365]: Building of head on HPUX was broken when
	using the native CC
	* unix/configure (autoconf-2.59)

2009-01-13  Pat Thoyts  <patthoyts@users.sourceforge.net>

	* tests/constraints.tcl: Made the tests more independent of the
	* tests/*.test:          presence of images in the interpreter.

2009-01-11  Pat Thoyts  <patthoyts@users.sourceforge.net>

	* tests/bind.test: Fixed keysym bind tests for unix [Bug 2336454]

2009-01-11  George Peter Staplin <georgeps@users.sourceforge.net>

	* generic/tkEvent.c: Fix a possible segv due to a NULL pointer
	dereference that occurs when XCreateIC fails.

2009-01-11  Pat Thoyts  <patthoyts@users.sourceforge.net>

	* library/bgerror.tcl: Pretty up the unix tk_messageBox icons with PNG
	* library/icons.tcl:   images and grouped all the stock icons in one
	* library/msgbox.tcl:  file.
	* library/tk.tcl:

2009-01-11  Joe English  <jenglish@users.sourceforge.net>

	* generic/ttk/ttkNotebook.c (NotebookCleanup): [Bug 2496162]: Don't
	call Tk_DeleteOptionTable(), it's unnecessary and quite possibly
	harmful.

2009-01-08  Jan Nijtmans  <nijtmans@users.sf.net>

	* generic/tk3d.c:     CONSTify TkDebugBorder
	* generic/tkBind.c:   CONSTify TkStringToKeysym
	* generic/tkBitmap.c: CONSTify TkDebugBitmap
	* generic/tkColor.c:  CONSTify TkDebugColor
	* generic/tkCursor.c: CONSTify TkDebugCursor
	* generic/tkFont.c:   CONSTify TkDebugFont
	* generic/tkInt.decls All those mods TIP #27 complient,
	                      no incompatibility risks.
	* generic/tkIntDecls.h (regenerated)

2009-01-08  Pat Thoyts  <patthoyts@users.sourceforge.net>

	* library/bgerror.tcl: Theme the bgerror dialog and make use of our
	PNG support to improve the icon.

2009-01-07  Pat Thoyts  <patthoyts@users.sourceforge.net>

	* library/tkfbox.tcl: [Bug 2473120]: Mis-ordered messagebox args.

	* win/tkWinWm.c: [Bug 1847002]: Prevent grabs being bypassed on
	Windows.

2009-01-06  Jan Nijtmans  <nijtmans@users.sf.net>

	* generic/tk.h:		A few const -> CONST86 modifications,
	* generic/tkCanvas.c:	improving backwards compatibility. Change
	* generic/tkCanvLine.c:	Tk_ItemIndexProc and Tk_ItemInsertProc
	* generic/tkCanvPoly.c:	signature to have a Tcl_Obj parameter instead
	* generic/tkCanvText.c:	of a string parameter. This is binary and
	* doc/CrtItemType.3:	source compatible with previous API, it just
	* doc/Clipboard.3:	prevents the need for a type cast in the
	* doc/ConfigWidg.3:	Tk_ItemType table construction. Bring doc in
	* doc/ParseArgv.3:	line with API.

2009-01-06  Donal K. Fellows  <dkf@users.sf.net>

	* generic/tkImgPhoto.c (Tk_PhotoPutBlock): Optimize a common case for
	photo image building. [Patch 1539990] (jepler)

2009-01-06  Pat Thoyts  <patthoyts@users.sourceforge.net>

	* win/tkWinDialog.c: Use task modal for messagebox instead of system
	modal. [Bug 2484771] (ferrieux,thoyts,mjanssen)

2009-01-03  Donal K. Fellows  <dkf@users.sf.net>

	* doc/canvas.n: [Bug 1836621]: Improve the documentation of the
	-offset and -outlineoffset item options.

2009-01-03  Jan Nijtmans  <nijtmans@users.sf.net>

	* generic/tk.decls:       CONSTify Tk_ClipboardAppend
	* generic/tkClipboard.c:
	* generic/tkDecls.h: (regenerated)

2008-12-31  David Gravereaux <davygrvy@pobox.com>

	* win/rules.vc: Small bug not setting SYMBOLS macro fixed.

2008-12-31  Joe English  <jenglish@users.sourceforge.net>

	* generic/ttk/ttkDefaultTheme.c: Fix color palette for radiobutton and
	checkbutton indicators. Fixes [Bug 2003310]; also makes "alt" theme
	check/radiobuttons look like Windows 98, as intended.
	* library/ttk/altTheme.tcl: Specify dark gray -bordercolor to soften
	edges.
	* tests/ttk/{checkbutton,radiobutton}.test: Split out of ttk.test.

2008-12-28  Donal K. Fellows  <dkf@users.sf.net>

	TIP #171 IMPLEMENTATION

	* library/listbox.tcl, library/scrlbar.tcl, library/text.tcl: Adjust
	users of the <MouseWheel> event to do the right thing horizontally as
	well as vertically.
	* win/tkWinX.c (GenerateXEvent): Redirect <MouseWheel> to the window
	that contains the mouse.
	* generic/tkEvent.c (InvokeFocusHandlers): Do not direct <MouseWheel>
	through the focus mechanism.
	*** POTENTIAL INCOMPATIBILITY *** for anyone counting on shift-wheel
	to do something else (or nothing at all) or for the wheel events to be
	following the keyboard on Win.

	* generic/tkImgPNG.c (ReadIDAT): Corrected code to transfer blocks of
	compressed data into the Tcl_ZlibStream. Allows the reading of all
	images from PngSuite set. Thanks to Michael Kirkham for fix/testing.

	TIP #244 IMPLEMENTATION

	* generic/tkImgPNG.c, tests/imgPNG.test, doc/photo.n: Adaptation of
	tkpng to the Tk core, proving support for PNG image reading and
	writing, based on Tcl's zlib support.

2008-12-27  Joe English  <jenglish@users.sourceforge.net>

	* generic/ttk/ttkTreeview.c: [Bug 2381555]: Fix inconsistent use of
	treeArea / headingArea. ([$tv identify] didn't work when horizontally
	scrolled).

2008-12-21  Donal K. Fellows  <dkf@users.sf.net>

	* doc/canvas.n (postscript): Regularized documentation of -channel
	option.

2008-12-19  Don Porter  <dgp@users.sourceforge.net>

	*** 8.6b1 TAGGED FOR RELEASE ***

	* changes:	Updates for 8.6b1 release.

	* tests/clrpick.test:	Eliminate duplicate test names.
	* tests/embed.test:
	* tests/text.test:
	* tests/textMark.test:

	* README:		Bump version number to 8.6b1
	* generic/tk.h:
	* library/tk.tcl:
	* unix/configure.in:
	* unix/tk.spec:
	* win/configure.in:

	* unix/configure:	autoconf-2.59
	* win/configure:

2008-12-18  Don Porter  <dgp@users.sourceforge.net>

	* library/msgs/de.msg:	[Patch 2442309]: Updated German messages.
	Thanks to Ruediger Haertel.

2008-12-17  Jan Nijtmans  <nijtmans@users.sf.net>

	* generic/tk.h:		VOID --> void
	* unix/tkUnixPort.h:
	* macosx/tkMacOSXPort.h:

2008-12-17  Donal K. Fellows  <dkf@users.sf.net>

	* doc/selection.n: [Bugs 2441817,2441884]: Assorted small fixes.

2008-12-16  Jan Nijtmans  <nijtmans@users.sf.net>

	* win/tkWinDialog.c: Remove unused variables

2008-12-15  Don Porter  <dgp@users.sourceforge.net>

	TIP #338 IMPLEMENTATION

	* doc/Tk_Main.c:	Removed the last two '#include "tclInt.h"'.
	* generic/tkMain.c:	Tk is now limited to Tcl's public interface.
	* macosx/tkMacOSXInit.c:

2008-12-12  Pat Thoyts  <patthoyts@users.sourceforge.net>

	* library/demos/fontchoose.tcl: Simple fontchooser demo.
	* library/demos/widget:

2008-12-11  Jan Nijtmans  <nijtmans@users.sf.net>

	* generic/tk3d.c:	Make error message from Tk_GetRelief the same
				as for Tk_GetReliefFromObj.
	* tests/canvas.test:	Adapt test cases for changed error message.
	* tests/scrollbar.test
	* tests/textTag.test

2008-12-11  Joe English  <jenglish@users.sourceforge.net>

	* library/demos/*.tcl: Omit contraindicated [package require Ttk].
	Remove logic that switches [ttk::scrollbar]s to [tk::scrollbar]s
	based on [tk windowingsystem]; this is already handled in
	library/ttk/scrollbar.tcl.

2008-12-10  Daniel Steffen  <das@users.sourceforge.net>

	TIP #324 IMPLEMENTATION

	* generic/tkCmds.c:		Implementation of [tk fontchooser] as
	* generic/tkInt.h:		a Ttk dialog for X11 and as a native
	* win/tkWinDialog.c:		platform dialog on Mac OS X & Windows.
	* win/tkWinInt.h:		(thoyts, vetter, robert, steffen)
	* win/tkWinTest.c:		[Patch 1477426]
	* win/tkWinX.c:
	* macosx/tkMacOSXCarbonEvents.c:
	* macosx/tkMacOSXDialog.c:
	* macosx/tkMacOSXEvent.c:
	* macosx/tkMacOSXEvent.h:
	* macosx/tkMacOSXFont.c:
	* macosx/tkMacOSXFont.h:
	* macosx/Wish.xcodeproj/project.pbxproj:
	* library/fontchooser.tcl (new):
	* library/tclIndex:
	* library/msgs/de.msg:
	* library/msgs/en.msg:
	* tests/fontchooser.test (new):
	* tests/winDialog.test:
	* doc/fontchooser.n (new):
	* doc/tk.n:

	* library/console.tcl:		Let user select console font via
					[tk fontchooser].
	* library/demos/text.tcl:	Add [tk fontchooser] demo.

	* generic/tkUtil.c:		Add TkBackgroundEvalObjv() and
					TkSendVirtualEvent() utility functions
					(used by TIP #324 code).

	* generic/tkInt.h:		Turn [tk] into an ensemble.
	* generic/tkBusy.c:		(thoyts, steffen)
	* generic/tkCmds.c:
	* generic/tkWindow.c:

	* macosx/tkMacOSXInit.c (TkpInit): Unconditionally show Tk console if
					   TK_CONSOLE env var is set.

2008-12-09  Don Porter  <dgp@users.sourceforge.net>

	TIP #337 IMPLEMENTATION

	* generic/tkBind.c:	Updated callers of Tcl_BackgroundError() to
	* generic/tkCanvas.c:	use the new routine
	* generic/tkEntry.c:	Tcl_BackgroundException() as appropriate.
	* generic/tkImgBmap.c:
	* generic/tkListbox.c:
	* generic/tkSelect.c:
	* generic/tkTextDisp.c:
	* generic/tkTextWind.c:
	* macosx/tkMacOSXHLEvents.c:
	* macosx/tkMacOSXMenu.c:
	* macosx/tkMacOSXMenus.c:
	* macosx/tkMacOSXScale.c:
	* macosx/tkMacOSXWindowEvent.c:
	* unix/tkUnixScale.c:
	* unix/tkUnixWm.c:
	* win/tkWinButton.c:
	* win/tkWinMenu.c:
	* win/tkWinScrlbr.c:
	* win/tkWinWm.c:

2008-12-07  Joe English  <jenglish@users.sourceforge.net>

	* macosx/ttkMacOSXTheme.c: [Bug 2219588]: Add native aqua elements for
	ttk::spinbox
	* generic/ttk/ttkEntry.c, library/ttk/spinbox.tcl,
	* tests/ttk/spinbox.test: Moved most spinbox "business logic" out of
	ttkEntry.c into Tcl bindings.
	* library/ttk/clamTheme.tcl: Minor spinbox appearance improvements.
	* library/ttk/combobox.tcl, library/ttk/utils.tcl:
	Factor out ttk::bindMouseWheel procedure.
	* library/ttk/spinbox.tcl: Add cross-platform MouseWheel bindings.

2008-12-06  Donal K. Fellows  <dkf@users.sf.net>

	TIP #197 IMPLEMENTATION

	* generic/tkText.c (insertUnfocussedStrings, optionSpecs):
	* generic/tkText.h (TkText, TkTextInsertUnfocussed):
	* doc/text.n, tests/text.test:
	Added definitions/tests/docs for "-insertunfocussed" field.
	* generic/tkTextMark.c (TkTextInsertDisplayProc):
	* generic/tkText.c (TextBlinkProc):
	Added user-controlledrendering of insertion cursor when focus is not
	in the text widget.

2008-12-05  Pat Thoyts  <patthoyts@users.sourceforge.net>

	* library/ttk/ttk.tcl:	      Added vista theme to iron out the visual
	* library/ttk/vistaTheme.tcl: differences between vista and XP.
	* library/ttk/xpTheme.tcl:
	* win/ttkWinXPTheme.c:

2008-12-05  Donal K. Fellows  <dkf@users.sf.net>

	* generic/tkCanvPs.c (Tk_PostscriptFont): [Bug 2107938]: Ensure that
	font sizes can ever be negative; it triggers a really strange case
	that is definitely not what is wanted.
	* library/mkpsenc.tcl: Corrected and improved generation of postscript
	* library/prolog.ps:  prolog. Removed prolog.ps, which wasn't used and
	was misleading.

2008-12-04  Jan Nijtmans  <nijtmans@users.sf.net>

	* generic/tkInt.decls:	[FRQ 220906]: Move 10 functions from tkText.h
	* generic/tkText.h:     to stub table.
	* generic/tkStubInit.c (regenerated)
	* generic/tkIntDecls.h (regenerated)

2008-12-04  Donal K. Fellows  <dkf@users.sf.net>

	* doc/ttk_button.n, doc/ttk_checkbutton.n, doc/ttk_menubutton.n:
	* doc/ttk_radiobutton.n: Added mention of the Toolbutton style to all
	widgets that can sensibly make use of it.

2008-12-03  Joe English  <jenglish@users.sourceforge.net>

	* generic/ttk/ttkState.c, generic/ttk/ttkTheme.h,
	* generic/ttk/ttkWidget.c, doc/ttk_widget.n:
	Add new "hover" state (patch from Pat Thoyts; needed to support proper
	visual feedback on Vista).

2008-11-29  Pat Thoyts  <patthoyts@users.sourceforge.net>

	* library/ttk/altTheme.tcl:     Use a styled frame around the popdown
	* library/ttk/clamTheme.tcl:    listbox so we can adjust the border
	* library/ttk/classicTheme.tcl: for each theme as needed.
	* library/ttk/combobox.tcl:
	* library/ttk/defaults.tcl:
	* library/ttk/winTheme.tcl:
	* library/ttk/xpTheme.tcl:
	* tests/ttk/combobox.test:

2008-11-28  Alexandre Ferrieux  <ferrieux@users.sourceforge.net>

	* generic/tkCanvUtil.c:	[Bug 1813597,2218964]: Millimeter patch.
	* generic/tkInt.h:	Eliminates the functional redundancy and
	* generic/tkObj.c:	unnecessary loss of precision of the
	* generic/tkText.c:	{pixel,mm}ObjType tandem.

2008-11-27  Jan Nijtmans  <nijtmans@users.sf.net>

	* generic/tkCanvLine.c:	Replace Tcl_SetResult(interp, NULL, ....)
	* generic/tkEntry.c:	calls with Tcl_ResetResult(interp)
	* generic/tkMenu.c
	* generic/tkOldConfig.c
	* win/tkWinTest.c:	Eliminate warning: unused variable 'tkwin'

2008-11-23  Pat Thoyts  <patthoyts@users.sourceforge.net>

	* generic/tkBind.c:  [Bug 1389270]: event generate silently ignored
	* generic/tkFocus.c: focus events. These can now be generated.
	* generic/tkGrab.c:
	* generic/tkInt.h:
	* tests/bind.test: Fixed some locale dependencies in various
	tests to reduce the noise on non-English windows systems.

2008-11-22  Donal K. Fellows  <dkf@users.sf.net>

	* library/demos/ctext.tcl: Extended to show off what you can do with
	angled text; there is now a pie selector to change the orientation.

2008-11-22  Pat Thoyts  <patthoyts@users.sourceforge.net>

	* library/ttk/combobox.tcl: [Bug 1939129,1991930]: combobox dropdown
				    was drawn behind topmost toplevels.
	* generic/tkCanvText.c:  Fixed up complaints from MSVC engendered
	* generic/tkFont.c:      by the last commit. In particular replaced
	* win/tkWinDraw.c:       round() which is a C99 function.
	* win/tkWinFont.c:

2008-11-22  Donal K. Fellows  <dkf@users.sf.net>

	TIP #119 IMPLEMENTATION

	* generic/tkCanvText.c:  Added -angle configuration option to canvas
	* generic/tkFont.c:	 text items. This required reengineering the
	* library/prolog.ps:	 whole text rendering engine to be able to
	* macosx/tkMacOSXFont.c: handle an angle! No change to any external
	* unix/tkUnixFont.c:	 API. Note, this feature was originally
	* unix/tkUnixRFont.c:	 approved for Tk 8.5, but it has proved much
	* win/tkWinFont.c:	 harder to implement than originally
	* generic/tkInt.h:	 estimated. [Patch 1611359]
	* tests/canvText.test:

2008-11-22  Pat Thoyts  <patthoyts@users.sourceforge.net>

	* test/winDialog.test: [Bug 2307837]: Avoid some locale-dependent
	* win/tkWinTest.c:     failures by using id's or an english constraint

2008-11-19  Joe English  <jenglish@users.sourceforge.net>

	* doc/ttk_panedwindow.n: [Bug 1824996]: Remove inoperative text
	stating that slave windows must be direct children of the master.

2008-11-19  Jan Nijtmans  <nijtmans@users.sf.net>

	* generic/tkImgPhoto.c	 Minor simplification in fix for [Bug 2312027]
				 no need to malloc and copy photo type name
				 because it is a constant to begin with.
	* generic/tkOldConfig.c	 Convert Tcl_SetResult(......, TCL_DYNAMIC) to
	* mac/tkMacOSXWm.c	 Tcl_SetResult(......, TCL_VOLATILE), in
	* unix/tkUnixWm.c	 preparation for TIP #340
	* unix/tkUnixSend.c
	* win/tkWinWm.c

2008-11-16  Joe English  <jenglish@users.sourceforge.net>

	* generic/ttk/ttkWidget.c: [Bug 2298720]: Widget self-destruction is
	not necessarily an error.

2008-11-16  Donal K. Fellows  <dkf@users.sf.net>

	* doc/wm.n: Added note about [wm overrideredirect] so that users will
	avoid making unwarranted assumptions about how magical it is.
	Triggered by [Bug 2282861] discussion.

2008-11-14  Pat Thoyts  <patthoyts@users.sourceforge.net>

	* generic/tk.h:	       The TIP 125 implementation permits the
	* generic/tkFrame.c:   [wm manage] command to manage any widget but
	* macosx/tkMacOSXWm.c: only those with Frame instance data should be
	* unix/tkUnixWm.c:     permitted. We now check for the suitability and
	* win/tkWinWm.c:       raise an error for non-frame widgets. Updated
	* test/wm.test:	       the tests and documentation. See also [Bug
	* doc/wm.n:	       2239034]

2008-11-12  Joe English  <jenglish@users.sourceforge.net>

	* generic/ttk/ttkWidget.c: Reworked widget construction and
	destruction sequence; fixes [Bug 2207435] and several other problems
	discovered during investigation of same.
	* generic/ttk/ttkButton.c (CheckbuttonInitialize): Account for
	initializeProc being called earlier in the construction sequence now.
	* tests/ttk/ttk.test: Updated test suite.

2008-11-12  Pat Thoyts  <patthoyts@users.sourceforge.net>

	* library/text.tcl: [Bug 1777362]: Handle windows with funky names by
	* test/text.test:   avoiding use of the window path for anchors.

2008-11-11  Jan Nijtmans  <nijtmans@users.sf.net>

	* generic/tkImgPhoto.c	  Fix [Bug 2265860] new test failures

2008-11-11  Joe English  <jenglish@users.sourceforge.net>

	* generic/ttk/ttkWidget.c (BeginDrawing): [Bug 2264732]: Don't crash
	when application uses nondefault visual.

2008-11-11  Jan Nijtmans  <nijtmans@users.sf.net>

	* win/tcl.m4:	    Reverted change from 2008-11-06 (was under the
			    impression that "-Wno-implicit-int" added an extra
			    warning)
	* win/configure	    (regenerated)
	* unix/tcl.m4:	    Use -O2 as gcc optimization compiler flag, and get
			    rid of -Wno-implicit-int for UNIX
	* unix/configure    (regenerated)

	* generic/tk.decls     Modify Tk_Create(Old)ImageType signature,
	* generic/tk.h	       relaxing the constraint that every Tk_ImageType
	* generic/tkImage.c    can only be passed to this function once. This
	* generic/tkImgBmap.c  lets tkImg be loaded in multiple interpreters
	* generic/tkImgPhoto.c in a thread-enabled build of Tk. [Bug 2312027]
	* generic/tkTest.c     This CONSTification complies with TIP #27. It
	* doc/CrtImgType.3     is binary compatible with the old interface,
			       but not fully source compatible (although tkImg
			       does not suffer).
	* generic/tkDecls.h (regenerated)

	*** POTENTIAL INCOMPATIBILITY ***

2008-11-09  Joe English  <jenglish@users.sourceforge.net>

	* generic/ttk/ttkWidget.c: Remove unnecessary casts.

	* generic/ttk/ttkWidget.h, generic/ttk/ttkWidget.c: Ttk widget
	initializeProc()s now return void instead of a status code, and are no
	longer allowed to fail. (Fix for [Bug 2207435] in progress).

	* generic/ttk/ttkButton.c, generic/ttk/ttkEntry.c,
	* generic/ttk/ttkFrame.c, generic/ttk/ttkNotebook.c,
	* generic/ttk/ttkPanedwindow.c, generic/ttk/ttkProgress.c,
	* generic/ttk/ttkScale.c, generic/ttk/ttkScrollbar.c,
	* generic/ttk/ttkTreeview.c: Adjustments for the above.

2008-11-09  Jan Nijtmans  <nijtmans@users.sf.net>

	* generic/tkCanvas.c:	 Make all Tk_CustomOption tables const and
	* generic/tkCanvBmap.c:	 remove unnecessary type cast.
	* generic/tkCanvImg.c:
	* generic/tkCanvPoly.c:
	* generic/tkCanvText.c:
	* generic/tkCanvWind.c:
	* generic/tkRectOval.c:
	* generic/tkScrollbar.c:
	* generic/tk.decls:	Two more (hopefully the last) signature
	* generic/tkInt.h:	changes in Tk_CreateSmoothMethod and
	* generic/tkCanvLine.c: Tk_CreatePhotoImageFormat
	* generic/tkCanvUtil.c:
	* generic/tkImgPhoto.c:
	* generic/tkDecls.h: (regenerated)
	* doc/CrtImgType.3:  doc updates
	* doc/CrtPhImgFmt.3:

2008-11-06  Jan Nijtmans  <nijtmans@users.sf.net>

	* win/tcl.m4: Add "-Wno-implicit-int" flag for gcc, as on UNIX
	* win/configure: (regenerated)
	* generic/default.h: Use tkUnixDefault.h under CygWin. With this
			     change, at least the X11 version of Tk can be
			     built with cygwin.

2008-11-06  Donal K. Fellows  <dkf@users.sf.net>

	* unix/configure.in: [Bug 2229999]: Work around the fact that the
	HP-UX system compiler cannot handle 'inline'.

2008-11-05  Jan Nijtmans  <nijtmans@users.sf.net>

	* unix/tkUnixFont.c:   [Bug 2226093]: Const changes not all correct
	* unix/tkUnixButton.c: More internal -Wwrite-strings warning fixes
	* unix/tkUnixCursor.c:
	* unix/tkUnixSend.c:
	* unix/tkUnixRFont.c:
	* generic/tkInt.h:     No need to use CONST in internal header files
	* generic/tkFont.h
	* generic/tkInt.decls: CONSTify string and fileName parameters of
	* generic/tkImgBmap.c: TkGetBitmapData
	* generic/tkBitmap.c:  Remove unneccessary type cast
	* generic/tkIntDecls.h: (regenerated)
	* doc/GetCursor.3:     Fix documentation about obsolete X10 bitmaps
	* doc/GetBitmap.3:     [Bug 1866774]: Remove X10 references from docs

2008-11-03  Jan Nijtmans  <nijtmans@users.sf.net>

	* generic/ttk/ttkEntry.c: Fix warning: unused variable `currentValue'
	* generic/tkOldTest.c:	  Fix warning: assignment discards qualifiers
	* win/tkWinTest.c:	  from pointer target type

2008-11-03  Pat Thoyts  <patthoyts@users.sourceforge.net>

	* tests/winClipboard.test: testclipboard no longer returns strings
	with embedded \r but now returns Tcl strings
	* tests/winfo.test: Fixed embedding test broken during upgrade
	* tests/busy.test: Default wait cursor on windows is 'wait'
	* win/tkWinFont.c: const fixes for the windows code.

2008-11-02  Jan Nijtmans  <nijtmans@users.sf.net>

	* generic/tkFont.h:	 More internal -Wwrite-strings warning fixes
	* generic/tkFont.c
	* generic/ttk/ttkTheme.h
	* generic/ttk/ttkDefaultTheme.c
	* generic/ttk/ttkState.c
	* macosx/tkMacOSXFont.c
	* unix/tkUnixFont.c
	* win/tkWinFont.c

2008-11-01  Donal K. Fellows  <dkf@users.sf.net>

	TIP #97 IMPLEMENTATION

	* generic/tkCanvas.c (CanvasWidgetCmd): Implementation of the 'imove'
	and 'rchars' subcommands.
	* generic/tk.h (TK_MOVABLE_POINTS): New flag to allow items to state
	whether they support finding and moving individual coordinates.
	* doc/canvas.n, tests/canvas.test: Docs 'n' tests.

2008-11-01  Pat Thoyts  <patthoyts@users.sourceforge.net>

	* generic/ttk/ttkEntry.c:      Implemented the themed spinbox
	* library/ttk/altTheme.tcl:    widget.
	* library/ttk/clamTheme.tcl:
	* library/ttk/classicTheme.tcl:
	* library/ttk/defaults.tcl:
	* library/ttk/entry.tcl:
	* library/ttk/ttk.tcl:
	* library/ttk/winTheme.tcl:
	* library/ttk/xpTheme.tcl:
	* library/ttk/spinbox.tcl:
	* win/ttkWinTheme.c:
	* win/ttkWinXPTheme.c:
	* doc/ttk_spinbox.n:
	* tests/ttk/spinbox.test:

2008-10-31  Joe English  <jenglish@users.sourceforge.net>

	* generic/widget.c: Temporary workaround for [Bug 2207435]

2008-10-30  Jan Nijtmans  <nijtmans@users.sf.net>

	* generic/tkAtom.c:	 more internal -Wwrite-strings warning fixes
	* generic/tkBusy.c
	* generic/tkButton.c
	* generic/tkCanvPoly.c
	* generic/tkCanvText.c
	* generic/tkCmds.c
	* generic/tkListbox.c
	* generic/tkMenu.c
	* generic/tkOldConfig.c
	* generic/tkOption.c
	* generic/tkPanedWindow.c
	* generic/tkPlace.c
	* generic/tkScale.c
	* generic/tkTest.c
	* generic/tkText.c
	* generic/tkTextImage.c

2008-10-30  Don Porter  <dgp@users.sourceforge.net>

	* tests/unixSelect.test:	Revise the unixSelect-1.* tests so that
	they test the ability of Tk's selection mechanism to faithfully pass
	valid Tcl values without corruption, and stop testing details of
	Tcl's internal encoding scheme.	 With this change, the Tk test suite
	no longer uses the identity encoding or [string bytelength].

2008-10-30  Jan Nijtmans  <nijtmans@users.sf.net>

	* generic/tk.h:		      CONSTify return value of
	* generic/tkInt.h	      Tk_OptionPrintProc, and customPtr
	* generic/tk.decls	      field of Tk_ConfigSpec.
	* generic/tkCanvArc.c	      See [Bug 2190619]: Warnings due to
	* generic/tkCanvLine.c	      Tk_SmoothMethod name constness change
	* generic/tkCanvUtil.c
	* generic/tkUtil.c
	* generic/tkDecls.h:	      (regenerated)

2008-10-29  Joe English  <jenglish@users.sourceforge.net>

	* generic/tkAtom.c(Tk_GetAtomName): Remove incorrect 'const' qualifier.
	Remove useless 'register' declarations too, while we're at it.

2008-10-28  Jan Nijtmans  <nijtmans@users.sf.net>

	* generic/tk.h:		Add "const" to a few struct member fields.
	* generic/tkInt.h:	CONSTify TkPrintPadAmount
	* generic/tkSelect.h:	Move TkSelGetSelection to tkInt.decls
	* generic/tk.decls:	CONSTify Tk_ParseArgv
	* generic/tkInt.decls:	CONSTify TkCreateFrame and TkCreateMainWindow
	* generic/tkDecls.h:	(regenerated)
	* generic/tkIntDecls.h:	(regenerated)
	* generic/tkArgv.c:
	* generic/tkAtom.c:
	* generic/tkEntry.c:
	* generic/tkFrame.c:
	* generic/tkImgPhoto.c:
	* generic/tkPack.c:
	* generic/tkSelect.c:
	* generic/tkVisual.c:
	* generic/tkWindow.c:
	* win/tkWinTest.c:	Fix compilation under mingw32

2008-10-28  Joe English  <jenglish@users.sourceforge.net>

	* library/ttk/cursors.tcl, library/ttk/combobox.tcl,
	library/ttk/entry.tcl, library/ttk/paned.tcl, library/ttk/sizegrip.tcl,
	library/treeview.tcl:
	[Bug 2054562]: Add correct platform-specific cursors for OSX
	[Bug 1534835]: Expanded set of symbolic cursors.  Use correct cursor
	for ttk::entry and ttk::combobox widgets

2008-10-28  Don Porter  <dgp@users.sourceforge.net>

	* win/tkWinTest.c:		[Bug 2191960]: Revise [testclipboard]
	* tests/winClipboard.test:	to form that handles encodings.
	* tests/constraints.tcl: [tcltest::bytestring] no longer used.

2008-10-24  Joe English  <jenglish@users.sourceforge.net>

	* tests/ttk/ttk.test: [Bug 2175411]: Disable test ttk-6.3, it's not
	applicable.

	* generic/ttk/ttkTheme.c: Use different Tcl_AssocData key so the tile
	extension can be loaded into an 8.6 interp, in the off-chance that
	anyone wants to do this.

2008-10-24  Donal K. Fellows  <dkf@users.sf.net>

	* generic/tkCanvUtil.c (TkSmoothPrintProc): [Bug 2190619]: Corrected
	'const'ness to quell warning.

2008-10-23  Don Porter  <dgp@users.sourceforge.net>

	* README:		Bump version number to 8.6a4
	* generic/tk.h:
	* library/tk.tcl:
	* unix/configure.in:
	* unix/tk.spec:
	* win/configure.in:

	* unix/configure:	autoconf-2.59
	* win/configure:

2008-10-22  Jan Nijtmans  <nijtmans@users.sf.net>

	* generic/tk.h:		      CONST -> const and white-spacing
	* generic/tk.decls
	* generic/tkInt.decls
	* generic/tkDecls.h:	      (regenerated)
	* generic/tkIntDecls.h:	      (regenerated)
	* generic/tkIntPlatDecls.h:   (regenerated)
	* generic/tkIntXlibDecls.h:   (regenerated)
	* generic/tkPlatDecls.h:      (regenerated)
	* generic/ttk/tk.decls
	* generic/ttk/ttkDecls.h      (regenerated)
	* generic/ttk/ttkGenStubs.tcl

2008-10-20  Donal K. Fellows  <dkf@users.sf.net>

	* generic/tkBusy.c, macosx/tkMacOSXEmbed.c, unix/tkUnixEmbed.c:
	* win/tkWinWindow.c: [Bug 2180919]: Factor out the platform-specific
	parts into the platform directories.

2008-10-18  Donal K. Fellows  <dkf@users.sf.net>

	TIP #321 IMPLEMENTATION

	* generic/tkBusy.c, doc/busy.n, tests/busy.test: [Patch 1997907]:
	Implementation of the [tk busy] command.

2008-10-18  Pat Thoyts  <patthoyts@users.sourceforge.net>

	* win/tkWinFont.c: [Bug 1825353]: To fix a problem with tiny fonts on
	Russian versions of Windows we will avoid removing the internal
	leading for fixed width fonts.

2008-10-15  Jan Nijtmans  <nijtmans@users.sf.net>

	* generic/tk.h:		 Add "const" to many internal const tables, so
	* generic/tkBind.c:	 those will be put by the C-compiler in the
	* generic/tkButton.c:	 TEXT segment instead of the DATA segment.
	* generic/tkCanvas.c:	 This makes those tables as being shareable in
	* generic/tkClipboard.c: shared libraries.
	* generic/tkCmds.c:
	* generic/tkConsole.c:
	* generic/tkEntry.c:
	* generic/tkFocus.c:
	* generic/tkFrame.c:
	* generic/tkGet.c:
	* generic/tkGrab.c:
	* generic/tkGrid.c:
	* generic/tkImage.c:
	* generic/tkImgBmap.c:
	* generic/tkImgGIF.c:
	* generic/tkImgPhoto.c:
	* generic/tkListbox.c:
	* generic/tkMenu.c:
	* generic/tkMenu.h:
	* generic/tkMenubutton.c:
	* generic/tkMessage.c:
	* generic/tkOption.c:
	* generic/tkPack.c:
	* generic/tkPanedWindow.c:
	* generic/tkPlace.c:
	* generic/tkScale.c:
	* generic/tkSelect.c:
	* generic/tkSquare.c:
	* generic/tkTest.c:
	* generic/tkText.c:
	* generic/tkTextDisp.c:
	* generic/tkTextMark.c:
	* generic/tkTextTag.c:
	* generic/tkTextWind.c:
	* macosx/tkMacOSXDialog.c:
	* macosx/tkMacOSXSend.c:
	* macosx/tkMacOSXWin.c:
	* unix/tkUnixFont.c:
	* unix/tkUnixWm.c:
	* win/tkWinButton.c:
	* win/tkWinColor.c:
	* win/tkWinDialog.c:
	* win/tkWinMenu.c:
	* win/tkWinSend.c:
	* win/tkWinWm.c:
	* xlib/xcolors.c:

2008-10-17  Pat Thoyts  <patthoyts@users.sourceforge.net>

	* library/ttk/scale.tcl: Implemented keyboard bindings for ttk::scale

2008-10-15  Jan Nijtmans  <nijtmans@users.sf.net>

	* generic/tkInt.h:	 Add "const" to many internal const tables, so
	* generic/tk3d.c:	 those will be put by the C-compiler in the
	* generic/tkBitmap.c:	 TEXT segment instead of the DATA segment.
	* generic/tkColor.c:	 This makes those tables as being shareable in
	* generic/tkConfig.c:	 shared libraries.
	* generic/tkCursor.c:
	* generic/tkFont.c:
	* generic/tkObj.c:
	* generic/tkStyle.c:
	* generic/tkTextIndex.c:
	* generic/tkUtil.c:

2008-10-14  Donal K. Fellows  <dkf@users.sf.net>

	* generic/tkObj.c (TkNewWindowObj): Added utility function for making
	a Tcl_Obj from a Tk_Window reference. Candidate for future exposure to
	third-party code I suppose, but useful internal to Tk for sure.

2008-10-11  Donal K. Fellows  <donal.k.fellows@man.ac.uk>

	* generic/tkCanvas.c (CanvasWidgetCmd): Corrected result generation.

2008-10-10  Don Porter  <dgp@users.sourceforge.net>

	*** 8.6a3 TAGGED FOR RELEASE ***

	* changes:	Updates for 8.6a3 release.

2008-10-09  Don Porter  <dgp@users.sourceforge.net>

	* generic/tkListbox.c:	Make literal return values consistent with
	those generated by Tcl_PrintDouble().

	* tests/entry.test:	Restore test naming consistency with Tk 8.5.
	* tests/listbox.test:	Remove some more dependency on precision in
	* tests/spinbox.test:	test results.

2008-10-08  Jan Nijtmans  <nijtmans@users.sf.net>

	* unix/tcl.m4:		[Bug 2073255]: fix
	* unix/configure:	regenerated

2008-10-08  Don Porter  <dgp@users.sourceforge.net>

	* tests/textDisp.test (textDisp-16.34): Update test that tested string
	equality of double values based on an assumption of tcl_precision==12.
	Test now does its own formatting.

	* tests/scrollbar.test: Revised testing of the cget subcommand so that
	it tests consistency with the configure subcommand and not agreement
	with a hardcoded value that will change as tastes in GUIs evolve.

	* tests/canvText.test (canvText-17.1): Update expected result to match
	revised PostScript output due to more predictable formatting of
	floating point values.

	* unix/tkUnixWm.c:	[Bug 2021443]: Restored consistency of error
	* macosx/tkMacOSXWm.c:	messages from [wm iconphoto] with the test
	* tests/unixWm.test:	suite and across all platforms.

2008-10-07  Pat Thoyts  <patthoyts@users.sourceforge.net>

	* tests/canvImg.test:  Removed dependency on precision in results
	* tests/canvRect.test:
	* tests/canvText.test:
	* tests/entry.test:
	* tests/listbox.test:
	* tests/scrollbar.test:
	* tests/spinbox.test:
	* tests/winWm.test: Fixed incorrect error strings
	* tests/wm.test:

2008-10-06  Pat Thoyts  <patthoyts@users.sourceforge.net>

	* tests/winDialog.test: Fixed tests for Vista+
	* win/tkWinWm.c: corrected some errors from the previous commit

2008-10-05  Donal K. Fellows  <dkf@users.sf.net>

	* win/tkWinWm.c (WmAttributesCmd, WmOverrideredirectCmd)
	(WmStackorderCmd):
	* win/tkWinSendCom.c (Async):
	* win/tkWinSend.c (Tk_SendObjCmd):
	* win/tkWinFont.c (TkpGetFontFamilies, TkpGetSubFonts):
	* unix/tkUnixWm.c (WmOverrideredirectCmd, WmStackorderCmd):
	* unix/tkUnixFont.c (TkpGetFontFamilies, TkpGetSubFonts):
	* macosx/tkMacOSXWm.c (WmOverrideredirectCmd, WmStackorderCmd):
	* generic/tkTextIndex.c (SetTextIndexFromAny):
	* generic/tkTest.c (TrivialConfigObjCmd):
	* generic/tkSelect.c (HandleTclCommand):
	* generic/tkPanedWindow.c (Tk_PanedWindowObjCmd)
	(PanedWindowSashCommand, PanedWindowProxyCommand):
	* generic/tkMenubutton.c (Tk_MenubuttonObjCmd):
	* generic/tkMenu.c (MenuWidgetObjCmd):
	* generic/tkListbox.c (ListboxWidgetObjCmd):
	* generic/tkImgPhoto.c (ImgPhotoCmd): (mostly)
	* generic/tkImage.c (Tk_ImageObjCmd):
	* generic/tkFont.c (Tk_FontObjCmd, GetAttributeInfoObj):
	* generic/tkEntry.c (EntryWidgetObjCmd, SpinboxWidgetObjCmd):
	* generic/tkConfig.c (SetOptionFromAny, Tk_SetOptions):
	* generic/tkCmds.c (Tk_TkObjCmd, Tk_WinfoObjCmd, TkGetDisplayOf):
	* generic/tkButton.c (ButtonCreate): Get rid of code that insists on
	non-idiomatically writing to the object in the interpreter result.

2008-10-03  Donal K. Fellows  <dkf@users.sf.net>

	* generic/tkArgv.c, generic/tkCanvText.c, generic/tkEntry.c:
	* generic/tkListbox.c, generic/tkScrollbar.c, macosx/tkMacOSXScrlbr.c:
	* win/tkWinScrlbr.c: [Bug 2112563]: Convert use of %g to
	Tcl_PrintDouble to create string versions of floats so as to avoid
	trouble with some locales.

2008-10-02  Joe Mistachkin  <joe@mistachkin.com>

	* doc/canvas.n: Fix unmatched font change.
	* win/buildall.vc.bat: Prefer the HtmlHelp target over the WinHelp
	target.

2008-10-01  Donal K. Fellows  <dkf@users.sf.net>

	TIP #236 IMPLEMENTATION

	* doc/canvas.n, generic/tkCanvas.c (CanvasWidgetCmd)
	* tests/canvMoveto.test: Added 'moveto' subcommand to canvases to
	allow items to be easily moved to a particular place.

2008-09-23  Donal K. Fellows  <dkf@users.sf.net>

	* doc/listbox.n (SEE ALSO): [Bug 2123813]: Redirected this to
	ttk::treeview(n) which is far more useful (it does multicolumn listbox
	duties).

	* doc/*.n: [Bug 2118116]: Make sure that the initial line of the
	manpage includes nothing that chokes old versions of man.

2008-08-25  Todd M. Helfter  <tmh@users.sourceforge.net>

	* library/menu.tcl: [Bug 1023955]: Additional fix.

2008-09-08  Todd M. Helfter  <tmh@users.sourceforge.net>

	* doc/menu.n: [Bug 2098425]: Fix typo in docs.

2008-09-03  Don Porter  <dgp@users.sourceforge.net>

	* generic/tk.h:		Dropped use of _ANSI_ARGS_ macro to preserve
	* generic/tkSelect.h:	Tk's TCL_NO_DEPRECATED build.

2008-08-30  Ania Pawelczyk  <aniap@users.sourceforge.net>

	* tests/textWind.test: Update to tcltest2
	* tests/unixSelect.test:
	* tests/visual_bb.test:
	* tests/visual.test:
	* tests/window.test:
	* tests/winfo.test:
	* tests/xmfbox.test:
	* tests/winButton.test:
	* tests/winDialog.test:
	* tests/winFont.test:
	* tests/winMenu.test:
	* tests/winMsbox.test:
	* tests/winWm.test:

2008-08-28  Don Porter  <dgp@users.sourceforge.net>

	* unix/tkConfig.sh.in:	Added @XFT_LIBS@ to the definition of TK_LIBS
	to avoid link failures when a "big wish" program links against a
	--disable-shared build of libtk. (Discovered building expectTk.)

	* generic/tkImgPhoto.c:	Changed TclStack* calls to ck* calls so that
	we don't create new dependencies on Tcl internals.

	* unix/tkUnixPort.h:	Removed #include of tclInt.h that has been
	* win/tkWinPort.h:	disabled for three years. If we needed this
	we'd have noticed by now.

	* README:		Bump version number to 8.6a3
	* generic/tk.h:
	* library/tk.tcl:
	* unix/configure.in:
	* unix/tk.spec:
	* win/configure.in:

	* unix/configure:	autoconf-2.59
	* win/configure:

2008-08-28  Donal K. Fellows  <dkf@users.sf.net>

	* tests/imgPhoto.test: [Bug 2080587]: Fix failures.

2008-08-28  Ania Pawelczyk  <aniap@users.sourceforge.net>

	* tests/option.test: Update to tcltest2
	* tests/place.test:
	* tests/scale.test:
	* tests/select.test:
	* tests/textBTree.test:
	* tests/textImage.test:
	* tests/textMark.test:
	* tests/textTag.test:
	* tests/unixMenu.test:

2008-08-25  Todd M. Helfter  <tmh@users.sourceforge.net>

	* library/menu.tcl: [Bug 1023955]: Fix typo.

2008-08-27  Peter Spjuth  <peter.spjuth@gmail.com>

	* tests/grid.test: [Bug 2075285]: Added a "knownBug"-marked test to
	show a problem identified in the grid implementation.

2008-08-26  Donal K. Fellows  <dkf@users.sf.net>

	* tests/imgPhoto.test: More style improvements.

2008-08-25  Todd M. Helfter  <tmh@users.sourceforge.net>

	* library/menu.tcl: [Bug 1023955]: Do not flip to the arrow cursor on
	menus. This was a Motif convention. Current behavior is maintained iff
	tk_strictMotif is enabled.

2008-08-25  Donal K. Fellows  <dkf@users.sf.net>

	* generic/tkImgPhoto.c (ImgPhotoConfigureMaster): Ensure that uses of
	TclStackAlloc and TclStackFree balance.

2008-08-25  Todd M. Helfter  <tmh@users.sourceforge.net>

	* library/tkfbox.tcl: [Bug 1936220]: Fix the multiple selection error
	for tk_getOpenFile -multiple 1 which fails on all unix platforms since
	the adoption of ttk widgets.

2008-08-25  Donal K. Fellows  <dkf@users.sf.net>

	* generic/tkImgPhoto.c:	     Split the implementation of the core of
	* generic/tkImgPhoto.h:	     photo images into two pieces, the photo
	* generic/tkImgPhInstance.c: master (which manages the data model and
	the interaction with the script level) and the photo instances (which
	handle display).

2008-08-22  Don Porter  <dgp@users.sourceforge.net>

	*** 8.6a2 TAGGED FOR RELEASE ***

	* changes:	Updates for 8.6a2 release.

2008-08-21  Ania Pawelczyk  <aniap@users.sourceforge.net>

	* tests/menuDraw.test: Update to tcltest2
	* tests/msgbox.test:
	* tests/oldpack.test:
	* tests/pack.test:
	* tests/panedwindow.test:

2008-08-21  Donal K. Fellows  <dkf@users.sf.net>

	* generic/tkOption.c (ExtendArray): Rework so that the code uses
	ckrealloc (idiomatically) rather than its home-brewed version.

2008-08-19  George Peter Staplin  <georgeps@users.sourceforge.net>

	[Bug 2039720]: After some discussion with Joe English and subsequently
	the X.org developers (Keith Packard in particular), it was discovered
	that Tk is doing management of XIDs that it shouldn't need to do. The
	very common XC-MISC extension which has come with every version of X
	for the last 15 years is used with Xlib now, to retrieve the
	information about the used/unused XIDs. The public Tk_FreeXId is now a
	no-op.

	* generic/tkError.c: Remove the usage of TkpWindowWasRecentlyDeleted.
	* generic/tkInt.decls: Update the declarations for the now unused
	internal stubs.
	* generic/tkIntDecls.h: Regenerated based on tkInt.decls.
	* generic/tkIntPlatDecls.h: Regenerated based on tkInt.decls.
	* generic/tkStubInit.c
	* generic/tkWindow.c: Remove the calls to TkInitXId, and
	TkFreeWindowId.
	* macosx/tkMaxOSXPort.h: Remove TkFreeWindowId and TkInitXId macro
	definitions.
	* macosx/tkMacOSXXStubs.c: Remove the no-op
	TkpWindowWasRecentlyDeleted.
	* unix/tkUnixEvent.c: Remove call to TkFreeXId.
	* unix/tkUnixXId.c: Remove a lot of unnecessary code (see above).
	* win/tkWinPort.h: Remove TkFreeWindowId and TkInitXId.
	* win/tkWinWindow.c: Remove TkpWindowWasRecentlyDeleted.
	* tests/id.test: Remove this unnecessary test.

2008-08-19  Joe English  <jenglish@users.sourceforge.net>

	* generic/ttk/ttkScroll.c: Don't use sprintf "%g" to format floating
	point numbers in -[xy]scrollcommand callbacks or [xy]view methods.
	Minor incompatibility: 0 and 1 now formatted as "0.0" resp "1.0".
	* tests/ttk/entry.test, tests/ttk/treeview.test: Updated to account
	for above change.

2008-08-19  Daniel Steffen  <das@users.sourceforge.net>

	* macosx/tkMacOSXFont.c (SetFontFeatures): Disable antialiasing of
						   fixed-width fonts with
						   size <= 10.

2008-08-18  Ania Pawelczyk  <aniap@users.sourceforge.net>

	* tests/canvWind.test: Update to tcltest2
	* tests/menubut.test:
	* tests/raise.test:
	* tests/unixButton.test:
	* tests/unixEmbed.test:
	* tests/winClipboard.test:

2008-08-17  Ania Pawelczyk  <aniap@users.sourceforge.net>

	* tests/focus.test: Update to tcltest2
	* tests/focusTcl.test:
	* tests/geometry.test:
	* tests/grab.test:
	* tests/grid.test:
	* tests/imgBmap.test:
	* tests/imgPhoto.test:
	* tests/imgPPM.test:
	* tests/listbox.test:
	* tests/safe.test:
	* tests/tk.test:
	* tests/util.test:

2008-08-15  Ania Pawelczyk  <aniap@users.sourceforge.net>

	* tests/clrpick.test: Update to tcltest2
	* tests/frame.test:
	* tests/font.test:
	* tests/image.test:

2008-08-14  Ania Pawelczyk  <aniap@users.sourceforge.net>

	* tests/event.test: Update to tcltest2
	* tests/id.test:
	* tests/menu.test:

2008-08-14  Daniel Steffen  <das@users.sourceforge.net>

	* unix/tcl.m4 (SC_PATH_X):	Check for libX11.dylib in addition to
					libX11.so et al.

	* unix/configure:		autoconf-2.59

2008-08-12  Ania Pawelczyk  <aniap@users.sourceforge.net>

	* tests/choosedir.test: Update to tcltest2
	* tests/clipboard.test:
	* tests/embed.test:
	* tests/main.test:

2008-08-12  Don Porter  <dgp@users.sourceforge.net>

	* README:		Bump version number to 8.6a2
	* generic/tk.h:
	* library/tk.tcl:
	* unix/configure.in:
	* unix/tk.spec:
	* win/configure.in:

	* unix/configure:	autoconf-2.59
	* win/configure:

	* changes:	Updates for 8.6a2 release.

2008-08-11  Ania Pawelczyk  <aniap@users.sourceforge.net>

	* tests/canvImg.test: Update to tcltest2
	* tests/canvRect.test:
	* tests/canvText.test:
	* tests/obj.test:

2008-08-07  Ania Pawelczyk  <aniap@users.sourceforge.net>

	* tests/canvPs.test: Update to tcltest2
	* tests/config.test:
	* tests/canvas.test:

2008-08-05  Joe English  <jenglish@users.sourceforge.net>

	* generic/tk.h, generic/tkEvent.c: Fix for [Bug 2010422] "no event
	type or button # or keysym while executing "bind Listbox
	<MouseWheel> [...]".

2008-08-03  Ania Pawelczyk  <aniap@users.sourceforge.net>

	* tests/cmds.test: Update to tcltest2
	* tests/dialog.test:
	* tests/get.test:
	* tests/text.test: Update to tcltest2; report: 33.11 fails

2008-08-01  Pat Thoyts  <patthoyts@users.sourceforge.net>

	* win/tkWinWm.c: [Bug 2028703]: Check wmPtr is valid in
	* tests/wm.test: TopLevelReqProc.

2008-07-31  Don Porter  <dgp@users.sourceforge.net>

	* generic/tk.h: Added missing EXTERN for the Tcl_PkgInitStubsCheck
	declaration to fix inability to embed non-stub-enabled Tk on Windows.

2008-07-29  Ania Pawelczyk  <aniap@users.sourceforge.net>

	* tests/constraints.tcl: -highlightthickness entry's option (fonts
	constraint)

2008-07-28  Ania Pawelczyk  <aniap@users.sourceforge.net>

	* tests/cursor.test: Update to tcltest2
	* tests/message.test:

2008-07-26  Pat Thoyts  <patthoyts@users.sourceforge.net>

	* doc/options.n: [Bug 1686012]: Direct to the font manual for -font.

	* tests/constraints.tcl: Add a nonwin contraint.
	* tests/listbox.test:	 [Bug 2024753]: Conform to testing policy.

	* win/tkWinWm.c: [Bug 2009788]: Check that the parent has been mapped
	* tests/wm.test: before calling RemapWindows.

	* win/tkWinWindow.c: [Bug 2026405]: Check for 0x prefix in sprintf %p.

2008-07-25  Ania Pawelczyk  <aniap@users.sourceforge.net>

	* tests/bind.test: Update to tcltest2

2008-07-24  Jan Nijtmans  <nijtmans@users.sf.net>

	* generic/*.c: [Bug 2021443]: Fix inconsistant "wrong # args" messages
	* macosx/tkMacOSXSend.c
	* macosx/tkMacOSXWm.c
	* unix/tkUnixSend.c
	* unix/tkUnixWm.c
	* tests/*.test

2008-07-22  Ania Pawelczyk  <aniap@users.sourceforge.net>

	* tests/bell.test:   Update to tcltest2
	* tests/bgerror.test:
	* tests/bitmap.test:
	* tests/border.test:
	* tests/button.test:
	* tests/entry.test:
	* tests/spinbox.test:

2008-07-22  Daniel Steffen  <das@users.sourceforge.net>

	* library/ttk/aquaTheme.tcl: Use system color names and TIP145 named
	font instead of hardcoded color values and deprecated native font name

	* macosx/tkMacOSXHLEvents.c: Factor out common code; formatting.

2008-07-08  Pat Thoyts  <patthoyts@users.sourceforge.net>

	* doc/*.n: Fixed broken line endings from last doc commit.

2008-07-04  Joe English  <jenglish@users.sourceforge.net>

	* generic/ttk/ttkDefaultTheme.c, generic/ttk/ttkClamTheme.c,
	* generic/ttk/ttkClassicTheme.c, generic/ttk/ttkElements.c:
	[Bug 2009213]: Audit: ensure that output arguments to Tk_Get*FromObj()
	are initialized, in case of erroneous style specifications.

2008-07-02  Donal K. Fellows  <dkf@users.sf.net>

	* macosx/tkMacOSXHLEvents.c: Some tidying up of this file. Make sure
	that failing handling callbacks get reported as background errors.

2008-06-30  Donal K. Fellows  <dkf@users.sf.net>

	* doc/*.1, doc/*.3, doc/*.n: Remove out of date changebars, make
	formatting of typedefs consistent, other small changes.

2008-06-25  Don Porter  <dgp@users.sourceforge.net>

	*** 8.6a1 TAGGED FOR RELEASE ***

	* changes:		Updates for 8.6a1 release.

2008-06-24  Pat Thoyts  <patthoyts@users.sourceforge.net>

	* library/demos/ttkpane.tcl: Work around missing timezones
	* doc/text.n: [Bug 1997293]: Fix documentation of text tag options.

2008-06-19  Don Porter  <dgp@users.sourceforge.net>

	* changes:		Updates for 8.6a1 release.

	* generic/tk.h:		TIP 285 additions make Tk 8.6 call the new
	* library/tk.tcl:	Tcl_Canceled() routine, available only in Tcl
	8.6, so bump our Tcl dependencies to version 8.6. Tk 8.6a1 will no
	longer [load] into a Tcl 8.5 interp.

	* README:		Bump version number to 8.6a1
	* generic/tk.h:
	* library/tk.tcl:
	* unix/configure.in:
	* unix/tk.spec:
	* win/configure.in:

	* unix/configure:	autoconf-2.59
	* win/configure:

2008-06-18  Daniel Steffen  <das@users.sourceforge.net>

	* macosx/tkMacOSXCarbonEvents.c: Fix debug carbon event tracing.
	(InstallStandardApplicationEventHandler): Replace needless use of
	TkMacOSXInitNamedDebugSymbol() by standard TkMacOSXInitNamedSymbol().

	* macosx/tkMacOSXDebug.c:	Revert 2007-11-09 commit making
	* macosx/tkMacOSXDebug.h:	TkMacOSXInitNamedDebugSymbol()
					available outside of debug builds.

	* macosx/tkMacOSXEmbed.c (TkpMakeWindow):	Fix bug with missing
	* macosx/tkMacOSXSubwindows.c (XMapWindow):	focus on first map by
	only sending VisibilityNotify events once windows are mapped (rather
	than when they are created).

	* macosx/tkMacOSXWindowEvent.c (TkMacOSXProcessWindowEvent): Fix
	return value.

	* macosx/tkMacOSXInit.c:	Add helper to efficiently convert from
	* macosx/tkMacOSXPrivate.h:	CFString to Tcl_Obj.

	* macosx/tkMacOSXFont.c (TkpGetFontFromAttributes, InitFont):	Fix
	incorrect conversion to points of font sizes already in points; factor
	out retrieval of font family name from font family ID.

2008-06-13  Jeff Hobbs  <jeffh@ActiveState.com>

	* win/configure, win/configure.in (TK_WIN_VERSION): Fix handling of
	interim a/b versioning for manifest usage.

2008-06-13  Joe Mistachkin  <joe@mistachkin.com>

	TIP #285 IMPLEMENTATION

	* generic/tkCmds.c: During [tkwait] and [update], always cooperatively
	check for script cancellation.
	* win/makefile.vc: Added 'pdbs' option for Windows build rules to
	* win/rules.vc: allow for non-debug builds with full symbols.

2008-06-12  Daniel Steffen  <das@users.sourceforge.net>

	* generic/tkPointer.c (Tk_UpdatePointer): [Bug 1991932]: Fix failure
	to restore a global grab capture and to release the restrict window
	capture when releasing a button grab. Fixes segfault due to dangling
	reference to restrict window inside TkpSetCapture() implementation.

	* generic/ttk/ttkTreeview.c:	Fix warning.

	* unix/tcl.m4 (SunOS-5.11): Fix 64bit amd64 support with gcc & Sun cc.
	* unix/configure: autoconf-2.59

	* macosx/tkMacOSXXStubs.c (Tk_ResetUserInactiveTime): Use UsrActivity
	instead of OverallAct (which may be ignored in some circumstances).

	* macosx/Wish.xcodeproj/project.pbxproj: Add tclIORTrans.c; add tclOO
	* macosx/Wish.xcodeproj/default.pbxuser: files to tktest-X11 target;
	add debug configs for 64bit and with corefoundation disabled; updates
	and cleanup for Xcode 3.1 and for Leopard; sync with Tcl.xcodeproj.
	* macosx/Wish.xcode/project.pbxproj:	Sync Wish.xcodeproj changes.
	* macosx/Wish.xcode/default.pbxuser:
	* macosx/README:			Document new build configs.

2008-06-10  Joe English  <jenglish@users.sourceforge.net>

	* unix/tkUnixKey.c: [Patch 1986818]: Use Xutf8LookupString if
	available. This should fix problems (like [Bug 1908443]) where Xlib's
	idea of the system encoding does not match Tcl's.

2008-06-01  Daniel Steffen  <das@users.sourceforge.net>

	* macosx/Wish.xcodeproj/project.pbxproj: Add new tclOO files; add
	* macosx/README:			 debug configs with gcov;
						 update to Xcode 3.1.

2008-05-27  Pat Thoyts  <patthoyts@users.sourceforge.net>

	* generic/ttk/ttkTheme.c: [ttk::style theme use] without an argument
	* doc/ttk_style.n: now returns the current theme.

2008-05-23  Joe English  <jenglish@users.sourceforge.net>

	* doc/ttk_treeview.n, generic/ttk/ttkTreeview.c,
	* generic/ttk/ttkTagSet.c, generic/ttk/ttkLayout.c,
	* generic/ttk/ttkTheme.c, generic/ttk/ttkTheme.h,
	* generic/ttk/ttkThemeInt.h, generic/ttk/ttkWidget.h:
	Added [$tv identify region], [$tv identify element], and [$tv identify
	item] subcommands. Simplified bindings. Added [$tv tag has]
	subcommand. Tag-related display improvements; setting a tag
	-background or -foreground no longer overrides selection feedback.

	* library/ttk/altTheme.tcl, library/ttk/aquaTheme.tcl,
	* library/ttk/clamTheme.tcl, library/ttk/classicTheme.tcl,
	* library/ttk/defaults.tcl, library/ttk/treeview.tcl,
	* library/ttk/winTheme.tcl, library/ttk/xpTheme.tcl:
	Don't need separate 'Item', 'Cell', and 'Row' style settings anymore,
	only the base "Treeview" style is used.

2008-05-23  Joe English  <jenglish@users.sourceforge.net>

	* generic/ttk/ttkLabel.c: [Bug 1967576]: Avoid passing width or height
	<= 0 to Tk_RedrawImage, as this leads to a panic on Windows.

2008-05-16  Pat Thoyts  <patthoyts@users.sourceforge.net>

	* library/ttk/xpTheme.tcl: Add correct border to combobox on Vista

2008-05-15  Pat Thoyts  <patthoyts@users.sourceforge.net>

	* win/makefile.vc: We should use the thread allocator for threaded
	* win/rules.vc: builds. Added 'tclalloc' option to disable.

2008-05-14  Donal K. Fellows  <dkf@users.sf.net>

	* generic/tkPanedWindow.c (PanedWindowProxyCommand)
	(DisplayPanedWindow): [Bug 1639824]: Ensure that a zero width never
	gets fed to the underlying window system.

2008-05-13  Pat Thoyts  <patthoyts@users.sourceforge.net>

	* library/console.tcl: Support pixel sized font in +/- keybinding.
	* tests/listbox.test: -activestyle default is underline on windows.
	* tests/winDialog.test: Fixed hanging tk_chooseColor tests.

2008-05-11  Pat Thoyts  <patthoyts@users.sourceforge.net>

	* library/tk.tcl: Support for ttk widgets in AmpWidget
	* doc/button.n: [Patch 1883418]: Note negative widths for button.

2008-05-09  Pat Thoyts  <patthoyts@users.sourceforge.net>

	* doc/ttk_*: 'identify' widget command is on all ttk widgets.

2008-05-04  Joe English  <jenglish@users.sourceforge.net>

	* macosx/ttkMacOSAquaTheme.c: [Bug 1942785]: "default" and "focus"
	adornments should not be disjoint.

2008-04-27  Donal K. Fellows  <dkf@users.sf.net>

	* */*.c: A large tranche of getting rid of pre-C89-isms; if your
	compiler doesn't support things like proper function declarations,
	'void' and 'const', borrow a proper one when building Tcl. (The header
	files allow building things that link against Tcl with really ancient
	compilers still; the requirement is just when building Tcl itself.)

2008-04-25  Joe English  <jenglish@users.sourceforge.net>

	* library/ttk/treeview.tcl: [Bug 1951733]: [$tv selection] takes a
	list of items, not a single item.

2008-04-20  Pat Thoyts  <patthoyts@users.sourceforge.net>

	* win/makefile.vc: [Bug 1900872]: Include ws2_32 in the link list.
	* doc/menu.n: [Bug 1887169]: Minor change regarding the system menu.
	* doc/button.n: [Bug 1926223]: Minor clarification of button flash.

2008-04-17  Donal K. Fellows  <dkf@cspool38.cs.man.ac.uk>

	* doc/text.n: Correct description of when -relief option is ignored on
	a tag. Thanks to emiliano for spotting.

2008-04-17  Don Porter  <dgp@users.sourceforge.net>

	* generic/tkCanvas.c: [Bug 1327482]: Fix logic that determines when
	canvas item <Enter> event should fire. Thanks to Sebastian Wangnick.

2008-04-16  Daniel Steffen  <das@users.sourceforge.net>

	* generic/tkStubInit.c:			[Patch 1938497]: Make stubs
	* generic/tkWindow.c (Initialize):	tables static const and export
	only a module-scope pointer to to the main stubs table (for package
	init).

2008-04-14  Pat Thoyts  <patthoyts@users.sourceforge.net>

	* win/tkWinDialog.c:	[Bug 1941740]: Fix [tk_chooseColor -title].
	* win/tkWinTest.c:	Added parent to testgetwininfo
	* tests/winDialog.test:	Created some tk_chooseColor win tests.

2008-04-09  Jan Nijtmans  <nijtmans@users.sourceforge.net>

	* generic/tkImgGIF.c:	Let the GIF writer use a real LZW compressor.

2008-04-08  Pat Thoyts  <patthoyts@users.sourceforge.net>

	* win/ttkWinXpTheme.c:	Provide a visual-styles API element engine
	* tests/ttk/vsapi.test: to permit scripts to create any available
	* doc/ttk_vsapi.n:    windows xp/vista element. Plus basic tests.

2008-04-08  Daniel Steffen  <das@users.sourceforge.net>

	* generic/tkDecls.h:		make genstubs (genStubs.tcl changes).
	* generic/tkIntDecls.h:
	* generic/tkIntPlatDecls.h:
	* generic/tkIntXlibDecls.h:
	* generic/tkPlatDecls.h:

2008-04-08  Kevin Kenny  <kennykb@acm.org>

	* tkWinEmbed.c:	 Removed #if 0 code. Trust the revision control
	system, if you need it again, you can find it.

	* tkWinSend.c:	 Added conditional compilation to silence several
	compiler warnings.

2008-04-07  Jeff Hobbs  <jeffh@ActiveState.com>

	* generic/tkWindow.c (Initialize): [Bug 1937135]: Fix double-free on
	* tests/main.test (main-3.*):	   Tk_ParseArgv error.

	* generic/tkArgv.c: Fix -help mem explosion. [Bug 1936238] (kenny)

2008-04-04  Pat Thoyts  <patthoyts@users.sourceforge.net>

	* library/ttk/sizegrip.tcl: Don't resize if the toplevel is not
	resizable or the sizegrip has been disabled.

2008-04-03  Pat Thoyts  <patthoyts@users.sourceforge.net>

	* win/makefile.vc:    Fixed stubs usage
	* library/ttk/xpTheme.tcl: fix the colour of labelframe in xp

2008-04-02  Daniel Steffen  <das@users.sourceforge.net>

	* generic/tk.decls:	Remove 'export' declarations of symbols now
				only in libtkstub and no longer in libtk.

	* generic/tkStubLib.c:	[Bug 1819422]: Make symbols in libtkstub.a
				MODULE_SCOPE to avoid exporting them from
				libraries that link with -ltkstub; constify
				tk*StubsPtr and stub table hook pointers.

	* generic/tkStubLib.c:	    Undef USE_TCL_STUBS before defining it
	* generic/ttk/ttkStubLib.c: unconditionally; remove needless #ifdef

	* generic/tkDecls.h:		make genstubs
	* generic/tkIntDecls.h:
	* generic/tkIntPlatDecls.h:
	* generic/tkIntXlibDecls.h:
	* generic/tkPlatDecls.h:
	* generic/tkStubInit.c:

	* unix/configure.in (Darwin):	Remove now unnecessary unexporting of
					libtclstub symbols from libtk.

	* unix/configure:		autoconf-2.59

2008-04-01  Don Porter  <dgp@users.sourceforge.net>

	* generic/tkStubLib.c (Tk_InitStubs):		Added missing error
	* generic/tkWindow.c (Tk_PkgInitStubsCheck):	message and removed
	needless #ifdef complexity.

	* generic/tkWindow.c:	[Tcl Bug 1819422]: Revised package init so
	* unix/Makefile.in:	that "tkStubsPtr" is not present in libtk.so,
	* win/Makefile.in:	but is present only in libtkstub.a. This
	* win/makefile.bc:	tightens up the rules for users of the stubs
	* win/makefile.vc:	interfaces.

	* README:		Bump version number to 8.6a0
	* generic/tk.h:
	* library/tk.tcl:
	* macosx/Wish-Common.xcconfig:
	* unix/configure.in:
	* unix/tk.spec:
	* win/README:
	* win/configure.in:
	* win/tcl.m4:

	* unix/configure:	autoconf-2.59
	* win/configure:

	* generic/tkConsole.c:	Relax Tcl_InitStubs() calls so that a Tk 8.6
	* generic/tkMain.c:	might [load] into a Tcl 8.5 interp.
	* generic/tkWindow.c:

	* generic/tkDecls.h:		make genstubs
	* generic/tkIntDecls.h:
	* generic/tkIntPlatDecls.h:
	* generic/tkIntXlibDecls.h:
	* generic/tkPlatDecls.h:

2008-03-28  Don Porter  <dgp@users.sourceforge.net>

	*** 8.5.2 TAGGED FOR RELEASE ***

	* README:		Bump to 8.5.2 for release.
	* generic/tk.h:
	* library/tk.tcl:
	* unix/configure.in:
	* unix/tk.spec:
	* win/configure.in:

	* unix/configure:	autoconf-2.59
	* win/configure:

	* changes:	Updates for 8.5.2 release.

2008-03-27  Jeff Hobbs  <jeffh@ActiveState.com>

	* library/safetk.tcl (::safe::tkInterpInit): Make sure tk_library and
	its subdirs (eg, ttk) are on the "safe" access path.

2008-03-27  Daniel Steffen  <das@users.sourceforge.net>

	* unix/tcl.m4 (SunOS-5.1x): [Bug 1921166]: Fix 64bit support for Sun
	cc.

	* unix/configure: autoconf-2.59

2008-03-27  Daniel Steffen  <das@users.sourceforge.net>

	* generic/ttk/ttkStubLib.c:	Ensure tcl stubs are used in libtkstub
					even in a static build of Tk.
	* generic/ttk/ttkDecls.h:	Fix incorrect number of arguments in
					Ttk_InitStubs macro definition.

2008-03-26  Don Porter  <dgp@users.sourceforge.net>

	* changes:	Updates for 8.5.2 release.

	* unix/tkUnixCursor.c:	[Bug 1922466]: Stop crash in [. configure
	-cursor] on X11. Thanks to emiliano gavilan.

2008-03-26  Joe English  <jenglish@users.sourceforge.net>

	* generic/tkInt.h, generic/tkEvent.c, unix/tkUnixEvent.c,
	* unix/tkUnixKey.c: XIM reorganization and cleanup; see
	[Patch 1919791] for details.

2008-03-21  Joe English  <jenglish@users.sourceforge.net>

	* generic/tk.decls, generic/ttk/ttkStubLib.c, unix/Makefile.in:
	[Bug 1920030]: Keep ttkStubLib.o in libtkstub instead of libtk.

2008-03-20  Donal K. Fellows  <dkf@users.sf.net>

	* tests/wm.test: Rewrote so that tests clean up after themselves
	rather than leaving that to the following test. Makes it easier to
	catch problems where they originate. Inspired by [Bug 1852338]

2008-03-19  Donal K. Fellows  <dkf@users.sf.net>

	* doc/GetClrmap.3: [Bug 220809]: Documented Tk_PreserveColormap.

2008-03-17  Joe English  <jenglish@users.sourceforge.net>

	* unix/Makefile.in, win/Makefile.in, win/makefile.vc: [Bug 1863007]:
	Put ttkStubLib.o in libtkstub instead of libtk.

2008-03-16  Donal K. Fellows  <dkf@users.sf.net>

	* library/demos/goldberg.tcl: [Bug 1899664]: Made work when run twice
	in the same session. Also made the control panel use Ttk widgets.

2008-03-13  Daniel Steffen  <das@users.sourceforge.net>

	* unix/configure.in: [Bug 1913622]: Use backslash-quoting instead of
	* unix/tcl.m4:	     double-quoting for lib paths in tkConfig.sh.
	* unix/configure:    autoconf-2.59

2008-03-13  Don Porter  <dgp@users.sourceforge.net>

	* changes:	Updates for 8.5.2 release.

2008-03-12  Daniel Steffen  <das@users.sourceforge.net>

	* macosx/Wish.xcodeproj/project.pbxproj: Add support for Xcode 3.1
	* macosx/Wish.xcodeproj/default.pbxuser: CODE_SIGN_IDENTITY and
	* macosx/Wish-Common.xcconfig:		 'xcodebuild install'.

2008-03-12  Joe English  <jenglish@users.sourceforge.net>

	* unix/tkUnixRFont.c: Try a fallback font if XftFontOpenPattern()
	fails in GetFont (workaround for [Bug 1090382]).

2008-03-11  Daniel Steffen  <das@users.sourceforge.net>

	* library/demos/knightstour.tcl:	Aqua GOOBE.
	* library/demos/widget:

	* macosx/Wish.xcodeproj/project.pbxproj: Add support for Xcode 3.1 and
	* macosx/Wish.xcodeproj/default.pbxuser: configs for building with
	* macosx/Wish-Common.xcconfig:		 gcc-4.2 and llvm-gcc-4.2.

	* generic/tkCanvUtil.c:			Fix gcc-4.2 warnings.

	* macosx/GNUmakefile:			Fix quoting to allow paths to
	* macosx/Wish-Common.xcconfig:		${builddir}, ${INSTALL_ROOT}
	* unix/Makefile.in:			and ${TCL_BIN_DIR} to contain
	* unix/configure.in:			spaces.
	* unix/install-sh:
	* unix/tcl.m4:

	* unix/configure:			autoconf-2.59

	* unix/Makefile.in (install-strip):	Strip non-global symbols from
						dynamic library.

2008-03-10  Don Porter  <dgp@users.sourceforge.net>

	* changes:	Updates for 8.5.2 release.

2008-03-07  Donal K. Fellows  <donal.k.fellows@man.ac.uk>

	* doc/colors.n: Reworked to produce nicer HTML output.

2008-03-06  Joe English  <jenglish@users.sourceforge.net>

	* doc/ttk_notebook.n: [Bug 1882011]: Move "TAB IDENTIFIERS" section
	above "WIDGET COMMAND" section.

2008-02-29  Pat Thoyts  <patthoyts@users.sourceforge.net>

	* library/demos/widget:	 Added a Knight's tour canvas demo.
	* library/demos/knightstour.tcl:

2008-02-27  Daniel Steffen  <das@users.sourceforge.net>

	* macosx/tkMacOSXDraw.c: Workaround leak in Carbon SetPortPenPixPat()
	API [Bug 1863346]; avoid repeated PixPat allocation/deallocation.

2008-02-23  Joe English  <jenglish@users.sourceforge.net>

	* library/ttk/combobox.tcl, doc/ttk_combobox.n,
	* tests/ttk/combobox.test: Arrange to deliver <<ComboboxSelected>>
	event after listbox is unposted, as intended [Bug 1890211]. Clarified
	documentation.

2008-02-23  Joe English  <jenglish@users.sourceforge.net>

	* generic/ttk/ttkPanedWindow.c: [FRQ 1898288]: Don't enforce minimum
	sash thickness of 5 pixels, just use 5 as a default.

2008-02-14  Donal K. Fellows  <donal.k.fellows@man.ac.uk>

	* unix/README: Documented missing configure flags.

2008-02-06  Donal K. Fellows  <donal.k.fellows@man.ac.uk>

	* doc/ttk_scale.n (new file): [Bug 1881925]: Added basic documentation

2008-02-04  Don Porter  <dgp@users.sourceforge.net>

	*** 8.5.1 TAGGED FOR RELEASE ***

	* generic/tk.h:		Bump to 8.5.1 for release.
	* library/tk.tcl:
	* unix/configure.in:
	* unix/tk.spec:
	* win/configure.in:

	* unix/configure:	autoconf-2.59
	* win/configure:

2008-02-04  Donal K. Fellows  <donal.k.fellows@man.ac.uk>

	* doc/MeasureChar.3, doc/FontId.3: Minor improvements (formatting,
	keywords).

2008-02-02  Daniel Steffen  <das@users.sourceforge.net>

	* macosx/Wish-Info.plist.in:	Add CFBundleLocalizations key, listing
	* unix/configure.in (Darwin):	all library/msgs locales.

	* unix/configure.in (Darwin):	Correct Info.plist year substitution
					in non-framework builds.

	* unix/configure:		autoconf-2.59

2008-02-01  Don Porter  <dgp@users.sourceforge.net>

	* changes:	Updates for 8.5.1 release.

2008-02-01  Reinhard Max  <max@suse.de>

	* generic/tkImgGIF.c: Fixed a buffer overflow (CVE-2008-0553).
	* tests/imgPhoto.test: Added a test for the above.

2008-01-31  Jeff Hobbs  <jeffh@ActiveState.com>

	* library/msgbox.tcl (::tk::MessageBox): Don't use ttk::label in low
	depth/aqua fallback, as it doesn't support -bitmap.

	* win/tkWinDialog.c (Tk_MessageBoxObjCmd): [Bug 1881892]: Pass ""
	instead of NULL when -title isn't set.

2008-01-31  Donal K. Fellows  <donal.k.fellows@man.ac.uk>

	* doc/panedwindow.n: Added proper description of -height and -width
	options, which aren't "standard". Last of fallout from [Bug 1882495].

2008-01-30  Donal K. Fellows  <donal.k.fellows@man.ac.uk>

	* doc/canvas.n, doc/listbox.n, doc/message.n: [Bug 1882495]: Fix
	erroneous listing of "standard" options.

2008-01-29  Joe English  <jenglish@users.sourceforge.net>

	* library/treeview.tcl: Fix bug in Shift-ButtonPress-1 binding (error
	if no current focus item; reported on c.l.t.)

2008-01-29  Donal K. Fellows  <donal.k.fellows@man.ac.uk>

	* doc/ttk_*.n: [Bug 1876493]: Adjusted handling of the standard
	options part of the Ttk manual pages so that they are documented in
	the correct location.

2008-01-28  Joe English  <jenglish@users.sourceforge.net>

	* unix/tkUnixRFont.c: Re-fix strict-aliasing warnings reintroduced by
	last patch.

2008-01-27  Joe English  <jenglish@users.sourceforge.net>

	* generic/ttk/ttkNotebook.c: [Bug 1878298]: Make sure to schedule a
	redisplay when adding and/or hiding tabs.

2008-01-27  Joe English  <jenglish@users.sourceforge.net>

	* unix/tkUnixRFont.c: Merged common code from InitFont() and
	TkpGetFontAttrsForChar(), factored into GetTkFontAttributes() and
	GetTkFontMetrics(). Removed write-only struct UnixFtFont member
	'drawable'. Removed unneeded double-pointer indirections. Ensure that
	TkFontAttributes.family member is a Tk_Uid, as specified. Use
	FcTypeDouble for XFT_SIZE attribute. Finally: fix [Bug 1835848]

2008-01-25  Don Porter  <dgp@users.sourceforge.net>

	* changes:	Updates for 8.5.1 release.

2008-01-08  Joe English  <jenglish@users.sourceforge.net>

	* generic/ttk/ttkFrame.c: [Bug 1867122]: fix crash in
	[ttk::labelframe] when -style option specified.

2008-01-08  Joe English  <jenglish@users.sourceforge.net>

	* win/ttkWinTheme.c: [Bug 1865898]: Add tristate support to
	checkbuttons and radiobuttons.
	[Bug 1679067]: Fix check and radio indicator size.

2008-01-06  Joe English  <jenglish@users.sourceforge.net>

	* generic/ttk/ttkWidget.c, generic/ttk/ttkWidget.h: Call
	Tk_MakeWindowExist() in widget constructor. Removed now-unnecessary
	initial ConfigureNotify processing.

2008-01-06  Joe English  <jenglish@users.sourceforge.net>

	* library/ttk/treeview.tcl, library/ttk/utils.tcl:
	[Bugs 1442006, 1821939, 1862692]: Fix MouseWheel bindings for
	ttk::treeview widget.

2008-01-02  Don Porter  <dgp@users.sourceforge.net>

	* generic/tk.h:		Bump version number to 8.5.1b1 to distinguish
	* library/tk.tcl:	CVS development snapshots from the 8.5.0 and
	* unix/configure.in:	8.5.1 releases.
	* unix/tk.spec:
	* win/configure.in:

	* unix/configure:	autoconf (2.59)
	* win/configure:

	******************************************************************
	*** CHANGELOG ENTRIES FOR 2005 TO 2007 IN "ChangeLog.2007"     ***
	*** CHANGELOG ENTRIES FOR 2004 AND 2003 IN "ChangeLog.2004"    ***
	*** CHANGELOG ENTRIES FOR 2002 AND EARLIER IN "ChangeLog.2002" ***
	******************************************************************<|MERGE_RESOLUTION|>--- conflicted
+++ resolved
@@ -1,15 +1,13 @@
-<<<<<<< HEAD
-2012-02-25  Jan Nijtmans  <nijtmans@users.sf.net>
-
-	* win/tkWinDialog.c: [Bug 1913750]: tk_chooseDirectory -initialdir
-	internationalization problem.
-=======
 2012-02-26  Jan Nijtmans  <nijtmans@users.sf.net>
 
 	* xlib/xcolors.c: Provide fallback for _strtoi64
 	* win/configure.in: Detect whether _strtoi64 is available
 	* win/configure: (regenerated)
->>>>>>> 956914d5
+
+2012-02-25  Jan Nijtmans  <nijtmans@users.sf.net>
+
+	* win/tkWinDialog.c: [Bug 1913750]: tk_chooseDirectory -initialdir
+	internationalization problem.
 
 2012-02-15  Jan Nijtmans  <nijtmans@users.sf.net>
 
