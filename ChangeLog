<<<<<<< HEAD
2012-08-11  Francois Vogel  <fvogelnew1@free.fr>

	* generic/tkTextTag.c:  [Bug 3554273]: Test textDisp-32.2 failed
=======
2012-08-11  Jan Nijtmans  <nijtmans@users.sf.net>

	* library/*.tcl: [Bug 3555644]: Better use of virtual events.
	Pre-define 10 new Virtual events, and correct various
	bindings according to the Mac OSX documentation.
>>>>>>> a9100a55

2012-08-09  Stuart Cassoff  <stwo@users.sourceforge.net>

	* generic/tkEvent.c:    Remove useless (void *) casts
	* unix/tkUnixEvent.c:   introduced in checkin [81e50c85ed].
	* unix/tkUnixKey.c:     The warnings were false flags from a 
	* unix/tkUnixRFont.c:   faulty OpenBSD C compiler.

2012-07-31  Donal K. Fellows  <dkf@users.sf.net>

	* unix/tkUnixKey.c (TkpSetKeycodeAndState, TkpInitKeymapInfo)
	(TkpGetKeySym): [Bug 3551802]: Convert from XKeycodeToKeysym to
	XkbKeycodeToKeysym to fix deprecation warning.

2012-07-31  Jan Nijtmans  <nijtmans@users.sf.net>

	* win/nmakehlp.c: Backport from Tcl 8.6, but add -Q option from
	sampleextension.

2012-07-17  Jan Nijtmans  <nijtmans@users.sf.net>

	* win/makefile.vc: [Bug 3544932]: Visual studio compiler check fails

2012-07-05  Jan Nijtmans  <nijtmans@users.sf.net>

	* win/tkWinDialog.c (GetFileNameW): [Bug 3540127]: Better solution,
	using Tcl_GetIndexFromObj in stead of Tcl_GetIndexFromObjStruct

2012-07-05  Donal K. Fellows  <dkf@users.sf.net>

	* doc/wm.n (geometry): [Bug 3538401]: Better description of the key
	difference between [wm geometry] and [winfo geometry]; the former
	represents the window manager's understanding, not Tk's.

2012-07-04  Donal K. Fellows  <dkf@users.sf.net>

	* win/tkWinDialog.c (GetFileNameW): [Bug 3540127]: Clean up the tables
	of options for the file dialogs so that options are listed in error
	messages in alphabetical order.

2012-07-02  Jan Nijtmans  <nijtmans@users.sf.net>

	* win/tkWinDialog.c: [Bug 3540127]: filebox.test fails on win32

2012-06-26  Jan Nijtmans  <nijtmans@users.sf.net>

	* unix/configure.in:  Link cygwin wish.exe with win32 tk.dll, only
	* unix/Makefile.in:   in combination with --enable-shared.
	* unix/tcl.m4:
	* unix/configure:     autoconf-2.59

2012-06-24  Jan Nijtmans  <nijtmans@users.sf.net>

	* doc/SetOptions.3:   [Frq-3536507]: clientData field in Tk_OptionSpec
	* generic/tk.h:       should be "const void *"
	* generic/tk*.c:      Eliminate many unnessessary type casts

2012-06-22  Jan Nijtmans  <nijtmans@users.sf.net>

	* win/Makefile.in:    [Bug 1844430]: cygwin make fails in 8.4.14-8.5b3
	* unix/tcl.m4:        Sync with Tcl version.
	* unix/configure:     autoconf-2.59

2012-06-20  Jan Nijtmans  <nijtmans@users.sf.net>

	* generic/tk.decls:    rfe-2636558 simplification. Restore forwards
	* generic/tkBitmap.c:  compatibility with Tk 8.5.
	* generic/tkdecls.h:
	* generic/tkStubInit.c:

2012-06-15  Donal K. Fellows  <dkf@users.sf.net>

	* generic/ttk/ttkTreeview.c (unshareObj): [Bug 3535362]: Changed name
	of 'unshare' internal function to avoid clash with some libc versions.

2012-06-12  Donal K. Fellows  <dkf@users.sf.net>

	* unix/tkUnixRFont.c (Tk_DrawChars, TkUnixSetXftClipRegion): Add some
	* generic/ttk/ttkEntry.c (EntryDisplay): special magic to make the
	* generic/ttk/ttkLabel.c (TextDraw): text clipping work right with the
	Xft-based renderer (which doesn't use the standard Tk GC except to
	supply the color).

2012-06-11  Donal K. Fellows  <dkf@users.sf.net>

	* generic/ttk/ttkLabel.c (TextDraw): [Bug 3294450]: Get the clipping
	* generic/ttk/ttkEntry.c (EntryDisplay): of text in Ttk various text
	elements (e.g., buttons, entries, etc.) correct. Stops a whole range
	of visual problems, including loss of the second and subsequent lines
	of a label when the first line doesn't entirely fit, and failing to
	draw the last character of an entry at all if it doesn't all exactly
	fit in the space available (a problem I've noticed in tkchat, and been
	very frustrated with).

2012-06-10  Jan Nijtmans  <nijtmans@users.sf.net>

	* library/*.tcl:      [Bug 3534137]: $tcl_platform(platform) !=
	[tk windowingsystem]

2012-06-08  Jan Nijtmans  <nijtmans@users.sf.net>

	* generic/tkMain.c:   Implement TkCygwinMainEx for loading
	* generic/tkWindow.c: Cygwin's Tk_MainEx from the Tk dll.
	* generic/tkInt.decls:   Change XChangeWindowAttributes signature and
	* generic/tkIntXlibDeclsDecls.h: many others to match Xorg, needed for
	Cygwin.

2012-06-06  Jan Nijtmans  <nijtmans@users.sf.net>

	* unix/Makefile.in:      [Bug 3532186] pkgIndex.tcl file complexity
	* win/Makefile.in:

2012-05-31  Jan Nijtmans  <nijtmans@users.sf.net>

	* generic/tkWindow.c:	Simplify determination whether we are running
	* generic/tkStubInit.c:	on cygwin.  Export Tk_GetHINSTANCE,
	* generic/tkInt.decls:	TkSetPixmapColormap and TkpPrintWindowId on the
	Cygwin dll, sync stub table with Tk 8.6 win32 version.
	* generic/tk*Decls.h:    re-generated
	* win/Makefile.in:       "make genstubs" when cross-compiling on UNIX

	* win/stubs.c:           Implement XFlush and various others for win32 as stubs,
	* win/tkWinPort.h:       so win32 extensions using those can run under CYGWIN as well.
	* generic/tkMain.c:      Allow tk86.dll to cooperate with the cygwin console.

2012-05-29  Donal K. Fellows  <dkf@users.sf.net>

	* generic/tkInt.decls (TkMacOSXDrawable): Added OSX-specific mechanism
	to allow retrieval of the drawing surface. Allows Canvas3d to be
	adapted to 8.6.

2012-05-28  Francois Vogel  <fvogelnew1@free.fr>

	* doc/text.n:  [Bug 1630251]: Doc for -endline option was wrong

2012-05-28  Francois Vogel  <fvogelnew1@free.fr>

	* generic/tkTextDisp.c: [Bug 1630254]: missing scrolling of text widget
	when from a -startline == -endline initial state it is configured to
	display a non-empty part of it

2012-05-24  Jan Nijtmans  <nijtmans@users.sf.net>

	* win/stubs.c:          Change XSetCommand signature to match Xorg,
	* win/tkWinWm.c:        needed for Cygwin.
	* generic/tkInt.decls
	* generic/tk*Decls.h:   re-generated

2012-05-09  Jan Nijtmans  <nijtmans@users.sf.net>

	* win/tkWinWm.c:           Change TkpWmSetState signature to match Xorg,
	* generic/tkInt.decls:     needed for Cygwin. (not needed for Mac)
	* generic/tkIntPlatDeclsDecls.h:
	* generic/tkWindow.c:      Don't check for cygwin in win32 static build.
	* unix/tkUnixPort.h:       Some more useful #defines for Cygwin

2012-05-05  Jan Nijtmans  <nijtmans@users.sf.net>

	* xlib/xcolors.c:      Single "const" addition
	* generic/tkWindow.c:  If tk.dll loaded in cygwin, don't use the
	win32 file dialogs

2012-05-04  Jan Nijtmans  <nijtmans@users.sf.net>

	* library/menu.tcl: [Bug 2768586]: Menu posting on dual monitors

2012-04-29  Jan Nijtmans  <nijtmans@users.sf.net>

	* library/tk.tcl: [Bug 533519]: Window placement with multiple screens
	* generic/tkBind.c:
	* generic/tkFocus.c:
	* generic/tkMenuDraw.c:
	* generic/tkWinWm.c:

2012-04-26  Donal K. Fellows  <dkf@users.sf.net>

	* generic/tkStubInit.c (Tk_GetHINSTANCE): Ensure that this is defined
	for OSX.

2012-04-26  Jan Nijtmans  <nijtmans@users.sf.net>

	* generic/tk.decls:	[Bug 3508771]: Implement TkClipBox, Tk*Region
	* generic/tkInt.decls:	and Tk_GetHINSTANCE for Cygwin
	* generic/tkPlatDecls.h:
	* generic/tkintDecls.h:
	* generic/tkStubInit.c:

2012-04-22  Donal K. Fellows  <dkf@users.sf.net>

	* generic/tkBind.c (ExpandPercents): [Bug 3520202]: Ensure that the
	%k, %K and %N substitutions use dummy tokens with <MouseWheel> events
	and that the %D subsitution is a dummy with <Key>/<KeyRelease>. This
	was causing significant indigestion (and a read of goodness knows what
	memory) to Tkinter/Python because of the way they map events between
	languages.

2012-04-20  Donal K. Fellows  <dkf@users.sf.net>

	* generic/tkWindow.c (commands): Ensure that all descriptions of
	commands created by Tk are correct.

2012-04-20  Jan Nijtmans  <nijtmans@users.sf.net>

	* generic/tk.tcl: Use vroot size in stead of screen size for clipping
	window coordinates in ::tk::PlaceWindow.
	* generic/dialog.tcl: Use ::tk::PlaceWindow in dialog.tcl, instead of
	dumplicating the code there. (harmless part of [Bug 533519])

2012-04-13  Jan Nijtmans  <nijtmans@users.sf.net>

	* win/rules.vc: [Bug 3517448]: TclKit build fails (unresolved
	__strtoi64)

2012-04-07  Jan Nijtmans  <nijtmans@users.sf.net>

	* generic/tkBind.c: [Bug 3176239]: control-MouseWheel causes segv

2012-03-30  Jan Nijtmans  <nijtmans@users.sf.net>

	* unix/tcl.m4:        [Bug 3511806]: Compiler checks too early
	* unix/configure.in:  This change allows to build the cygwin
	* unix/configure      and mingw32 ports of Tcl/Tk to build
	* win/tcl.m4:         out-of-the-box using a native or cross-
	* win/configure.in:   compiler.
	* win/configure

2012-03-21  Jan Nijtmans  <nijtmans@users.sf.net>

	* generic/tkColor.c:  [Bug 2809525]: Abort on overlong color name.
	* unix/tkUnixColor.c:

2012-03-18  Jan Nijtmans  <nijtmans@users.sf.net>

	* xlib/xcolors.c:   [RFE 3503317]: XParseColor speedup
	* xlib/rgb.txt:     List of all colors accepted by Tk in Xorg format
	* tests/color.test: Added test case for all colors in rgb.txt

2012-03-13  Donal K. Fellows  <dkf@users.sf.net>

	* doc/*.3, doc/*.n: Minor spelling fixes.

2012-03-07  Donal K. Fellows  <dkf@users.sf.net>

	* generic/tkObj.c (GetPixelsFromObjEx): [Bug 3497848]: Better rounding
	of pixel values to integers.

2012-03-04  Jan Nijtmans  <nijtmans@users.sf.net>

	* unix/tcl.m4:    Patch from the cygwin folks
	* unix/configure: (re-generated)

2012-02-28  Francois Vogel  <fvogelnew1@free.fr>

	* generic/tkText.c:      [Bug 1630262, Bug 1615425]: segfault
	* generic/tkTextBTree.c  when deleting lines or tagging outside of
	* generic/tkTextDisp.c   the -startline/-endline range with peer
	* generic/tkTextMark.c   text widgets.
	* tests/text.test        [Bug 3487407]: Weird text indices.
	* tests/textMark.test

2012-02-28  Donal K. Fellows  <dkf@users.sf.net>

	* doc/canvas.n: [Bug 3495198]: Corrected types of bitmap options.

2012-02-26  Jan Nijtmans  <nijtmans@users.sf.net>

	* xlib/xcolors.c: Provide fallback for _strtoi64
	* win/configure.in: Detect whether _strtoi64 is available
	* win/configure: (regenerated)

2012-02-25  Jan Nijtmans  <nijtmans@users.sf.net>

	* win/tkWinDialog.c: [Bug 1913750]: tk_chooseDirectory -initialdir
	internationalization problem.

2012-02-15  Jan Nijtmans  <nijtmans@users.sf.net>

	* xlib/xcolors.c: [Bug 3486474]: Inconsistent color scaling
	* generic/tkColor.c: new internal function TkParseColor
	* generic/tkInt.h:
	* generic/tk*.c:   Change XParseColor() to TkParseColor() everywhere.

2012-02-10  Donal K. Fellows  <dkf@users.sf.net>

	* win/tkWinDialog.c (GetFileName): Ensure that we do not convert a
	result list to a string inadvertently, as this causes problems with
	Tkinter's handling of multiple filename results. Issue was reported
	via StackOverflow: http://stackoverflow.com/q/9227859/301832

2012-01-30  Joe English  <jenglish@users.sourceforge.net>

	* library/ttk/combobox.tcl: [Bug 2925561] Don't take focus in
	disabled state.

2012-01-29  Jan Nijtmans  <nijtmans@users.sf.net>

	* win/tkImgPhoto.c: [Bug 3480634]: PNG Images missing in menus on Mac

2012-01-27  Jan Nijtmans  <nijtmans@users.sf.net>

	* win/tkWinDialog.c: [Bug 3480471]: tk_getOpenFile crashes on Win64

2012-01-26  Francois Vogel  <fvogelnew1@free.fr>

	* generic/tkTextDisp.c: [Bug-1754043] and [Bug-2321450]: When
	-blockcursor is true, the cursor appears as a blinking bar which
	expands to the right edge of the widget.

2012-01-25  Jan Nijtmans  <nijtmans@users.sf.net>

	* generic/tkImgPhoto.c: [Bug 2433260]: non-critical error in
	Tk_PhotoPutBlock

2012-01-25  Francois Vogel  <fvogelnew1@free.fr>

	* generic/tkText.c: Don't increase the epoch twice

2012-01-25  Francois Vogel  <fvogelnew1@free.fr>

	* generic/tkText.c:      [Bug-1630271]: segfault/infinite loop
	* generic/tkTextMark.c:  when a mark is before -startline
	* tests/textMark.test:

2012-01-25  Francois Vogel  <fvogelnew1@free.fr>

	* generic/tkText.c: [Bug-3475627]: Test text-31.11 fails

2012-01-22  Francois Vogel  <fvogelnew1@free.fr>

	* generic/tkTextMark.c: [Bug-3288113,3288121]: Missing marks/endless
	* tests/textMark.test:  loop in text mark prev/next

2012-01-19  Francois Vogel  <fvogelnew1@free.fr>

	* generic/tkText.c: [Bug-3021557]: Moving the cursor in
	* tests/text.test:  elided text freezes Tk

2011-12-22  Don Porter  <dgp@users.sourceforge.net>

	* win/tkWinMenu.c: [Bug 3235256] Keep menu entry IDs out of system
	values. Thanks Colin McDonald. 

2011-12-13  Donal K. Fellows  <dkf@users.sf.net>

	* doc/getOpenFile.n: Make example follow best practices. Issue spotted
	by Emiliano Gavilan.

2011-11-29  Donal K. Fellows  <dkf@users.sf.net>

	* tests/safe.test: [Bug 1847925]: Update list of hidden commands.

2011-11-22  Jan Nijtmans  <nijtmans@users.sf.net>

	* unix/Makefile.in: [Bug 1945073]: Demo square.tcl
	* win/Makefile.in: cannot run; need package tktest

2011-11-17  Jan Nijtmans  <nijtmans@users.sf.net>

	* doc/menu.n: Fix the escaping of leading dots in lines that start with
	a widget name, so that nroff doesn't mistake it as a non-existing macro
	and skips the entire line.

2011-11-14  Alexandre Ferrieux  <ferrieux@users.sourceforge.net>

	* generic/tkCanvas.c: [Bug 3437816]: Missing TCL_ERROR return
	in [canvas lower].

2011-11-08  Reinhard Max  <max@suse.de>

	* unix/Makefile.in: Add square to DEMOPROGS. It contains a shebang
	and hence should get installed with executable bits.

	* doc/label.n:         Fix the escaping of leading dots in lines that
	* doc/text.n:          start with a widget name, so that nroff
	* doc/ttk_notebook.n:  doesn't mistake it as a non-existing macro
	* doc/pack.n:          and skips the entire line.

2011-11-01  Donal K. Fellows  <dkf@users.sf.net>

	* generic/tkObj.c (GetPixelsFromObjEx): [Bug 3431491]: Use a bit of
	type hackery to allow numbers to be interpreted as coordinates (most
	notably on a canvas) without reinterpreting via a string.

2011-10-27  Kevin B. Kenny  <kennykb@acm.org>

	* generic/tkInt.h:	[Bug 3410609]: Change the event mechanism
	* unix/tkUnixEvent.c:	for <KeyPress> events to use the keysym
	* unix/tkUnixKey.c:	returned by XLookupString in preference to
	the one that appears in the raw X event at any level. This change
	allows binding to ISO_Level3_Shift-ed characters, composed characters,
	and similar beasts. KeyRelease events still work as they did before,
	as does Tk with input methods disabled.

2011-10-13  Jan Nijtmans  <nijtmans@users.sf.net>

	* win/tkWinDialog.c: Internationalization of all Windows font
	* win/tkWinFont.c:   handling.

2011-10-10  Jan Nijtmans  <nijtmans@users.sf.net>

	* win/tkWinDialog.c: [Bug 3163893]: -initialdir option bug for
	tk_chooseDirectory under XP

2011-10-05  Jan Nijtmans  <nijtmans@users.sf.net>

	* win/tkWinInt.h:   Remove tkWinProcs, as it is no longer
	* win/tkWinX.c:     being used.
	* win/tkWinTest.c:

2011-09-27  Donal K. Fellows  <dkf@users.sf.net>

	* generic/tkImgPNG.c (WriteExtraChunks): [Bug 3405839]: Write the sDAT
	chunk with the correct length.

2011-09-08  Jan Nijtmans  <nijtmans@users.sf.net>

	* generic/tkDecls.h: Don't let tkDecls.h depend on <tchar.h> on
	windows, not even in UNICODE mode.

2011-09-01  Donal K. Fellows  <dkf@users.sf.net>

	* doc/photo.n: Correctly documented what the [$ph data] command
	produces without the -format option.

2011-08-16  Jan Nijtmans  <nijtmans@users.sf.net>

	* win/tkWinDialog.c: [Bug 3388350]: mingw64 compiler warnings
	* win/tkWinEmbed.c
	* win/tkWinMenu.c
	* win/tkWinTest.c
	* win/tkWinWm.c
	* win/tkWinX.c

2011-08-13  Jan Nijtmans  <nijtmans@users.sf.net>

	* generic/tkBitmap.c: [Bug 3388350]: mingw64 compiler warnings
	* generic/tkConsole.c
	* win/tkWinDialog.c
	* win/tkWinEmbed.c
	* win/tkWinSend.c
	* win/tkWinSendCom.c

2011-08-05  Don Porter  <dgp@users.sourceforge.net>

	*** 8.6b2 TAGGED FOR RELEASE ***

	* changes:	Updates for 8.6b2 release.

2011-08-03  Don Porter  <dgp@users.sourceforge.net>

	* win/tkWinWm.c: [Bug 2891541]: Merge of 8.5.8 fix from Pat Thoyts.
	Permit normal behaviour on Windows for a grabbed toplevel when it
	is the main window.

2011-08-03  Jan Nijtmans  <nijtmans@users.sf.net>

	* win/tkWinDialog.c: [Bug 3314770]: regression - Windows file
	dialogs not resizable

2011-07-28  Don Porter  <dgp@users.sourceforge.net>

	* changes:	Updates for 8.6b2 release.

2011-07-28  Jan Nijtmans  <nijtmans@users.sf.net>

	* xlib/X11/Xutil.h: [Bug 3380684]: XEmptyRegion prototype doesn't
	match usage

2011-07-19  Donal K. Fellows  <dkf@users.sf.net>

	* doc/*.3, doc/*.n: Many small fixes to documentation as part of
	project to improve quality of generated HTML docs.

2011-07-18  Don Porter  <dgp@users.sourceforge.net>

	* README:		Bump version number to 8.6b2
	* generic/tk.h:
	* library/tk.tcl:
	* unix/configure.in:
	* unix/tk.spec:
	* win/configure.in:

	* unix/configure:	autoconf-2.59
	* win/configure:

2011-06-29  Don Porter  <dgp@users.sourceforge.net>

	* generic/ttk/ttkTrace.c: [Bug 3341056]: Correct segfault due to flaw
	* tests/ttk/ttk.test:	in the 2011-06-17 commit.

2011-06-19  Donal K. Fellows  <dkf@users.sf.net>

	* doc/wm.n: Added documentation of the -type attribute that was
	introduced in TIP#359, and moved documentation of -alpha to common
	section as it is supported on all platforms now.

2011-06-17  Don Porter  <dgp@users.sourceforge.net>

	* generic/ttk/ttkTrace.c:	Workaround Bug 3062331.
	* tests/ttk/ttk.test:
	* changes:	Updated

2011-06-16  Jan Nijtmans  <nijtmans@users.sf.net>

	* win/tcl.m4: Sync with win/tcl.m4 from Tcl
	* win/configure: (regenerated)

2011-06-10  Don Porter  <dgp@users.sourceforge.net>

	* generic/tkEntry.c:	[Bug 3315731]: Fix [$entry -invcmd].

2011-06-10  Don Porter  <dgp@users.sourceforge.net>

	* README:	Correct some README bitrot.
	* macosx/README:

2011-06-07  Don Porter  <dgp@users.sourceforge.net>

	* generic/tkEntry.c:	[Bug 2358545]: Restore support for values "08"
	and "09" in a [spinbox] configured to use -from and -to values.

2011-06-06  Don Porter  <dgp@users.sourceforge.net>

	* generic/tkConsole.c:	[Bug 2546087]: Restore proper NUL output to
	* library/console.tcl:	the [console].

2011-04-22  Peter Spjuth  <peter.spjuth@gmail.com>

	* generic/tkCanvPoly.c: [Bug 3291543]: There was a crash if dchars
	* tests/canvas.test:    removed all coordinates of a polygon.

2011-04-21  Peter Spjuth  <peter.spjuth@gmail.com>

	* doc/checkbutton.n: Document all variable options as global.
	* doc/radiobutton.n:
	* doc/listbox.n:
	* doc/menu.n:
	* doc/options.n:
	* doc/ttk_combobox.n:
	* doc/ttk_entry.n:
	* doc/ttk_progressbar.n:
	* doc/ttk_widget.n:

2011-04-06  Jan Nijtmans  <nijtmans@users.sf.net>

	* unix/tkAppInit.c:  Make symbols "main" and "Tcl_AppInit"
	MODULE_SCOPE: there is absolutely no reason for exporting them.
	* unix/tcl.m4:        Don't use -fvisibility=hidden with static
	* unix/configure      libraries (--disable-shared)

2011-04-04  Peter Spjuth  <peter.spjuth@gmail.com>

	* tests/grid.test:
	* generic/tkGrid.c: [Bug 723765]: When a slave was removed from grid,
	the -in option was not remembered.

2011-04-04  Joe Mistachkin  <joe@mistachkin.com>

	* win/tkWinDialog.c (FontchooserShowCmd): Change the CHOOSEFONT and
	LOGFONT used with sizeof to CHOOSEFONTA and LOGFONTA to match their
	local variable declarations (i.e. mismatch with -DUNICODE).  This code
	is not present in 8.4 or 8.5.

2011-04-04  Peter Spjuth  <peter.spjuth@gmail.com>

	* doc/labelframe.n:
	* doc/frame.n:
	* generic/tkFrame.c: [Bug 2997657]: Removed -container from labelframe
	documentation since it does not work as expected and does not make
	sense as a container. Added note to frame about restrictions when used
	as a container.

2011-03-28  Donal K. Fellows  <dkf@users.sf.net>

	* library/tk.tcl (::tk::FindAltKeyTarget): Make this handle the
	traversal of the logical window manager hierarchy correctly. Based on
	comments by Emiliano Gavilan.

2011-03-28  Jan Nijtmans  <nijtmans@users.sf.net>

	* generic/tkTextBTree.c: [Bug 3129527]: Fix buffer overflow w/ GCC 4.5
	and -D_FORTIFY_SOURCE=2. One more place where this problem could
	appear.

2011-03-24  Jan Nijtmans  <nijtmans@users.sf.net>

	* win/tkWinMenu.c: [Bug #3239768]: tk8.4.19 (and later) WIN32
	menu font support.

2011-03-16  Jan Nijtmans  <nijtmans@users.sf.net>

	* unix/tcl.m4:    Make SHLIB_LD_LIBS='${LIBS}' the default and
	* unix/configure: set to "" on per-platform necessary basis.
	Backported from TEA, but kept all original platform code which was
	removed from TEA.

2011-03-14  Jan Nijtmans  <nijtmans@users.sf.net>

	* generic/tkBind.c:      Eliminate some more unneeded write-only
	* generic/tkCanvUtil.c:  variables (discovered by gcc-4.6)
	* generic/tkFocus.c:

2011-03-12  Donal K. Fellows  <dkf@users.sf.net>

	Remove casts from uses of ckalloc/ckfree/... now that Tcl declares
	them to be using useful casts internally.

2011-03-12  Jan Nijtmans  <nijtmans@users.sf.net>

	* win/tkWin32Dll.c: Eliminate unneeded _TkFinalize wrapper.

2011-03-11  Jan Nijtmans  <nijtmans@users.sf.net>

	* generic/ttk/ttkDefaultTheme.c: Eliminate some unneeded write-only
	* generic/ttk/ttkManager.c:      variables (discovered by gcc-4.6)
	* generic/ttk/ttkSquare.c:

2011-03-09  Reinhard Max  <max@suse.de>

	* unix/configure.in: Use a symbol from libXft itself for the link
	test rather than one from libfreetype, because the latter doesn't
	work when the linker is called with --as-needed.

2011-03-03  Alexandre Ferrieux  <ferrieux@users.sourceforge.net>

	* generic/tkCanvLine.c: [Bug 3175610]: Incomplete refresh of line items.

2011-03-02  Donal K. Fellows  <dkf@users.sf.net>

	* doc/tk_mac.n (new file): Description of OSX-specific functionality
	in Tk, contributed by Kevin Walzer.
	* doc/button.n, doc/font.n, doc/menu.n: Noted which parts of these
	commands are intentionally not fully supported on OSX.

2011-01-24  Joe English  <jenglish@users.sourceforge.net>

	* generic/tkSelect.c: Fix for [Bug #3164879]: (memory allocation
	bug introduced by [Patch #3129527])

2011-01-22  Joe English  <jenglish@users.sourceforge.net>

	* generic/ttk/ttkEntry.c(ttk::combobox): Add missing
	'validate' command (reported by schelte).

2011-01-13  Jan Nijtmans  <nijtmans@users.sf.net>

	* library/msgbox.tcl: [Patch #3154705]: Close button has no effect

2011-01-12  Jan Nijtmans  <nijtmans@users.sf.net>

	* win/tcl.m4:         handle --enable-64bit=ia64 for gcc
	* win/configure.in    typo
	* win/configure:      (autoconf-2.59)

2011-01-06   Kevin Walzer <wordtech@users.sourceforge.net>

	* macosx/README:	Added info on textured background windows.
	* macosx/tkMacOSXFont.c: Fix for 2857300, improves rounding up on text
	width [submitted by treectrl]
	* macosx/tkMacOSXMenu.c: Fix for radiobuttons and checkbuttons not
	displaying in popup menus, and disabled menu entries.
	* macosx/tkMacOSXWindowEvent.c:	Fix for 3086887, speeds up scrolling;
	also textured background windows
	* macosx/tkMacOSXWm.c: Textured background windows.

2011-01-06  Stuart Cassoff  <stwo@users.sourceforge.net>

	* generic/tkEvent.c:	Cast some NULLs to (void *) in order to quash
	* unix/tkUnixEvent.c:	"missing sentinel in function call"
	* unix/tkUnixKey.c:	compiler warnings.
	* unix/tkUnixRFont.c:

2010-12-17  Stuart Cassoff  <stwo@users.sourceforge.net>

	* unix/Makefile.in:	Clean up '.PHONY:' targets: Arrange those
				common to Tcl and Tk as in Tcl's Makefile.in,
				add any missing ones and remove duplicates.

2010-12-17  Stuart Cassoff  <stwo@users.sourceforge.net>

	* unix/Makefile.in:  [Bug 2446711]: Remove 'allpatch' target.

2010-12-17  Stuart Cassoff  <stwo@users.sourceforge.net>

	* unix/Makefile.in:  [Bug 2537626]: Use 'rpmbuild', not 'rpm'.

2010-12-17  Jan Nijtmans  <nijtmans@users.sf.net>

	* generic/tkMain.c:  refactor isatty() function for Windows.
	* win/tkWinImage.c:  better warning message.
	* win/tkWinInit.c:   Let TkpDisplayWarning() send the message
	directly to the debugger, if available, otherwise do as before.

2010-12-16  Jan Nijtmans  <nijtmans@users.sf.net>

	* generic/tk.h:       [Patch 3124554]: Move WishPanic from Tk to Tcl
	* win/winMain.c:      Remove special MessageBox'es here, since every
	panic-related thing is now handled correctly by Tcl.

2010-12-15  Stuart Cassoff  <stwo@users.sourceforge.net>

	* unix/Makefile.in:	Installer Improvements.
	* unix/install-sh:	Similar to Tcl [Patch 3101127].

2010-12-15  Jan Nijtmans  <nijtmans@users.sf.net>

	* generic/tkMain.c:	[Patch #3124683]: platform specific stuff
	in (tcl|tk)Main.c

2010-12-13  Jan Nijtmans  <nijtmans@users.sf.net>

	* unix/tcl.m4:		[Bug 3135271]: Link error due to hidden
	* unix/configure:	symbols (CentOS 4.2)  (autoconf-2.59)
	* generic/tkMain.c:	Change "Application initialization failed" to
	* tests/main.test:	"application-specific initialization failed",
	for consistency with Tcl.
	* win/tkWin32Dll.c:	See also: [Patch 1910041] and [Patch 3059922].
	SEH emulation on Win64 was not correct here: it sometimes results in
	a crash. Contrary to the other places, the code here is not meant to
	protect from OS bugs, but to protect Finalizing Tk when the application
	went in an invalid state.

2010-12-12  Stuart Cassoff  <stwo@users.sourceforge.net>

	* unix/tcl.m4: Better building on OpenBSD.
	* unix/configure: (autoconf-2.59)

2010-12-10  Jan Nijtmans  <nijtmans@users.sf.net>

	* win/tcl.m4:	Fix manifest-generation for 64-bit gcc (mingw-w64)
	* win/configure: (autoconf-2.59)

2010-12-06  Jan Nijtmans  <nijtmans@users.sf.net>

	* generic/tkSelect.c:	[Bug 3129527]: Fix buffer overflow w/ GCC 4.5
	* generic/tkTextDisp.c: and -D_FORTIFY_SOURCE=2
	* unix/tkUnixWm.c:
	* win/tkWinWm.c:

2010-12-05  Jan Nijtmans  <nijtmans@users.sf.net>

	* unix/tcl.m4:      [Patch 3116490]: cross-compile support for unix
	* unix/configure    (autoconf-2.59)

2010-12-03  Jan Nijtmans  <nijtmans@users.sf.net>

	* win/tcl.m4:	[Patch 3116490]: cross-compile Tcl mingw32 on unix
	* win/configure: This makes it possible to cross-compile Tcl/Tk for
	Windows (either 32-bit or 64-bit) out-of-the-box on UNIX, using
	mingw-w64 build tools.

2010-12-02  Donal K. Fellows  <dkf@users.sf.net>

	* generic/tkInt.decls (TkDrawAngledTextLayout,TkDrawAngledChars,...):
	Expose angled text API for Emiliano Gavilan. Still only in internal
	stub table.

2010-11-29  Jan Nijtmans  <nijtmans@users.sf.net>

	* generic/tkAtom.c:    Fix various 64-bit gcc(-4.5.2) warnings: cast
	* generic/tkSelect.c:  from pointer to integer of different size.
	* win/stubs.c:
	* win/tkWinButton.c:
	* win/tkWinColor.c:
	* win/tkWinPixmap.c:
	* win/tkWinScrlbr.c:
	* win/tkWinWindow.c:
	* win/tkWinWm.c:
	* win/ttkWinMonitor.c:
	* win/tkWin32Dll.c:   Make assembler code compile in Win64 with gcc.

2010-11-24  Jan Nijtmans  <nijtmans@users.sf.net>

	* win/tkWinDialog.c:  [Bug 3071836]: Crash/Tcl_Panic on WinXP saving
	* win/tkWinInit.c:    file to C:\, and rewrite TkpDisplayWarning not
	to use any Tcl functions any more. This allows TkpDisplayWarning to be
	used as panic proc.
	* win/winMain.c:      Use TkpDisplayWarning as panic proc on Windows.
	* generic/tkMain.c:   Remove unused strrchr, combine outChannel and
	errChannel variables to a single variable.

2010-11-19  Jan Nijtmans  <nijtmans@users.sf.net>

	* generic/tkCanv*.c:         Revise Tcl_Panic() calls ending with a
	* generic/tkGeomerty.c:      newline removing the newline, because
	* generic/tkImgPhInstance.c: Tcl_Panic() outputs a final newline
	* generic/tkMenu.c:	     already.
	* generic/tkRectOval.c:
	* generic/tkTextBTree.c:
	* generic/tkWindow.c:
	* unix/tkUnixRFont.c:
	* win/tkWinColor.c:
	* win/tkWinDraw.c:
	* win/tkWinMenu.c:

2010-11-18  Jan Nijtmans  <nijtmans@users.sf.net>

	* win/winMain.c:   [FRQ 491789]: "setargv() doesn't support a unicode
	cmdline" now implemented for cygwin and mingw32 too.
	* win/configure.in:	Allow cross-compilation by default.
	* win/configure    (regenerated)

2010-11-17  Jan Nijtmans  <nijtmans@users.sf.net>

	* win/tcl.m4:      [FRQ 491789]: "setargv() doesn't support a unicode
	cmdline" now implemented for mingw-w64
	* win/configure    (regenerated)
	* win/winMain.c    Workaround for bug in some versions of mingw-w64

2010-11-16  Jan Nijtmans  <nijtmans@users.sf.net>

	* win/winMain.c    Bring compilation under mingw-w64 a bit closer
	* win/tcl.m4       to reality. See for what's missing:
	    https://sourceforge.net/apps/trac/mingw-w64/wiki/Unicode%20apps
	* win/configure:   (re-generated)
	* win/tkWinPort.h: [Bug 3110161]: Extensions using TCHAR don't compile
	on VS2005 SP1

2010-11-10  Andreas Kupries  <andreask@activestate.com>

	* changes:	Updates for 8.6b2 release.

2010-11-06  Jan Nijtmans  <nijtmans@users.sf.net>

	* library/msgs/*.msg:	Update NL catalog. For other languages,
	sorting and fix some locations of "&".

2010-11-05  Jan Nijtmans  <nijtmans@users.sf.net>

	* library/demos/widget: Use unicode copyright sign, instead of
	* library/demos/en.msg: depending on translation.
	* library/demos/nl.msg:
	* generic/tkMain.c:    Sync TK_ASCII_MAIN usage with tclMain.c

2010-11-04  Don Porter  <dgp@users.sourceforge.net>

	* changes:	Updates for 8.6b2 release.

2010-11-03  Jan Nijtmans  <nijtmans@users.sf.net>

	* win/tkWinClipboard.c: [FRQ 2965056]: Windows build with
	* win/tkWinDialog.c:     -DUNICODE
	* win/tkWinMenu.c:

2010-10-11  Jan Nijtmans  <nijtmans@users.sf.net>

	* generic/tkDecls.h:  [FRQ 491789]: "setargv() doesn't support a
	* doc/Tk_Main.3:      unicode cmdline" implemented for Tk on MSVC++
	* win/Makefile.in:
	* win/makefile.vc:
	* win/winMain.c:
	* win/rules.vc:       Update for VS10

2010-10-11  Joe English  <jenglish@users.sourceforge.net>

	* generic/ttk/ttkTreeview.c: [Bug 3085489]: Fix crash in 'tag add' /
	'tag remove' commands when no -tags specified.

2010-10-11  Jan Nijtmans  <nijtmans@users.sf.net>

	* win/tkWinMenu.c:    [FRQ 2965056]: Windows build with -DUNICODE
	* win/tkWinWm.c:
	* win/tcl.m4:         Add netapi32 to the link line, so we no longer
	* win/makefile.vc:    have to use LoadLibrary to access those
	* win/configure:      functions.

2010-10-06  Jan Nijtmans  <nijtmans@users.sf.net>

	* win/tkWinClipboard.c: [FRQ 2965056]: Windows build with
	* win/tkWinColor.c:     -DUNICODE
	* win/tkWinCursor.c:
	* win/tkWinFont.c:
	* win/tkWinTest.c:
	* win/tkWinMenu.c:
	* win/tkWinPixmap.c:
	* win/tkWinX.c:         Eliminate isWinNT variable
	* win/Makefile.in (genstubs): Generate ttk files as well.

2010-10-06  Donal K. Fellows  <dkf@users.sf.net>

	* win/Makefile.in (genstubs): [Tcl Bug 3082049]: Typo.

2010-10-05  Jan Nijtmans  <nijtmans@users.sf.net>

	* generic/tkWinX.c: [Bug 3080953]: Malformed Unicode characters in %A
	substitution Problem was in the static function GetTranslatedKey().

2010-10-01  Donal K. Fellows  <dkf@users.sf.net>

	* generic/tkImgPhoto.c (Tk_PhotoPutBlock, Tk_PhotoPutZoomedBlock):
	[Bug 3078902]: Ensure that zero-dimensioned data blocks cause no
	changes at all instead of causing a hang.

2010-09-29  Jan Nijtmans  <nijtmans@users.sf.net>

	* unix/tcl.m4:         Sync with Tcl version
	* unix/configure:      Re-generate with autoconf-2.59
	* win/configure:
	* generic/tkMain.c     Make compilable with -DUNICODE as well

2010-09-28  Jan Nijtmans  <nijtmans@users.sf.net>

	* win/tkWinSend.c: [Bug 3076671]: CVS HEAD Tk build fails on win32
	with msys/mingw. Make it compile on older mingw as well.
	* generic/tk.decls:   Add explicit scspec "EXTERN", as in Tcl
	* generic/tkInt.decls:
	* generic/tkStubInit.c: Don't let Tk_MainEx macro disturb compilation

2010-09-23  Jan Nijtmans  <nijtmans@users.sf.net>

	* win/tcl.m4:            Add -Wdeclaration-after-statement
	* win/configure:         (regenerated)
	* win/tkWinX.c:          Make compilable with -DUNICODE.
	* win/winMain.c:
	* unix/tkAppInit.c:      Many clean-ups in comments, so all
	(tcl|tk)AppInit.c variants use the same style.
	* generic/ttk/ttkGenStubs.tcl: Dummy genStubs::export (from
	genStubs.tcl)

2010-09-20  Jan Nijtmans  <nijtmans@users.sf.net>

	* generic/ttk/ttkGenStubs.tcl: Clean-up, port all genStubs.tcl changes
	* generic/ttk/ttk.decls:    from Tcl to ttkGenStubs.tcl as well (no
	* generic/tk.decls:         change in any output files). This brings
	* generic/tkInt.decls:      all *.decls in the same form as tcl.decls

2010-09-16  Jeff Hobbs  <jeffh@ActiveState.com>

	* win/tkWinX.c (_WIN32_IE): update to IE5.5 base expectation

2010-09-14  Jan Nijtmans  <nijtmans@users.sf.net>

	* win/rules.vc       [FRQ 2965056]: Windows build with -DUNICODE
	* win/Makefile.in

2010-09-13  Jan Nijtmans  <nijtmans@users.sf.net>

	* win/tkWin.h          Move definitions of WINVER/_WIN32_WINNT
	* win/tkWinDialog.h    to one place, now that we only support
	* win/tkWinMenu.c      Win2000+
	* win/tkWinX.c

2010-09-10  Jan Nijtmans  <nijtmans@users.sf.net>

	* win/tkWinEmbed.c:     Make compilable with -DUNICODE
	* win/tkWinClipboard.c: Mark those files as not compilable with
	* win/tkWinColor.c:     -DUNICODE, so add a TODO.
	* win/tkWinCursor.c:
	* win/tkWinDialog.c:
	* win/tkWinFont.c:
	* win/tkWinMenu.c:
	* win/tkWinPixmap.c:
	* win/tkWinTest.c:
	* win/tkWinWm.c:
	* win/tkWinX.c:
	* win/winMain.c:
	* win/tkWinPort.h:  mingw/cygwin fixes: <tchar.h> should always
	be included here.

2010-09-09  Jan Nijtmans  <nijtmans@users.sf.net>

	* win/rules.vc:   (sync with tcl version)
	* win/makefile.vc: mingw should always link with -ladvapi32
	* win/tcl.m4:
	* win/configure:   (regenerated)
	* win/tkWinInt.h:  Remove ascii variant of tkWinPocs table,
	* win/tkWinX.c:    it is no longer necessary.
	* win/tkWinTest.c:

2010-09-08  Joe English  <jenglish@users.sourceforge.net>

	* generic/ttk/ttkTreeview.c (TreeviewSeeCommand): [Bug 2829363]:
	Schedule redisplay if [$tv see] opens any items.

2010-09-05  Donal K. Fellows  <dkf@users.sf.net>

	* library/bgerror.tcl: [Bugs 3046742,3046750]: Improve keybindings for
	the background error dialog, and allow the use of the window manager
	controls for closing it (where supported). The Escape key now causes
	all remaining background error messages in the queue to be dropped.

2010-09-02  Joe English  <jenglish@users.sourceforge.net>

        * library/ttk/winTheme.tcl, library/ttk/xpTheme.tcl,
	* library/ttk/vistaTheme.tcl: [Bug 3057573]: Specify disabled combobox
	text foreground color.

2010-08-31  Andreas Kupries  <andreask@activestate.com>

	* win/tcl.m4: Applied patch by Jeff fixing issues with the manifest
	handling on Win64.
	* win/configure: Regenerated.

2010-08-26  Jeff Hobbs  <jeffh@ActiveState.com>

	* unix/Makefile.in: Add valgrind target
	* unix/configure, unix/tcl.m4: [Bug 1230554]: SHLIB_LD_LIBS='${LIBS}'
	for OSF1-V*. Add /usr/lib64 to set of auto-search dirs.
	(SC_PATH_X): Correct syntax error when xincludes not found.

	* win/Makefile.in (VC_MANIFEST_EMBED_DLL VC_MANIFEST_EMBED_EXE):
	* win/configure, win/configure.in, win/tcl.m4: SC_EMBED_MANIFEST macro
	and --enable-embedded-manifest configure arg added to support manifest
	embedding where we know the magic. Help prevents DLL hell with MSVC8+.

	* generic/tkText.c (DumpLine): [Bug 3053347]: Replace segPtr->size
	with currentSize throughout, but particularly in if lineChanged block
	where segPtr may no longer be valid.

2010-08-21  Jan Nijtmans  <nijtmans@users.sf.net>

	* generic/tk*Decls.h:   (regenerated with modified genStubs.tcl)
	* generic/tk*StubInit.c

2010-08-18  Jan Nijtmans  <nijtmans@users.sf.net>

	* generic/ttk/ttkGenStubs.tcl: [Patch 3034251]: partly: remove some
	more unneeded ifdeffery, as in tcl/tools/genStubs.tcl.
	* generic/tk.h:     Move USE_OLD_IMAGE support after tkDecls.h
	* generic/*Decls.h  (regenerated)
	* generic/ttk/ttkDecls.h

2010-08-11  Jeff Hobbs  <jeffh@ActiveState.com>

	* win/Makefile.in (%.${OBJEXT}): Better implicit rules support

	* unix/configure: regen with ac-2.59
	* unix/configure.in, unix/Makefile.in:
	* unix/tcl.m4 (AIX): Remove the need for ldAIX, replace with
	-bexpall/-brtl.  Remove TK_EXP_FILE (export file) and other baggage
	that went with it.  Remove pre-4 AIX build support.

2010-08-11  Don Porter  <dgp@users.sourceforge.net>

	* changes:	Updates for 8.6b2 release.

2010-08-04  Jeff Hobbs  <jeffh@ActiveState.com>

	* license.terms: fix DFARs note for number-adjusted rights clause

2010-08-03  Jeff Hobbs  <jeffh@ActiveState.com>

	* library/button.tcl (::tk::CheckEnter): [AS Bug#87409]: Use uplevel
	set instead of set :: to work with other var resolvers (itcl).

2010-07-19  Donal K. Fellows  <dkf@users.sf.net>

	* generic/tkImgGIF.c (StringWriteGIF): Added ability to write a GIF to
	a string (as a byte array, of course) following comments on c.l.t by
	Aric Bills. Also improved readability of some of the function and
	field names in this file.

2010-07-16  Jan Nijtmans  <nijtmans@users.sf.net>

	* generic/tkDecls.h: [Tcl Bug 3029891]: Functions that don't belong in
	the stub table (Tk part, not really removed from the stub table, just
	disabled)
	* generic/tkMain.c:  [Bug 3027438]: Tk_Main calls Tcl_CreateInterp
	* generic/tk.h:      before Tcl_FindExecutable

2010-07-06  Andreas Kupries  <andreask@activestate.com>

	* doc/text.n: Fixed minor typo in the description of 'text delete', as
	reported by <eee@users.sf.net> on the chat.

2010-07-01  Jan Nijtmans  <nijtmans@users.sf.net>

	* win/rules.vc:  [Bug 3020677]: wish can't link reg1.2

2010-06-22  Anton Kovalenko  <a_kovalenko@users.sf.net>

	* generic/tkPlace.c: [Patch 3019624]: modify "place" command, making
	it get main window through ClientData (like grid or pack do), instead
	of calling Tk_MainWindow(interp).
	* generic/tkWindow.c: modify "place" entry in commands[], turn on
	passMainWindow flag.

2010-06-22  Jan Nijtmans  <nijtmans@users.sf.net>

	* generic/ttk/ttkGenStubs.tcl: [Bug 3019363]: "make genstubs" failure
	* generic/ttk/ttkDecls.h:      (regenerated)
	* generic/ttk/ttkTheme.c:      Unnecessary type cast

2010-06-21  Jan Nijtmans  <nijtmans@users.sf.net>

	* generic/tkInt.decls: [Patch 2999889]: TkCopyAndGlobalEval obsolete
	* generic/tkIntDecls.h
	* generic/tkBind.c
	* generic/tkStubInit.c

2010-06-19  Joe English  <jenglish@users.sourceforge.net>

	* win/tkWinScrlbr.c, carbon/tkMacOSXScrlbr.c: Replace binding
	procedures with ordinary event handlers [Patch 3009998].
	* generic/tkBind.c, generic/tk.h, generic/tkInt.h,
	* generic/tkInt.decls: Simplifications enabled by previous change:
	TkCreateBindingProcedure() and associated machinery no longer needed;
	TkBindDeadWindow() no longer needed; TK_DEFER_MODAL_LOOP and
	associated machinery no longer needed.
	* generic/tkTest.c, tests/bind.test: Tests related to C binding
	procedures no longer needed.
	* generic/tkWindow.c: TkBindDeadWindow() no longer needed.
	* generic/tkIntDecls.h, generic/tkStubInit.c: Regenerated.

2010-06-15  Joe English  <jenglish@users.sourceforge.net>

	* library/ttk/ttk.tcl: Bump dummy [package ifneeded tile] version to
	0.8.6; see [Bug 3016598].

2010-06-15  Donal K. Fellows  <dkf@users.sf.net>

	* library/text.tcl (TextCursorInSelection): [Patch 2585265]: Make it
	so that pressing delete or backspace when the primary selection does
	not include the insertion cursor does not cause the deletion of the
	inserted text.

2010-06-15  Jan Nijtmans  <nijtmans@users.sf.net>

	* generic/tkCanvArc.c:	Eliminate many unnecessary (ClientData) type
	* generic/tkCanvas.c:	casts.
	* generic/tkCanvBmap.c:
	* generic/tkCanvImg.c:
	* generic/tkCanvLine.c:
	* generic/tkCanvPoly.c:
	* generic/tkCanvTest.c:
	* generic/tkCanvWind.c:
	* generic/tkRectOval.c:
	* generic/tkScrollbar.c:
	* generic/tkStyle.c:
	* generic/tkTest.c:
	* unix/tkUnixEmbed.c:
	* unix/tkUnixEvent.c:
	* unix/tkUnixScale.c:
	* unix/tkUnixScrlbr.c:
	* unix/tkUnixSelect.c:
	* unix/tkUnixWm.c:
	* carbon/tkMacOSXDialog.c: Terminate TkEnsemble definition with NULL
	* macosx/tkMacOSXDialog.c:

2010-05-31  Joe English <jenglish@users.sourceforge.net>

	* generic/tkBind.c (Tk_CreateBinding): [Bug 3006842]: Silently ignore
	empty scripts.

2010-05-27  Joe English <jenglish@users.sourceforge.net>

	* generic/ttk/ttkTreeview.c, tests/ttk/treeview.test:
	[$tv tag bind $tag <...> {}] now removes binding completely.
	Fixes [Bug 3006842] (although there's still a problem somewhere
	in Tk_CreateBinding()).

2010-05-26  Jan Nijtmans  <nijtmans@users.sf.net>

	* tests/wm.test: Fix 3 tests on Ubuntu 10.4, two of them timing
	dependent, one wm-dependent.
	* generic/tkText.c:	Fix some gcc strict-aliasing warnings,
	* unix/tkUnixFont.c:	discovered with "-Wstrict-aliasing=2"
	* unix/tkUnixSelect.c:

2010-05-20  Donal K. Fellows  <dkf@users.sf.net>

	* win/tkWinX.c (HandleIMEComposition): [Bug 2992129]: Ensure that all
	places that generate key events zero them out first; Tk relies on that
	being true for the generic parts of the fix for Bug 1924761.

2010-05-17  Jan Nijtmans  <nijtmans@users.sf.net>

	* win/tkWinDialog.c: Fix [Bug 3002230]: tk_chooseDirectory returns
	garbage on cancel

2010-05-17  Joe English  <jenglish@users.sourceforge.net>

	* generic/tkBind.c: Revert [Patch 2999920], as it entails an
	incompatible change to the C API is and is the cause of [Bug 3002768].

2010-05-17  Jan Nijtmans  <nijtmans@users.sf.net>

	* generic/tkBind.c: [Patch 2999920]: Optimize Internal Virtual event
	string operations.
	* win/tkWinDialog.c: [Bug 2987995]: Tk_getOpenFile returns garbage
	under described circumstances

2010-05-11  Jan Nijtmans  <nijtmans@users.sf.net>

	* doc/RestrictEv.3:  Consistent use of variable names in RestrictEvent
	* generic/tkGrab.c:  API documentation and implementation: Use 'prev'
	* unix/tkUnixDraw.c: instead of 'old', and 'arg' instead of
	* unix/tkUnixSend.c: 'clientData' everywhere, just as in tkEvent.c.
	* unix/tkUnixWm.c

2010-05-10  Jan Nijtmans  <nijtmans@users.sf.net>

	* doc/BindTable.3:     Bring in line with actual implementation.
	* generic/tk.decls:    Change Tk_CreateBinding param name, as in doc
	* generic/tkInt.decls: CONSTify TkCopyAndGlobalEval,
	* generic/tkBind.c:    TkpSetMainMenubar, TkpMenuNotifyToplevelCreate,
	* generic/tkMenu.c:    and TkSetWindowMenuBar
	* generic/tkDecls.h:    (regenerated)
	* generic/tkIntDecls.h: (regenerated)
	* carbon/tkMacOSXMenu.c:
	* macosx/tkMacOSXMenu.c:
	* unix/tkUnixMenu.c:
	* win/tkWinMenu.c:

2010-05-03  Don Porter  <dgp@users.sourceforge.net>

	* generic/tk.h:		Bump patchlevel to 8.6b1.2 to distinguish
	* library/tk.tcl:	CVS snapshots from earlier snapshots as well
	* unix/configure.in:	as the 8.6b1 and 8.6b2 releases.
	* win/configure.in:

	* unix/configure:	autoconf-2.59
	* win/configure:

2010-05-03  Donal K. Fellows  <dkf@users.sf.net>

	* library/button.tcl (CheckInvoke, CheckEnter): [Patch 1530276 redux]:
	Apply a bit more care to ensure that things continue to work correctly
	even when there is no -selectcolor defined.

2010-04-29  Jan Nijtmans  <nijtmans@users.sf.net>

	* win/tkWin.h:		Unnecessary TCL_STORAGE_CLASS re-definition
	* win/tkWinInt.h:	Make various functions MODULE_SCOPE
	* win/tkWinButton.c:	TCHAR-related fixes, making al those
	* win/tkWinFont.c:	files compile fine when TCHAR != char.
	* win/tkWinScrlbr.c:
	* win/tkWinWindow.c:
	* win/tkWinWm.c:
	* win/tkWinX.c:
	* win/ttkWinMonitor.c:
	* win/ttkWinXPTheme.c:

2010-04-25  Donal K. Fellows  <dkf@users.sf.net>

	* generic/tkImgPNG.c (ReadIDAT, DecodePNG): Move the check for overall
	termination of the compressed stream until after the final IDAT has
	been read, so that multi-segment images will work right. Reported by
	Andy Goth on the Wiki.

2010-04-23  Jan Nijtmans  <nijtmans@users.sf.net>

	* generic/tkImgGIF.c:  Formatting
	* generic/tkListbox.c: fix typo;
	* generic/tkTrig.c:    fix typo;
	* generic/tkInt.h:     fix typo; remove not existing tkDisplayList;
	* generic/*.h:         Useless re-definitions of TCL_STORAGE_CLASS

2010-04-20  Jan Nijtmans  <nijtmans@users.sf.net>

	* generic/tkPort.h:         Make sure that tkWinPort.h is always
	* generic/tkIntXlibDecls.h: included before tcl.h, otherwise the
	* win/tkWinPort.h:          fallback for TCHAR might go off before the
				    inclusion of <tchar.h>
	* win/tkWinDialog.c:        Define OPENFILENAME_SIZE_VERSION_400 if
				    needed.
	* compat/stdlib.h:          Include <tcl.h> only when not already
	* compat/unistd.h:	    done.
	* generic/tkInt.h:          tkPort.h already includes tk.h, which
				    includes tcl.h.
	* generic/tk3d.h:           Always use #include "tkInt.h", not
	* generic/tkColor.h:	    <tkInt.h>
	* xlib/xcolors.c:
	* xlib/xgc.c:

2010-04-19  Jan Nijtmans  <nijtmans@users.sf.net>

	* win/tkWinDialog.c: Fix [Bug 2987995]: Tk_GetOpenFile returns garbage
	under described circumstances.
	* win/tkWinDialog.c: [Patch 2898255]: Filenames limit with
	Tk_GetFileName().
	Assure modern style dialogs where available

2010-04-13  Jan Nijtmans  <nijtmans@users.sf.net>

	* win/tkWinPort.h     Fix [Patch 2986105]: conditionally defining
	strcasecmp/strncasecmp

2010-04-12  Donal K. Fellows  <dkf@users.sf.net>

	* generic/tkImgPNG.c (WriteIDAT): [Bug 2984787]: Use the correct
	flushing semantics when handling the last data from the image. Without
	this, many PNG readers (notably including Firefox) refuse to show the
	image and instead complain about errors.
	(ReadIDAT): Added sanity checks to ensure that when we've got bad data
	of the sorts of forms we were previously generating, we detect it and
	error out rather than silently failing.
	(WriteExtraChunks): New function to write in some basic metadata.

2010-04-09  Jan Nijtmans  <nijtmans@users.sf.net>

	* doc/photo.n:    Follow-up to [Bug 2983824]: update doc.

2010-04-09  Donal K. Fellows  <dkf@users.sf.net>

	* generic/tkImgPhoto.c (ImgPhotoCmd): [Bug 2983824]: Use the file
	extension to guess the output format to use if one isn't specified.

2010-04-08  Jan Nijtmans  <nijtmans@users.sf.net>

	* win/tkWinPort.h:    Add <wchar.h> to tkWinPort.h, and
	* win/tkWinSend.c:    remove some earlier CYGWIN-related
	* win/tkWinSendCom.c: hacks which are no longer necessary.

2010-04-06  Jan Nijtmans  <nijtmans@users.sf.net>

	* win/tcl.m4:         Sync with Tcl version
	* unix/tcl.m4:
	* win/configure:      (regenerate with autoconf-2.59)
	* unix/configure:     [Bug 2982540]: configure and install* script
			      files should always have LF

2010-03-29  Jan Nijtmans  <nijtmans@users.sf.net>

	* unix/tcl.m4:            Only test for -visibility=hidden with gcc
	                          (Second remark in [Bug 2976508])
	* unix/configure:         regen

2010-03-29  Donal K. Fellows  <dkf@users.sf.net>

	* unix/tkUnixRFont.c (GetFont): [Bug 2978410]: Do not use non-constant
	initializers for structures, since HP-UX cc doesn't like it.

2010-03-28  Joe English  <jenglish@users.sourceforge.net>

	* generic/ttk/ttkTagSet.c, generic/ttk/ttkTheme.c,
	* generic/ttk/ttkTheme.h, generic/ttk/ttkTreeview.c,
	* generic/ttk/ttkWidget.h, doc/ttk_treeview.n,
	* tests/ttk/treetags.test: ttk::treeview widget: add 'tag names',
	'tag add', and 'tag remove' methods.

2010-03-23  Donal K. Fellows  <dkf@users.sf.net>

	* unix/configure.in, unix/Makefile.in: [Bug 2965133]: Get rid of the
	spurious NONE and some pointless quotes that were causing problems
	with building Tk on OSX. Overall bug might not yet be solved.

2010-03-17  Donal K. Fellows  <dkf@users.sf.net>

	* library/entry.tcl:	 [Bug 2971663]: Make the <Up> and <Down> keys
	* library/ttk/entry.tcl: explicitly do nothing, since Tk-on-Cocoa will
	generate (invisible zero-width) characters for them otherwise. The
	explicitly empty bindings are harmless on other platforms.

2010-03-16  Jan Nijtmans  <nijtmans@users.sf.net>

	* unix/.cvsignore:	Ignore .a and .so

2010-03-12  Jan Nijtmans  <nijtmans@users.sf.net>

	* win/rules.vc:		Fix [Tcl Bug 2967340]: Static build failure
	* win/makefile.vc:
	* win/.cvsignore:

2010-03-12  Donal K. Fellows  <dkf@users.sf.net>

	* library/iconlist.tcl:		Factor out some of the machinery for
	* library/megawidget.tcl:	making a megawidget framework. Not a
					public API at the moment.

2010-03-11  Donal K. Fellows  <dkf@users.sf.net>

	* generic/tkText.c (DumpLine): [Bug 2968379]: When peers are about,
	there can be unnamed marks present during a dump. Ignore them as they
	will just be for the peers' insert and current marks, which aren't
	very important.
	(DumpLine): Removed lame reliance on the leading letters of the names
	of segment types. Entailed expanding the scope of the declarations of
	the types of embedded images and windows.

2010-03-08  Don Porter  <dgp@users.sourceforge.net>

	* generic/tkPlatDecls.h: [Bug 2965600]: Correct broken 2886635 fix.

2010-03-06  Pat Thoyts  <patthoyts@users.sourceforge.net>

	* library/menu.tcl: [Bug 2949774]: When using the non-ClickToFocus
	menu mode cascade menus should popdown once the pointer moves to
	another entry to be compatible with current X desktop usage.

2010-03-04  Jan Nijtmans  <nijtmans@users.sf.net>

	* unix/configure.in:    Don't use -fvisibility=hidden
	* unix/tcl.m4:          for cygwin.
	* win/tkWinTest.c:      Make tkTestWinProcs const

2010-03-04  Donal K. Fellows  <dkf@users.sf.net>

	* doc/clipboard.n: Added note about STRING vs. UTF8_STRING types.

2010-03-02  Jan Nijtmans  <nijtmans@users.sf.net>

	* unix/tcl.m4: [Tcl FRQ 2959069]: Support for -fvisibility=hidden
	* unix/configure:  (regenerated with autoconf-2.59)

2010-02-23  Jan Nijtmans  <nijtmans@users.sf.net>

	* unix/configure.in:    Use @EXEEXT@ in stead of @EXT_SUFFIX@
	* unix/tcl.m4:
	* unix/Makefile.in:     Use -DBUILD_tk
	* unix/configure:       (regenerated)
	* generic/tkConfig.c:   Make internal Tk_ObjCustomOption const
	* generic/tkPanedWindow.c:
	* generic/tkTest.c:
	* generic/tkText.c:

2010-02-21  Donal K. Fellows  <dkf@users.sf.net>

	* generic/tkText.c (TextEditCmd): [Bug 1799782]: Refix this, so that
	<<Modified>> events are issued when things change.

2010-02-20  Joe English  <jenglish@users.sourceforge.net>

	* generic/ttk/ttkTreeview.c: Cache the result of the last call to
	EndPosition() to avoid quadratic-time behavior in the common cases
	where the treeview is populated in depth-first or breadth-first
	order.

2010-02-19  Jan Nijtmans  <nijtmans@users.sf.net>

	* win/tkWinColor.c:	 remove unused "dataKey" variable

2010-02-19  Donal K. Fellows  <dkf@users.sf.net>

	* unix/configure.in, unix/Makefile.in: [Bug 2415437]: Corrections to
	allow installation of Tcl and Tk to different directories, especially
	when neither is a system standard location. Also [Tcl Bug 2307398].

	* unix/installManPage: [Tcl Bug 2954638]: Correct behaviour of manual
	page installer. Also added armouring to check that assumptions about
	the initial state are actually valid (e.g., look for existing input
	file).

2010-02-19  Stuart Cassoff  <stwo@users.sourceforge.net>

	* tcl.m4: Correct compiler/linker flags for threaded builds on
	OpenBSD.
	* configure: (regenerated).

2010-02-18  Jan Nijtmans  <nijtmans@users.sf.net>

	* generic/tkButton.h:	Put all Tk_OptionSpec for buttons and labels
	* generic/tkButton.c:	in const memory. With some changes to win32
	* win/tkWinButton.c:	and macosx, preventing direct writes to
	* unix/tkUnixPort.h:	read-only memory.
	* carbon/tkMacOSXPort.h:
	* macosx/tkMacOSXButton.c:

2010-02-17  Joe English  <jenglish@users.sourceforge.net>

	* generic/tkMenu.c: [Bug 2952745]: Defer TkMenuOptionTables cleanup to
	CallWhenDeleted() time, to ensure that the record doesn't get freed
	until after all widget instance commands have been deleted.

2010-02-17  Jan Nijtmans  <nijtmans@users.sf.net>

	* generic/tk.decls:	CONSTify everything related to Tk_ConfigSpec
	* generic/tk.h:
	* generic/tkCanvArc.c:	Many tables can now be put in const memory
	* generic/tkCanvas.c:
	* generic/tkCanvBmap.c:
	* generic/tkCanvImg.c:
	* generic/tkCanvLine.c:
	* generic/tkCanvPoly.c:
	* generic/tkCanvPs.c:
	* generic/tkCanvText.c:
	* generic/tkCanvWind.c:
	* generic/tkImgBmap.c:
	* generic/tkImgPhoto.c:
	* generic/tkOldConfig.c:
	* generic/tkRectOval.c:
	* generic/tkScrollbar.c:
	* generic/tkScrollbar.h:
	* generic/tkDecls.h:	(regenerated)
	* doc/CanvTkwin.3:
	* doc/ConfigWidg.3:
	* doc/CrtItemType.3:
	* win/tkWinScrlbr.c:
	* carbon/tkMacOSXScrlbr.c:
	* macosx/tkMacOSXScrlbr.c:

2010-02-16  Jan Nijtmans  <nijtmans@users.sf.net>

	* generic/tkWindow.c:	Reverted rename from tkStubs to tkConstStubs
	* generic/tkStubInit.c: (regenerated)
	* generic/tkArgv.c:	make defaultTable const
	* generic/tkScrollbar.c:Store default for "-with" in static non-const
				space
	* win/tkWinInt.h:	Make tkWinProcs const, and 5 procs
	* win/tkWinX.c:		MODULE_SCOPE.
	* win/tkWinColor.c:	Make sysColors const.
	* win/tkWinKey.c:	Make keymap const.
	* win/tkWinScrlbr.c:	Simplify copying of "-with" default value.
	* unix/tkUnixWm.c:	Make TkSetTransientFor static.
	* tests/textImage.test: textImage-1.13 depends on hash-order

2010-02-12  Jan Nijtmans  <nijtmans@users.sf.net>

	* win/tcl.m4:		Use -pipe for gcc on win32
	* win/configure:	(mingw/cygwin) (regenerated)
	* unix/tkUnixColor.c:	Make sure that TkpCmapStressed is exported
	* generic/tkImgPhoto.c:	Clean up unused Tk_CreatePhotoOption
	* generic/tkBind.c:	Make more internal arrays "const"
	* generic/tkBusy.c:
	* generic/tkButton.c:
	* generic/tkEvent.c:
	* generic/tkGrab.c:
	* generic/tkImgBmap.c:
	* generic/tkObj.c:
	* generic/tkOption.c:
	* generic/tkPanedWindow.c:
	* generic/tkPointer.c:
	* generic/tkWindow.c:
	* generic/tkImgPhoto.c:	Eliminate never used Tk_CreatePhotoOption()

2010-02-05  Jan Nijtmans  <nijtmans@users.sf.net>

	* carbon/tkMacOSXDialog.c:  Make more internal tables "const"
	* macosx/tkMacOSXDialog.c:
	* unix/tkUnixButton.c:
	* unix/tkUnixWm.c:
	* win/tkWinDialog.c:
	* generic/tkWindow.c:
	* generic/tk*Decls.h:       (regenerated with new
	* generic/tkStubInit.c:     genStubs.tcl from Tcl)

2010-02-05  Joe English  <jenglish@users.sourceforge.net>

	* generic/ttk/*.[ch]: Revert contravariant const qualifiers added by
	the previous commit to keep codebase in sync with the Tile extension,
	which must remain 8.4 compatible.

2010-02-05  Jan Nijtmans  <nijtmans@users.sf.net>

	* generic/ttk/ttkGenStubs.tcl: Follow-up to [2010-01-29] commit:
	        prevent space within stub table function parameters if the
	        parameter type is a pointer. Make the various stub tables and
	        hook pointers const, just as Tcl and Tk.
	* generic/ttk/ttkDecls.h: (regenerated)
	* generic/ttk/ttkStubInit.c: (regenerated)
	* generic/ttk/ttk.decls:	Minor formatting
	* generic/ttk/ttkButton.c:	Make more internal tables "const"
	* generic/ttk/ttkDefaultTheme.c:
	* generic/ttk/ttkEntry.c:
	* generic/ttk/ttkImage.c:
	* generic/ttk/ttkInit.c:
	* generic/ttk/ttkLayout.c:
	* generic/ttk/ttkNotebook.c:
	* generic/ttk/ttkPanedWindow.c:
	* generic/ttk/ttkProgress.c:
	* generic/ttk/ttkStubLib.c:
	* generic/ttk/ttkTheme.c:
	* generic/ttk/ttkTreeview.c:
	* generic/ttk/ttkWidget.c:
	* generic/ttk/ttkWidget.h:

2010-01-31  Joe English  <jenglish@users.sourceforge.net>

	* generic/ttk/ttkTheme.h, generic/ttk/ttkWidget.h, generic/ttk/*.c:
	Change signature of widget subcommand procedures to match
	Tcl_ObjCmdProc. Merge now-redundant ensemble dispatch code.

2010-01-29  Jan Nijtmans  <nijtmans@users.sf.net>

	* generic/ttk/ttkGenStubs.tcl: No longer generate a space after "*"
	                        and immediately after a function name, so the
	                        format of function definitions in *Decls.h
	                        match all other *.h header files.
	* generic/ttk/ttkDecls.h: (re-generated)
	* generic/tk.decls:	Formatting
	* generic/tkDecls.h:	(re-generated)
	* generic/tkIntDecls.h:
	* generic/tkIntPlatDecls.h:
	* generic/tkIntXlibDecls.h:
	* generic/tkPlatDecls.h:
	* generic/tkBind.c:	Little simplification

2010-01-19  Jan Nijtmans  <nijtmans@users.sf.net>

	* generic/tkInt.h:           Don't depend on <stdio.h> from tcl.h any
	* generic/tkOldConfig.c:     more.
	* generic/ttk/ttkClamTheme.c:	 Fix more gcc warnings: missing
	* generic/ttk/ttkClassicTheme.c: initializer.
	* generic/ttk/ttkDefaultTheme.c:
	* generic/ttk/ttkElements.c:
	* generic/ttk/ttkEntry.c:
	* generic/ttk/ttkInit.c:
	* generic/ttk/ttkLabel.c:
	* generic/ttk/ttkNotebook.c:
	* generic/ttk/ttkPanedwindow.c:
	* generic/ttk/ttkSquare.c:
	* generic/ttk/ttkTreeview.c:
	* win/ttkWinTheme.c:
	* win/tkWinMenu.c:     Add missing #include <string.h>
	* win/tkWinPort.h:     Fix include files for CYGWIN
	* win/tkWinSend.c:
	* win/tkWinSendCom.c:
	* win/tkWinTest.c:     Fix gcc warning
	* win/winMain.c:       Eliminate use of __argc and __argv for CYGWIN
	* win/tcl.m4:          Make cygwin configuration error into
	* win/configure.in:    a warning: CYGWIN compilation works
	* win/configure:       although there still are test failures.

2010-01-19  Donal K. Fellows  <dkf@users.sf.net>

	* generic/tkCanvas.c (TagSearchScanExpr): [Bug 2931374]: Stop overflow
	of working buffer during construction of long tag expressions.

2010-01-19  Pat Thoyts  <patthoyts@users.sourceforge.net>

	* library/bgerror.tcl:  [TIP 359]: Extended Window Manager Hints
	* library/clrpick.tcl:  following the freedesktop.org specification
	* library/demos/widget: are now supported on X11 using a new
	* library/dialog.tcl:   wm attribute called '-type'
	* library/msgbox.tcl:   This feature is now used in the Tk library
	* library/tkfbox.tcl:   functions where appropriate.
	* library/ttk/combobox.tcl:
	* tests/unixWm.test:
	* tests/wm.test:
	* unix/tkUnixWm.c:

2010-01-18  Jan Nijtmans  <nijtmans@users.sf.net>

	* generic/tkCanvArc.c:	Fix more gcc warnings: missing initializer
	* generic/tkCanvBmap.c:
	* generic/tkCanvImg.c:
	* generic/tkCanvLine.c:
	* generic/tkCanvPoly.c:
	* generic/tkCanvPs.c:
	* generic/tkCanvText.c:
	* generic/tkCanvWind.c:
	* generic/tkCmds.c:
	* generic/tkImgBmap.c:
	* generic/tkImgGIF.c:
	* generic/tkImgPhoto.c:
	* generic/tkImgPNG.c:
	* generic/tkImgPPM.c:
	* generic/tkMenu.c:
	* generic/tkMenubutton.c:
	* generic/tkMessage.c:
	* generic/tkOldTest.c:
	* generic/tkPanedWindow.c:
	* generic/tkRectOval.c:
	* generic/tkScrollbar.c:
	* generic/tkSquare.c:
	* generic/tkTest.c:
	* generic/tkText.c:
	* generic/tkTextImage.c:
	* generic/tkTextTag.c:
	* generic/tkTextWind.c:
	* generic/tkTrig.c:
	* generic/tkCanvas.c:      [Patch 2932808]: Canvas items not updating
				   on widget state change.

2010-01-13  Jan Nijtmans  <nijtmans@users.sf.net>

	* generic/tkMenubutton.h:  Eliminate tkpMenubuttonClass
	* generic/tkButton.h       make tkpButtonProcs CONST
	* generic/tkBusy.c:        fix gcc warning: missing initializer
	* generic/tkButton.c
	* generic/tkCanvas.c
	* generic/tkConsole.c
	* generic/tkEntry.c
	* generic/tkFrame.c
	* generic/tkListbox.c
	* generic/tkMenu.c
	* generic/tkMenubutton.c
	* generic/tkMessage.c
	* generic/tkScale.c
	* generic/tkScrollbar.h
	* generic/tkText.c
	* generic/ttk/ttkWidget.c
	* carbon/tkMacOSXButton.c
	* carbon/tkMacOSXMenubutton.c
	* carbon/tkMacOSXScrlbr.c
	* macosx/tkMacOSXButton.c
	* macosx/tkMacOSXMenubutton.c
	* macosx/tkMacOSXScrlbr.c
	* unix/tkUnixButton.c
	* unix/tkUnixMenubu.c
	* unix/tkUnixScrolbr.c
	* win/tkWinButton.c
	* win/tkWinDialog.c
	* win/tkWinEmbed.c
	* win/tkWinFont.c
	* win/tkWinInit.c
	* win/tkWinKey.c
	* win/tkWinScrlbr.c
	* win/tkWinInt.h      Add SPI_SETKEYBOARDCUES definition, needed for
	                      original VC++ 6.0.

2010-01-10  Jan Nijtmans  <nijtmans@users.sf.net>

	* doc/SetClassProcs.3:  CONSTify Tk_SetClassProcs
	* generic/tk.decls
	* generic/tkInt.h
	* generic/tkWindow.c
	* generic/tkDecls.h:    (regenerated)
	* unix/tcl.m4           Sync with Tcl version
	* unix/configure        (regenerated)

2010-01-09  Pat Thoyts  <patthoyts@users.sourceforge.net>

	* doc/menu.n:           [TIP 360]: Remove special handling of
	* library/obsolete.tcl: the .help menu on X11.
	* unix/tkUnixMenu.c:

	* library/menu.tcl:	[TIP 360]: Make Tk menu activation
	* library/obsolete.tcl: follow mouse movements.

2010-01-08  Pat Thoyts  <patthoyts@users.sourceforge.net>

	* doc/photo.n: [Bug 2927569]: Multiple edits have peverted the
	original meaning of the phrase 'image file data' to reference
	a filename option that does not exist.

2010-01-07  Donal K. Fellows  <dkf@users.sf.net>

	* generic/tkTextDisp.c (AsyncUpdateLineMetrics): [Bug 2677890]: Fix
	odd text widget update problem that had scrollbars being unable to
	cover the whole widget. Fix is to reify the range to update sooner.

2010-01-06  Donal K. Fellows  <dkf@users.sf.net>

	* library/tk.tcl:		Centralize the definition of keys that
	* library/entry.tcl:		do common movement in entry and text
	* library/spinbox.tcl:		widgets. This is because they are
	* library/text.tcl:		subtlely different on the different
	* library/ttk/entry.tcl:	platforms. Lets Tk code work more
	* doc/event.n (PREDEFINED VIRTUAL EVENTS): correctly with platform
					conventions "out of the box".

	* generic/tkBind.c (HandleEventGenerate, DoWarp): [Bug 2926819]:
	* generic/tkInt.h (TkDisplay):			Factor out the pointer
	* generic/tkWindow.c (GetScreen):		warping code a bit
	* carbon/tkMacOSXMouseEvent.c (TkpWarpPointer): better and extend it
	* macosx/tkMacOSXMouseEvent.c (TkpWarpPointer): to work on OSX too.
	* unix/tkUnixEvent.c (TkpWarpPointer):
	* win/tkWinPointer.c (TkpWarpPointer):

	* unix/tkUnixWm.c (TkWmMapWindow): [Bug 1163496]: Allow windows to be
	* tests/wm.test (wm-transient-8.1): set to be transients for withdrawn
	masters correctly.

2010-01-05  Pat Thoyts  <patthoyts@users.sourceforge.net>

	* win/tkWinDialog.c: [Patch 2898255]: Enable unlimited multiple file
	selection from the open files dialog. (pawlak,fellows,thoyts)

2010-01-05  Donal K. Fellows  <dkf@users.sf.net>

	* generic/tkMenu.c (MenuWidgetObjCmd): [Bug 220950]: Do not delete
	menu entries if the first index to delete is explicitly after the last
	index of existing entries.

	* generic/tkFont.h (ROUND16): [Bug 2824916]: Use a correct rounding
	* unix/tkUnixFont.c (TkpDrawAngledChars):    macro for converting a
	* unix/tkUnixRFont.c (TkpDrawAngledChars):   double to a short. This
	* win/tkWinFont.c (GetScreenFont):	     stops a number of small
	visual artefacts from happening and reduces the effect of others. The
	ROUND16 macro is now shared across all the font code (though some
	platforms do not need it specially).

2010-01-04  Pat Thoyts  <patthoyts@users.sourceforge.net>

	* doc/TkInitStubs.3: [Bug 2192104]: Mention USE_TK_STUBS macro.
	* library/dialog.tcl: [Bug 2811266]: <Return> binding should invoke
	the button with the focus.
	* library/fontchooser.tcl: [Bug 2727476]: Fix default size of font
	chooser dialog and assigned minimum sizes for the lists.
	* library/console.tcl: [Bug 580361]: Fix console <<Cut>> binding.
	* library/console.tcl: Fix keyboard access to console menu.
	* library/demos/filebox.tcl: Make prettier using ttk.
	* library/demos/fontchoose.tcl: Fix display of demo code.
	* library/tk.tcl: Correctly handle quoted ampersands in AmpMenuArgs

2010-01-03  Donal K. Fellows  <dkf@users.sf.net>

	* unix/tcl.m4 (SC_CONFIG_CFLAGS): [Bug 1636685]: Use the configuration
	for modern FreeBSD suggested by the FreeBSD porter.

2010-01-03  Pat Thoyts  <patthoyts@users.sourceforge.net>

	* generic/tkMenu.h: [Patch 2848897]: Support the system keyboard
	* win/tkWinMenu.c:  cues option on Windows. This system parameter
	hides the underlines on menu items unless the keyboard is used to
	open the menu. (kovalenko, thoyts)

2010-01-03  Donal K. Fellows  <dkf@users.sf.net>

	* generic/tkFont.c (Tk_TextLayoutToPostscript):	Simplified the code to
	* generic/tkCanvPs.c (TkCanvPostscriptCmd):	generate the preamble
	* library/mkpsenc.tcl:				for PS generation and
	also simplify the code to output text following the observation that
	it effectively only produces ASCII anyway, even when it might have the
	option to do otherwise in theory.

2010-01-03  Pat Thoyts  <patthoyts@users.sourceforge.net>

	* library/tearoff.tcl: Tearoff menus should be transient and use the
	                       toolwindow style on Windows.
	* tests/menu.test: Menu tests using 'tkwait visibility' are unix only.

2010-01-02  Donal K. Fellows  <dkf@users.sf.net>

	* unix/tkUnixEvent.c (TransferXEventsToTcl): [Bug 1924761]: Use the
	new cache mechanism to force the extraction of the string of a key
	event from XIM at the right time rather than after queueing when it
	can be quashed by a race condition centered on the limited amount of
	state in some XIM implementations.

	* unix/tkUnixKey.c (TkpGetString): [Bug 1373712]: Cache the value that
	* generic/tkInt.h (TkKeyEvent):		will be substituted via %A so
	* generic/tkEvent.c (CleanUpTkEvent):	that we do not need to make it
	* doc/HandleEvent.3 (ARGUMENTS):	fresh each time, which causes
	* doc/QWinEvent.3 (ARGUMENTS):		trouble with some input
	* carbon/tkMacOSXKeyEvent.c (InitKeyEvent): methods. Also includes the
	* macosx/tkMacOSXKeyEvent.c (tkProcessKeyEvent): factoring out of some
	* win/tkWinX.c (GenerateXEvent):	code and update of
	documentation to describe the slightly increased constraints on
	how Tk_HandleEvent can be used.

2010-01-01  Donal K. Fellows  <dkf@users.sf.net>

	* unix/tkUnixEvent.c (TransferXEventsToTcl): [Bug 1924761]: Move the
	* generic/tkEvent.c (Tk_HandleEvent):	     passing of key events to
	XFilterEvent to the low level point where all other events are
	handled, where it should have been all along. This makes more input
	methods work, stops [event generate] from interfering with input
	methods, and allows the simplification of tkEvent.c by removing half
	of InvokeInputMethods and allowing the rest - which was not full input
	method handling - to be rolled back into Tk_HandleEvent. Introduces a
	small potential bug when a focus change and input method handling are
	too close together in the Tk event queue, but that should be less
	deadly to usability than the previous problems where input methods
	could fail completely or reorder key presses...

2009-12-30  Pat Thoyts  <patthoyts@users.sourceforge.net>

	* generic/tkMenu.c: [Patch 2879789]: Torn off menu items are only
	* tests/menu.tcl:   activated over a limited region of the window.
	Fixed to make the whole width of a menu item activate the entry.

2009-12-27  Pat Thoyts  <patthoyts@users.sourceforge.net>

	* win/tkWinMenu.c: [Bug 2879927]: Highlight for cascade items in
	torn-off menus is incorrect on Windows.

2009-12-25  Joe English  <jenglish@users.sourceforge.net>

	* library/ttk/utils.tcl, library/notebook.tcl: [Bugs 2917688,2546779]:
	Reworked ActivateTab focus selection logic.

2009-12-25  Donal K. Fellows  <dkf@users.sf.net>

	* doc/option.n: [Bug 2914943]: Correct the first example.
	Also define what the format of option patterns is; that's a much less
	commonly known fact than it used to be.

2009-12-22  Jan Nijtmans  <nijtmans@users.sf.net>

	* unix/tcl.m4:		Sync with current Tcl version.
	* unix/Makefile.in:	Use EXE_SUFFIX for Cygwin, and install
				libtk8.6.dll in bin directory.
	* unix/configure:	(regenerated)

2009-12-22  Joe English  <jenglish@users.sourceforge.net>

	* library/ttk/sizegrip.tcl: [Bug 2912356]: Patch to avoid bizarro
	behavior under compiz.

2009-12-20  Donal K. Fellows  <dkf@users.sf.net>

	* unix/tkUnixSend.c (ServerSecure): [Patch 2917663]: Better support
	for server-interpreted access control addreses.

2009-12-16  Jan Nijtmans  <nijtmans@users.sf.net>

	* generic/tkListbox.c:	Fix gcc warning: ignoring return value of
				"strtol", declared with attribute
				warn_unused_result.
	* unix/tkUnixEvent.c:   Fix gcc warning: dereferencing pointer
				"xgePtr" does break strict-aliasing rules.
	* generic/tkInt.decls:  CONSTify return values of TkKeysymToString,
	* generic/tkBind.c      TkFindStateString, TkpGetString, TkpGetChar,
	* generic/tkIntDecls.h  which are all not supposed to be modified by
	* generic/tkUtil.c      the caller. In tkUtil.c this gets rid of a
	* carbon/tkMacOSXKeyboard.c   dangerous type cast.
	* macosx/tkMacOSXKeyboard.c
	* unix/tkUnixKey.c
	* win/tkWinKey.c

2009-12-15  Don Porter  <dgp@users.sourceforge.net>

	* generic/tkConfig.c:	Added another dimension of refCounting to the
	* generic/tkInt.c:	"option" Tcl_ObjType to improve memory troubles
	* generic/tkObj.c:	detailed in [Bug 2492179].  Also removed
	registration of the "option" Tcl_ObjType.
	*** POTENTIAL INCOMPATIBILITY *** for callers of
	Tcl_GetObjType("option") which must now handle a NULL return.

2009-12-15  Donal K. Fellows  <dkf@users.sf.net>

	* library/demos/unicodeout.tcl (usePresentationFormsFor): Split out
	the code to decide whether to use presentation forms for clarity, and
	add some more languages (though only in natural uncomposed form for
	Devanagari script).

2009-12-14  Kevin B. Kenny  <kennykb@acm.org>

	* library/demos/unicodeout.tcl: Added code to check for right-to-left
	support on Windows and adjust Hebrew and Arabic character strings
	accordingly. Changed the Hebrew string to 'ktb ebryt' (ktav Ivrit,
	"Hebrew writing") to be consistent with at least the Greek and Russian
	strings. Thanks to Rodrigo Readi for calling the inconsistency to our
	attention.

2009-12-02  Jan Nijtmans  <nijtmans@users.sf.net>

	* win/tkInt.decls: [Bugs 220600, 220690]: Comment that TkWinChildProc
	is exported through the stubs table since 8.5.9

2009-12-11  Jan Nijtmans  <nijtmans@users.sf.net>

	* win/makefile.vc:	Fix dependancies on ${TKSTUBLIB} when
				TCL_USE_STATIC_PACKAGES is defined
	* generic/tkWindow.c:	Fix gcc warning, using gcc-4.3.4 on cygwin
				warning: array subscript has type 'char'

2009-12-11  Donal K. Fellows  <dkf@users.sf.net>

	* library/tk.tcl (::tk::ScreenChanged): [Bug 2912473]: Stop problems
	caused by display names with a double colon in.

2009-12-10  Donal K. Fellows  <dkf@users.sf.net>

	* library/demos/ttkscale.tcl: Added demo of [ttk::scale] widget.

2009-12-09  Donal K. Fellows  <dkf@users.sf.net>

	* generic/tkColor.c (Tk_GetColorByValue): [Bug 2911570]: Ensure that
	hash keys of color values are zeroed first, so that they hash properly
	on 64-bit systems (where X structures are not tightly packed).

	* unix/tkUnixWm.c (TkpMakeMenuWindow):	Improve the determining of what
	* generic/tkMenu.c (ConfigureMenu):	EWMH hint to use so that we
	distinguish between dropdown menus (children of menubars) and what are
	presumably popup menus.

2009-12-08  Pat Thoyts  <patthoyts@users.sourceforge.net>

	* unix/tkUnixWm.c: [Bug 2864685]: Apply suitable extended window
	manager hints to the menus so that modern unix window managers can use
	the correct animation modes.

2009-12-02  Jan Nijtmans  <nijtmans@users.sf.net>

	* win/configure:	(regenerated)
	* win/Makefile.in:	Use tktest86.dll for all tests.
	* win/tkWinInt.h:	Mark various functions MODULE_SCOPE
	* generic/tkInt.decls:	[Bugs 220600, 220690]: Make TkWinChildProc
				available in private stub table.
	* generic/tkIntPlatDecls.h: (regenerated)
	* generic/tkStubInit.c:	(regenerated)

2009-11-30  Jan Nijtmans  <nijtmans@users.sf.net>

	* win/Makefile.in: Better dependancies in case of static build.
	Generate tktest86.dll and tktest86.lib.

2009-11-29  Jan Nijtmans  <nijtmans@users.sf.net>

	* generic/tkInt.h:      Make all internal initialization
	* generic/tkTest.c:     routines MODULE_SCOPE
	* generic/tkOldTest.c:
	* generic/tkSquare.c:
	* carbon/tkMaxOSXTest.c:
	* macosx/tkMaxOSXTest.c:
	* win/tkWinTest.c:
	* win/tcl.m4:           (copied from Tcl 8.6)
	* win/configure:        (regenerated)

2009-11-25  Stuart Cassoff  <stwo@users.sf.net>

	* unix/tcl.m4:		[Patch 2892871]: Remove unneeded
				AC_STRUCT_TIMEZONE.
	* unix/configure:	Regenerated with autoconf-2.59.

2009-11-24  Donal K. Fellows  <dkf@users.sf.net>

	* unix/tkUnixWm.c (WmIconphotoCmd): [Bug 2902814]: Use the correct
	type for the array of data passed into X. It's wrong, but "right"
	because of a mistake in the X11 specification.

2009-11-23  Andreas Kupries  <andreask@activestate.com>

	* library/safetk.tcl (::safe::loadTk): [Bug 2902573]: Fixed access
	to the cleanupHook of the safe base. The code used the old
	internal commands which have been removed since 2009-11-05/06. See
	Tcl's ChangeLog.

2009-11-23  Donal K. Fellows  <dkf@users.sf.net>

	* unix/Makefile.in: Added .PHONY lines to stop make from getting
	confused when someone makes an error in a rule.

2009-11-22  Pat Thoyts  <patthoyts@users.sourceforge.net>

	* tests/winWm.test: [Bug 2899949]: Make sure the window is still
	* win/tkWinWm.c:    present when handling delayed activation.

	* win/Makefile.vc: Include tk stubs in the tktest link

2009-11-21  Donal K. Fellows  <dkf@users.sf.net>

	* generic/tkUtil.c: Remove some anachronistic techniques (pointless
	casts, mixed assignments and tests, etc.)

	* generic/tk3d.c, generic/tkBitmap.c, generic/tkColor.c:
	* generic/tkCursor.c, generic/tkFont.c, generic/tkTextIndex.c:
	[Tcl Bug 2857044]: Corrections following audit of Tcl_ObjType freeing
	practises; the typePtr field is now cleared when an object ceases to
	be of the type.

2009-11-19  Alexandre Ferrieux  <ferrieux@users.sourceforge.net>

	* generic/tkCanvas.c: [Bug 2899685]: Fix the redraw logic of [imove]

2009-11-19  Jan Nijtmans  <nijtmans@users.sf.net>

	* doc/GetHINSTANCE.3:	Fix mentioned header file
	* generic/tkTest.c:	Compile with Stubs
	* generic/tkOldTest.c
	* generic/tkSquare.c
	* win/tcl.m4:		Should have been checked in together with the
				2009-08-09 check in of "win/configure"
	* win/tkWinTest.c:	Don't access tkWinProcs from Tk dll any more
	* unix/tcl.m4:		[Patch 2883533]: tcl.m4 support for Haiku OS
	* unix/configure	(regenerated)
	* unix/Makefile.in:	Fix library order in X11_LIB_SWITCHES

2009-11-19  Donal K. Fellows  <dkf@users.sf.net>

	* generic/tkCanvLine.c (LineDeleteCoords): [Bug 2900121]: Get sense of
	test for drawing optimization correct.

2009-11-15  Donal K. Fellows  <dkf@users.sf.net>

	* doc/ttk_treeview.n (detach): Added note that the 'move' operation
	restores detached nodes.

2009-11-12  Joe English  <jenglish@users.sourceforge.net>

	* library/ttk/button.tcl, library/ttk/combobox.tcl,
	* library/ttk/notebook.tcl, library/ttk/treeview.tcl:
	[update] hygiene.

	+ Where possible, replace [a; update; b] with [a ; after 0 b].
	+ Where not possible, use [update idletasks] instead of full [update].
	+ Use [after 0] in favor of [after idle] for delayed work, to reduce
	likelihood of reentrancy issues in [update idletasks].

2009-11-11  Don Porter  <dgp@users.sourceforge.net>

	* generic/tkPlatDecls.h:	[Bug 2886635]: Restore C++
	friendliness to the tkPlatDecls.h header file, which we insist
	extensions #include to gain access to the Tk_*HWND*() routines.

2009-11-10  Andreas Kupries  <andreask@activestate.com>

	* unix/Makefile.in: Partially reverted Don Porter's 2009-10-20 commit.
	The OSX Cocoa code branch still needs tclInt.h and the internal
	headers, thus the TCL_PLATFORM directory. See tclMacOSXNotify.c for
	example.

2009-11-09  Donal K. Fellows  <dkf@users.sf.net>

	* generic/tkFileFilter.c (TkFreeFileFilters): Simplify the code in
	this file by consolidating the deletion code together into a single
	function rather than scattering it over four.

2009-11-01  Joe Mistachkin  <joe@mistachkin.com>

	* win/tkWinButton.c: [Bug 1739613]: The default width being stored
	in TSD cannot be put into the process-wide options table.  This fix
	allocates storage for the default width from the heap and frees it
	using an exit handler.

2009-11-01  Joe Mistachkin  <joe@mistachkin.com>

	* doc/loadTk.n: Minor fix for htmlhelp target.

2009-11-01  Joe English  <jenglish@users.sourceforge.net>

	* generic/ttk/ttkWidget.c, doc/ttk_widget.n: Uniform, extensible
	syntax for [$w identify] methods: [$w identify $component $x $y].  All
	ttk::* widgets support [$w identify element $x $y]; widgets with other
	identifiable parts may have additional subcommands.
	* generic/ttk/ttkNotebook.c, doc/ttk_notebook.n: Notebook widgets
	support [$nb identify tab].
	* generic/ttk/ttkPanedwindow.c, doc/ttk_panedwindow.n: Panedwindow
	widgets support [$w identify sash].  Older 2-argument form [$w
	identify $x $y] still supported, though it does different things
	depending on the widget.

2009-10-29  Pat Thoyts  <patthoyts@users.sourceforge.net>

	* win/tkWinFont.c: [Bug 1825353]: This patch reverts a previous
	attempt to fix tiny fonts on Russian Windows. It fixes the issue by
	requesting a suitable fixed font instead of decoding the system stock
	font.

2009-10-26  Don Porter  <dgp@users.sourceforge.net>

	* unix/Makefile.in:	Remove $(PACKAGE).* and prototype from the
	`make distclean` target.  Completes 2009-10-20 commit.

2009-10-25  Donal K. Fellows  <dkf@users.sf.net>

	* unix/tkUnixColor.c (TkpGetColor): [Bug 2809525]: Impose a maximum
	X11 color name length so that it becomes impossible to blow things up
	that way.

	* library/text.tcl: [Bug 1854913]: Stop <Delete> actions from ever
	deleting backwards, even when the insertion cursor is "at the end" of
	the text widget.

2009-10-24  Donal K. Fellows  <dkf@users.sf.net>

	* library/button.tcl, unix/tkUnixButton.c (TkpDisplayButton):
	[Patch 1530276]: Make -selectcolor handling work better for both
	checkbuttons and radiobuttons when they don't have indicators.

2009-10-22  Donal K. Fellows  <dkf@users.sf.net>

	* generic/tkText.c (CreateWidget, TextEditUndo, TextEditRedo)
	(TextEditCmd, UpdateDirtyFlag):
	* generic/tkText.h: [Patch 1469210]: Corrected handling of marking as
	dirty when inserting after an undo from a non-dirty state.

	* win/tkWinDialog.c (GetFileNameA): Make the handling of the filter
	index the same as in GetFileNameW.

	* library/tkfbox.tcl (::tk::dialog::file::, Done):
	* library/xmfbox.tcl (MotifFDialog_FileTypes)
	(MotifFDialog_ActivateSEnt):
	* macosx/tkMacOSXDialog.c (Tk_GetOpenFileObjCmd):
	* win/tkWinDialog.c (GetFileNameW, GetFileNameA):
	* doc/getOpenFile.n: [Patch 2168768]: Corrected handling of the
	-typevariable option to be consistently global; it's the only way it
	can work even close to the same on all platforms.

	* macosx/ttkMacOSXTheme.c (RangeToFactor): [Bug 2883712]: Factor out
	some common code and make sure that it is 64-bit correct.

2009-10-21  Jan Nijtmans  <nijtmans@users.sf.net>

	* win/Makefile.in:	[Bug 2875562]: Make sure that winMain.c and
	* win/winMain.c:	tkAppInit.c are never compiled with stubs.
	* unix/tkAppInit.c:

2009-10-20  Don Porter  <dgp@users.sourceforge.net>

	* unix/Makefile.in:	Compiling Tk no longer requires header files
	* win/Makefile.in:	from the TCL_PLATFORM DIR.  Baby step in
	pursuit of [Bug 1712098].  Also removed the long outdated and broken
	targets package-* that were for building Solaris packages.  Appears
	that the pieces needed for these targets to function have never been
	present in the current era of Tcl development and belong completely
	to Tcl pre-history.

2009-10-20  Andreas Kupries  <andreask@activestate.com>

	* library/msgs/pl.msg: Applied patch to Polish message catalog created
	and submitted by Pawel Pawlak <morris@elysium.pl> (via JeffH).

2009-10-18  Donal K. Fellows  <dkf@users.sf.net>

	* doc/menu.n: Reorganized for readability, and added a note describing
	some subtleties of the -variable entry configuration option following
	some discussion with Joe Mistachkin.

2009-10-10  Donal K. Fellows  <dkf@users.sf.net>

	* unix/tkUnixRFont.c (InitFont, TkpGetFontFromAttributes)
	(Tk_DrawChars, TkpDrawAngledChars): [Bug 1961455]: Draw underlines and
	overstrikes when using Xft for font rendering.

	* generic/tkFont.c (TkDrawAngledTextLayout): Optimize the zero-angle
	case better.

2009-10-08  Donal K. Fellows  <dkf@users.sf.net>

	* library/iconlist.tcl (Create): [Patch 2870648]: Corrected cursor
	used in file/directory dialogs.

2009-10-07  Pat Thoyts  <patthoyts@users.sourceforge.net>

	* library/ttk/vistaTheme.tcl: [Bug 2787164]: Fix size of dropdown
	arrow on combobox and menubutton for Windows 7.

2009-10-07  Donal K. Fellows  <dkf@users.sf.net>

	* unix/tkUnixScrlbr.c (TkpComputeScrollbarGeometry): [Patch 2088597]:
	Stop scrollbars from getting too small at the end.

2009-10-05  Pat Thoyts  <patthoyts@users.sourceforge.net>

	* win/tkWinButton.c: [Bug 2860827]: Avoid 3D effects with
	user-specified backgrounds. The default disabled text is embossed on
	Windows. But this looks poor when a non-default background color is in
	use. This patch disables the embossed effect for buttons and labels
	when the background is non- standard.

2009-09-30  Pat Thoyts  <patthoyts@users.sourceforge.net>

	* tests/winWm.test: [Bug 2799589]: Grab on deleted window.

2009-09-25  Donal K. Fellows  <dkf@users.sf.net>

	* generic/tkImgPhoto.c (ImgGetPhoto): Correct generation of grayscale
	data from an image. Reported by Keith Vetter on comp.lang.tcl.

2009-09-19  Peter Spjuth  <peter.spjuth@gmail.com>

	* generic/tkGrid.c:	[Bug 2859912]: Bug fix in grid/pack collision
	* generic/tkPack.c:	detect. Faulty slave was not properly blocked
	* tests/packgrid.test:	from slave list.

2009-09-14  Jeff Hobbs  <jeffh@ActiveState.com>

	* generic/tkMenuDraw.c (TkPostSubmenu): [Bug 873613]: Fix reposting of
	* win/tkWinMenu.c (TkWinHandleMenuEvent): submenu in torn off Windows
	menu.
	(DrawMenuEntryArrow): [Bug 873608]: Draw Win menu arrow after being
	torn off.

2009-09-09  Donal K. Fellows  <dkf@users.sf.net>

	* unix/tkUnixRFont.c (InitFont): Move pattern disposal in error case
	to callers so they have more options when they come to recovering from
	the failure.
	(TkpGetFontFromAttributes): If the default attributes don't work, try
	adding a setting to turn off use of XRender. That seems to work for
	some people for unexplained reasons (possibly local misconfiguration).
	* generic/tkFont.c (Tk_AllocFontFromObj): Stop this function from
	keeling over in a heap when the low-level font allocation fails. An
	error beats a crash! (Issue reported on comp.lang.tcl by Denis
	Berezhnoy.)

2009-09-07  Daniel Steffen  <das@users.sourceforge.net>

	* generic/tkFocus.c:	Fix potential null dereference flagged by clang
	* generic/tkMenu.c:	static analyzer.
	* generic/tkTextBTree.c:
	* generic/tkTextDisp.c:
	* generic/tkTextIndex.c:

	* generic/tkConsole.c:	Silence false positives from clang static
	* generic/tkTest.c:	analyzer about potential null dereference.
	* generic/tkText.c:
	* generic/tkTextBTree.c:
	* generic/tkTextTag.c:
	* generic/tkVisual.c:

2009-09-04  Donal K. Fellows  <dkf@users.sf.net>

	* generic/tkInt.h (TkDisplay): Remove fields that are never read from.
	* generic/tkWindow.c (Tk_DestroyWindow): Remove code to write to
	write-only fields of TkDisplay. This follows on from [Bug 2039720].

2009-08-25  Donal K. Fellows  <dkf@users.sf.net>

	* unix/tkUnixSend.c (ServerSecure): [Bug 1909931]: Added some support
	for server-interpreted access control addreses.

2009-08-24  Donal K. Fellows  <dkf@users.sf.net>

	* library/msgbox.tcl (::tk::MessageBox): Correct bindings so that they
	work with ttk::buttons. Reported by Hans-Christoph Steiner.

2009-08-24  Daniel Steffen  <das@users.sourceforge.net>

	* generic/tkInt.h: Annotate Tcl_Panic as noreturn for clang static
	analyzer in PURIFY builds, replacing preprocessor/assert technique.

	* generic/tkBind.c (HandleEventGenerate): Don't generate events for
	windows that don't exist yet (fixes TkAqua testsuite crash).

	* macosx/tkMacOSXWindowEvent.c: [Bug 2821084]: Allow WM_DELETE_WINDOW
	handlers to prevent window closure by generating WM destroy event
	earlier (from window delegate's -windowShouldClose:).

	* macosx/tkMacOSXDraw.c (TkMacOSX{Setup,Restore}DrawingContext):
	Disable window flushing during Tk drawing to avoid immediate flush of
	NSView-based native widgets on draw. (fixes drawing performance issue
	reported by Youness Alaoui on tcl-mac)

	* macosx/tkMacOSXHLEvents.c (ScriptHandler):	Fix "do script" apple
	* carbon/tkMacOSXHLEvents.c (ScriptHandler):	event handler issues
	on recent OS X releases by using AE coercion to 'utf8' for text data
	and to 'fsrf' for alias data. (reported by Youness Alaoui on tcl-mac)

	* macosx/Wish.sdef (new file):		Install and enable sdef file
	* macosx/Wish-Info.plist.in:		into Wish application bundle,
	* macosx/Tk.xcode/project.pbxproj:	describing TkAqua apple event
	* macosx/Tk.xcodeproj/project.pbxproj:	support for use by AppleScript.
	* unix/Makefile.in:			(replaces functionality of
	* unix/configure.in:			'aete' resource removed with
						Cocoa port & fixes AppleScript
						issues reported on tcl-mac)
	* unix/configure: autoconf-2.59

	* carbon/Wish.xcode/project.pbxproj:	Remove references to obsolete
	* carbon/Wish.xcodeproj/project.pbxproj: prolog.ps file.

2009-08-19  Peter Spjuth  <peter.spjuth@gmail.com>

	* generic/tk.h
	* generic/tkGeometry.c
	* generic/tkGrid.c
	* generic/tkInt.h
	* generic/tkPack.c
	* generic/tkWindow.c
	* tests/grid.test
	* tests/packgrid.test
	* tests/textIndex.test:	[Patch 2475855]: Give an error if grid and
	pack are used in the same master.

2009-08-14  Daniel Steffen  <das@users.sourceforge.net>

	* macosx/tkMacOSXDraw.c: Avoid exception in XCopyArea() when copying
	from toplevel that has never been mapped. (Reported by Youness Alaoui
	on tcl-mac)

	* macosx/tkMacOSXWm.c: Workaround for textured windows being draggable
	from opaque content areas. [Bug 2824538] (walzer)

2009-08-10  Jan Nijtmans  <nijtmans@users.sf.net>

	* win/tkWinPixmap.c: Eliminate more gcc warnings
	* win/tkWinWm.c:
	* win/tkWinTest.c

2009-08-09  Jan Nijtmans  <nijtmans@users.sf.net>

	* generic/ttk/ttkInit.c: Eliminate gcc warning
	* generic/tkBind.c
	* generic/tkText.c
	* generic/tkUtil.c
	* win/ttkWinXPTheme.c:	Include <vssym32.h> only when available
	* win/configure.in:	check for vssym32.h, available in newer SDK's
	* win/configure:	(regenerated)

2009-08-08  Donal K. Fellows  <dkf@users.sf.net>

	* library/demos/pendulum.tcl: Make the display handle being resized
	more gracefully.

2009-08-04  Donal K. Fellows  <dkf@users.sf.net>

	* generic/tkTextDisp.c (TkTextCharLayoutProc): Make the line breaking
	algorithm (in the word-wrap case) do the right thing with non-breaking
	spaces by restricting what we break on to ASCII spaces, which is good
	enough for most purposes.

2009-08-02  Jan Nijtmans  <nijtmans@users.sf.net>

	* win/tkWinClipboard.c Correct check for winNT
	* win/tkWinDialog.c    Eliminate many gcc warnings
	* win/tkWinImage.c:
	* win/tkWinMenu.c:
	* win/tkWinWm.c:
	* win/tkWinX.c:
	* win/ttkWinXPTheme.c: Eliminate msvc warnings
	* win/tcl.m4:
	* win/configure
	* win/.cvsignore:      Prevent files from being checked in by accident

2009-08-01  Donal K. Fellows  <dkf@users.sf.net>

	* unix/tkUnixWm.c (WmIconphotoCmd): [Bug 2830420]: Assemble the image
	for the window manager in a way that doesn't assume we're on a little-
	endian system.

2009-07-27  Donal K. Fellows  <dkf@users.sf.net>

	* doc/GetScroll.3: Reworded and reordered so as to indicate that the
	Tcl_Obj forms are preferred.

2009-07-26  Donal K. Fellows  <dkf@users.sf.net>

	* doc/canvas.n: Corrected description of acceptable join styles.
	Spotted by Emiliano Gavilan.

2009-07-23  Donal K. Fellows  <dkf@users.sf.net>

	* generic/tkSelect.c (HandleTclCommand): [Bug 2441988]: Stop losing
	reports of errors in selection handlers; that's what the background
	error handling code is for.
	*** POTENTIAL INCOMPATIBILITY *** if your code was relying on erroring
	selection scripts being silent.
	(LostSelection, Tk_SelectionObjCmd): Stop using the vastly inefficient
	TkCopyAndGlobalEval; better to use Tcl_Obj refcount management.

2009-07-22  Donal K. Fellows  <dkf@users.sf.net>

	* generic/tkFocus.c (TkFocusDeadWindow): [Bug 2496114]: Ensure that
	focus desynchronization doesn't cause a crash.

2009-07-21  Donal K. Fellows  <dkf@users.sf.net>

	* generic/tkFont.c (TkUnderlineAngledTextLayout): [Bug 2356057]:
	Corrected drawing of rotated underlines.

2009-07-21  Alexandre Ferrieux  <ferrieux@users.sourceforge.net>

	* generic/tkFont.c: [Bug 2328657]: Explicitly exclude hacky zero-char
	chunks from intersection computation. Might deserve generalization to
	other tests.

2009-07-20  Donal K. Fellows  <dkf@users.sf.net>

	* tests/clipboard.test (clipboard-6.2): [Bug 2824378]: Corrected
	result of test in light of changes to binary selection retrieval.

2009-07-18  Donal K. Fellows  <dkf@users.sf.net>

	* unix/tkUnixSelect.c (SelCvtFromX32, SelCvtFromX8): Make the
	incremental transfer of binary selections work get deserialized
	correctly. Thanks to Emiliano Gavilan for detecting.

2009-07-18  Daniel Steffen  <das@users.sourceforge.net>

	* unix/Makefile.in:		Define NDEBUG in optimized (non-
					symbols) build to disable assert()s.

	* macosx/tkMacOSXBitmap.c:	[Bug 2821318]: Fix tk::mac::iconBitmap
					crash due to off-by-one ckalloc error.

2009-07-15  Daniel Steffen  <das@users.sourceforge.net>

	* macosx/ttkMacOSXTheme.c:	[Patch 2819620]: Update notebook tab
	* library/ttk/aquaTheme.tcl:	appearance to modern L&F; adjust tab &
					notebook padding and tabmargins;
					correct appearance of selected tree
					header; add support for native tree
					header sort arrows via user1 state.

	* library/demos/mclist.tcl:	Use native sort arrows with aqua theme

2009-07-15  Donal K. Fellows  <dkf@users.sf.net>

	* unix/tkUnixSelect.c (TkSelEventProc, SelRcvIncrProc, SelCvtFromX8):
	[Bug 2821962]: Make byte sequence selection transfers possible.

2009-07-14  Donal K. Fellows  <dkf@users.sf.net>

	* doc/canvas.n (WINDOW ITEMS): [Bug 2326602]: Corrected definition of
	the -height and -width options for these items.

	* unix/configure.in: [Bug 2496018]: Allow the disabling of the use of
	XScreenSaver at configuration time, so as to permit better control of
	dependencies in the embedded case.

2009-07-11  Donal K. Fellows  <dkf@users.sf.net>

	* doc/grid.n: [Bug 2818455]: Corrected example.

2009-07-02  Pat Thoyts  <patthoyts@users.sourceforge.net>

	* generic/tkInt.h: Avoid using C++ reserved word in header.

2009-06-30  Daniel Steffen  <das@users.sourceforge.net>

	* generic/tkInt.h:		Add assert macros for clang static
					analyzer and redefine Tcl_Panic to
					assert after panic in clang PURIFY
					builds.

	* generic/tkImgPhInstance.c:	Small fixes to make clang static
	* generic/tkTextDisp.c:		analyzer happier.

	* generic/tkConfig.c:		Add clang assert for false positives
	* generic/tkUndo.c:		from static analyzer.

2009-06-29  Daniel Steffen  <das@users.sourceforge.net>

	Merge of TkAqua Cocoa port <http://github.com/das/tcltk/tree/de-carbon>
	*** POTENTIAL INCOMPATIBILITY ***

	* macosx/tkMacOSX.h:		Large-scale rewrite of TkAqua migrating
	* macosx/tkMacOSXBitmap.c:	all use of deprecated Carbon API to
	* macosx/tkMacOSXButton.c:	Cocoa API; now supports 64bit
	* macosx/tkMacOSXClipboard.c:	architecture and requires Mac OS X 10.5
	* macosx/tkMacOSXColor.c:	or later; with TkAqua enabled, all Tk
	* macosx/tkMacOSXConfig.c:	sources are now built with the
	* macosx/tkMacOSXCursor.c:	Objective-C compiler and running in
	* macosx/tkMacOSXDebug.c:	Objective-C garbage collection mode as
	* macosx/tkMacOSXDebug.h:	well as in retain-release mode is
	* macosx/tkMacOSXDefault.h:	supported; detailed development history
	* macosx/tkMacOSXDialog.c:	is available in github repository.
	* macosx/tkMacOSXDraw.c:
	* macosx/tkMacOSXEmbed.c:	There should be no script-visible
	* macosx/tkMacOSXEntry.c:	changes to existing Tk functionality,
	* macosx/tkMacOSXEvent.c:	but there are a few aqua-specific
	* macosx/tkMacOSXEvent.h:	additions, see macosx/README for
	* macosx/tkMacOSXFont.c:	details; extensions using only public
	* macosx/tkMacOSXFont.h:	Tk API should continue to work
	* macosx/tkMacOSXHLEvents.c:	unchanged but extensions that rely on
	* macosx/tkMacOSXInit.c:	platform-specific internal Tk API or
	* macosx/tkMacOSXInt.h:		make assumptions about the inner
	* macosx/tkMacOSXKeyEvent.c:	workings of TkAqua (in particular
	* macosx/tkMacOSXKeyboard.c:	presence of QuickDraw) will require
	* macosx/tkMacOSXMenu.c:	porting.
	* macosx/tkMacOSXMenubutton.c:
	* macosx/tkMacOSXMenus.c:	Configure Tk with --enable-aqua=carbon
	* macosx/tkMacOSXMouseEvent.c:	to fallback to now-deprecated previous
	* macosx/tkMacOSXNotify.c:	TkAqua implementation in tk/carbon.
	* macosx/tkMacOSXPort.h:
	* macosx/tkMacOSXPrivate.h:
	* macosx/tkMacOSXRegion.c:
	* macosx/tkMacOSXScale.c:
	* macosx/tkMacOSXScrlbr.c:
	* macosx/tkMacOSXSend.c:
	* macosx/tkMacOSXSubwindows.c:
	* macosx/tkMacOSXTest.c:
	* macosx/tkMacOSXWindowEvent.c:
	* macosx/tkMacOSXWm.c:
	* macosx/tkMacOSXWm.h:
	* macosx/tkMacOSXXStubs.c:
	* macosx/ttkMacOSXTheme.c:
	* macosx/tkMacOSXCarbonEvents.c (removed):

	* macosx/tkMacOSXCursors.h (new):	Move cursor data from resources
	* macosx/tkMacOSXXCursors.h (new):	to compiled-in const array;
	* macosx/tkMacOSXCursors.r (removed):	remove obsolete Rez source
	* macosx/tkMacOSXXCursors.r (removed):	files for resource data.
	* macosx/tkAboutDlg.r (removed):
	* macosx/tkMacOSXAETE.r (removed):

	* macosx/Tk.tiff (new):		Rename and update icon to blue feather;
	* macosx/Tk.icns (new):		add tiff version for about dialog.
	* macosx/Wish.icns (removed):

	* macosx/Tk-Info.plist.in:	Update copyright; adjust minimum system
	* macosx/Wish-Info.plist.in:	version requirement.
	* generic/tkEntry.h:

	* license.terms:		Sync list of entities with those in the
					tcl license.terms, add Apple Inc.

	* generic/tk.h:			Update comment with list of source
					files containing tk version numbers.

	* generic/tkButton.c:		On aqua, recompute button geometry on
					secondary image change to enable cache
					of native img format in geom compute.

	* generic/tkGrab.c:		On aqua, make all grabs global, the
					Mac OS X windowserver forces all grabs
					to be application-local only anyway.

	* generic/tkSelect.c:		Enable utf8 atom on aqua.

	* generic/tk.decls:		Replace carbon types in public and
	* generic/tkInt.decls:		internal platform stubs interfaces with
					void* resp. generic Tk types.

	* xlib/xgc.c:			Add support for managing a platform-
					specific cache appended to a GC.

	* tests/dialog.test:		Change name of undefined bit to avoid
					match with OSType native bitmap name.

	* doc/cursors.n:		Update list of cursors mapped to native
					cursors and add new native cursors.

	* doc/menu.n:			Add documentation of new aqua-specific
					.window menu, document new constraints
					on .apple menu.

	* library/console.tcl:		Add aqua window and help menus.

	* unix/Makefile.in:		Add support for TkAqua-implementation-
					specific sources determined at
					configure-time. Update dist target for
					new/removed files.

	* unix/configure.in:		Add libraries & compiler flags for
					Cocoa and Objective-C; update build
					support for new/removed files; add
					support for configure-time choice of
					TkAqua implementation.

	* macosx/Tk-Common.xcconfig (new):	Rename Xcode projects and
	* macosx/Tk-Debug.xcconfig (new):	related files; update for Xcode
	* macosx/Tk-Release.xcconfig (new):	3.1 and 3.2; update for Cocoa,
	* macosx/Tk.xcode/* (new):		Objective-C & GC; update with
	* macosx/Tk.xcodeproj/* (new):		new/removed source files;
	* macosx/Wish.xcode/* (removed):	standardize on gcc 4.2; remove
	* macosx/Wish.xcodeproj/* (removed):	obsolete configurations and
	* macosx/Wish-Debug.xcconfig (removed):	pre-Xcode project.
	* macosx/Wish-Common.xcconfig (removed):
	* macosx/Wish-Release.xcconfig (removed):
	* macosx/Wish.pbproj/* (removed):

	* macosx/README:		Document new Cocoa-port features and
					constraints; update project docs;
					cleanup.

	* carbon/tkMacOSXInt.h:		Add dummy defines for empty GC cache.

	* carbon/tkMacOSXColor.c:	Update for type changes in platform
	* carbon/tkMacOSXDraw.c:	stubs interfaces.
	* carbon/tkMacOSXHLEvents.c:
	* carbon/tkMacOSXMouseEvent.c:
	* carbon/tkMacOSXSubwindows.c:
	* carbon/tkMacOSXWm.c:

	* carbon/tkMacOSXButton.c:	Fix warning.

	* generic/tkPlatDecls.h:	regen.
	* generic/tkIntPlatDecls.h:
	* unix/configure:		autoconf-2.59

2009-06-27  Jan Nijtmans  <nijtmans@users.sf.net>

	* generic/tkInt.decls (added TkSmooth(Parse|Print)Proc,
	removed TkTile(Parse|Print)Proc which don't exist):
	Follow-up to [Bug 2804935]: Expose these functions through the
	internal stub table as they are useful to existing third-party code.

2009-06-26  Daniel Steffen  <das@users.sourceforge.net>

	* carbon/ (new directory):	Copy of current state of 'macosx'
	source directory, to preserve legacy TkAqua implementation based on
	Carbon API (with support for Mac OS X releases older than 10.5).

	* unix/Makefile.in:		Add support for --enable-aqua=carbon
	* unix/configure.in:		configure option (legacy fallback for
					pre-Mac OS X 10.5 releases).

	* unix/configure:		autoconf-2.59

2009-06-22  Jan Nijtmans  <nijtmans@users.sf.net>

	* generic/tkCanvUtil.c: [Bug 220935]: canvas dash update problem

2009-06-12  Donal K. Fellows  <dkf@users.sf.net>

	* generic/tkInt.decls (TkOrientParseProc, TkOrientPrintProc):
	[Bug 2804935]: Expose these functions through the internal stub table
	as they are useful to existing third-party code.

2009-06-02  Pat Thoyts  <patthoyts@users.sourceforge.net>

	* win/tkWinWm.c:    [Bug 2799589]: Avoid setting the focus on a
	* tests/winWm.test: deleted window during delayed activation.

2009-05-21  Pat Thoyts  <patthoyts@users.sourceforge.net>

	* win/tkWinMenu.c: [Bug 2794778]: Calls to CallWindowProc can lead to
	other functions overwriting the event strucure. Therefore preserve a
	local copy of the XKeyEvent while looping over the key events.

2009-05-17  Joe English  <jenglish@users.sourceforge.net>

	* generic/ttkNotebook.c: [Bug 1470246]: More flexible tab placement.

2009-05-14  Pat Thoyts  <patthoyts@users.sourceforge.net>

	* generic/tkButton.c: [Bug 1923684]: If a checkbutton offvalue is the
	same as the tristate value we should use the off state in
	preference. (andrey gusev)

2009-05-13  Pat Thoyts  <patthoyts@users.sourceforge.net>

	* win/tkWinSend.c: FormatMessage should always use the ignore-inserts
	* win/tkWinTest.c: flag when processing system errors.

	* generic/tkFont.c: [Bug 2791352]: Handle parsing of type 5 font
	* tests/font.test: descriptions with hyphenated family name.

2009-05-06  Pat Thoyts  <patthoyts@users.sourceforge.net>

	* library/images/lamp.svg: Added an SVG version of the Tk lamp and
	* library/images/lamp.png: a pre-rendered PNG version.
	* win/rc/wish.ico: Wish gets a new icon using the SVG lamp and the tk
	* win/rc/tk.ico:   dll gets the tcl rendered feather. This provides
	improved icons for Vista/Windows 7.

2009-05-05  Donal K. Fellows  <dkf@users.sf.net>

	* doc/MainWin.3 (Tk_GetNumMainWindows): [Bug 487220]: Clarified that
	this function works per-thread, not per-process.

	* doc/canvas.n (scale): [Bug 1832015]: Clarified that [$c scale] only
	affects item coordinates.

2009-05-04  Donal K. Fellows  <dkf@users.sf.net>

	* doc/3DBorder.3, doc/BindTable.3, doc/CanvPsY.3, doc/Clipboard.3:
	* doc/ConfigWidg.3, doc/CrtWindow.3, doc/GetBitmap.3:
	* doc/GetCapStyl.3, doc/GetImage.3, doc/GetJoinStl.3, doc/GetScroll.3:
	* doc/GetSelect.3, doc/GetVisual.3, doc/MainWin.3, doc/Name.3:
	* doc/ParseArgv.3, doc/TextLayout.3, doc/Tk_Init.3: [Bug 2431507]:
	Purge all mention of the now-obsolete 'interp->result'.

2009-05-03  Donal K. Fellows  <dkf@users.sf.net>

	* win/tkWinWm.c (UpdateWrapper): [Bug 2785744]: Manipulate flag bit
	correctly so that menubar updates can't smash other attributes.

2009-05-01  Donal K. Fellows  <dkf@users.sf.net>

	* library/mkpsenc.tcl (DrawText): [Bug 2777019]: Corrected point of
	application of rotation transform so rotation is about the anchor
	point of the text.

	* generic/tkCanvPs.c (Tk_PostscriptPhoto):
	* library/mkpsenc.tcl: Factor out the postscript code for converting
	images into postscript so that the code bits are in the prolog and not
	emitted at runtime if a non-thread-safe static says to...

2009-04-30  Pat Thoyts  <patthoyts@users.sourceforge.net>

	* win/tkWinWm.c: [Patch 2504402]: Create icon bitmaps as device
	independent bitmaps. This ensures the icon can be drawn properly on
	various colour depth surfaces - in particular it fixes a problem with
	remote desktop and looks better in the vista task switching overlay.
	(cjmcdonald)

2009-04-30  Donal K. Fellows  <dkf@users.sf.net>

	* win/tkWinPixmap.c (Tk_GetPixmap): [Bug 2080533]: Added patch that
	allows Tk to keep working even when the graphics card is stressed.

2009-04-28  Jeff Hobbs  <jeffh@ActiveState.com>

	* unix/tcl.m4, unix/configure (SC_CONFIG_CFLAGS): Harden the check
	to add _r to CC on AIX with threads.

2009-04-27  Donal K. Fellows  <dkf@users.sf.net>

	* generic/tkInt.decls: [Bug 2768945]: Expose (as "private") a set of
	functions needed for easily building canvas items that work like
	existing standard ones.

2009-04-24  Jeff Hobbs  <jeffh@ActiveState.com>

	* win/tkWinDialog.c (ChooseDirectoryValidateProc): No need to set cwd
	on selchange. Prevents delete of selected folder in dialog.

2009-04-24  Stuart Cassoff <stwo@users.sf.net>

	* unix/Makefile.in: Assorted issues:
	[Bug 2764263]: Removed stray @ from Makefile.in test target.
	[Bug 1945073]: Don't chmod+x square demo.
	[Patch 2764272]: Adjustable demo install location.

2009-04-24  Stuart Cassoff <stwo@users.sf.net>

	* unix/Makefile.in: [Patch 2769530]: Don't chmod/exec installManPage.

2009-04-23  Jeff Hobbs  <jeffh@ActiveState.com>

	* win/tkWinDialog.c (Tk_ChooseDirectoryObjCmd): [Bug 2779910]: Enable
	the new style choosedir that has a "New Folder" button, with
	::tk::winChooseDirFlags override for new behavior.

2009-04-14  Donal K. Fellows  <dkf@users.sf.net>

	* library/xmfbox.tcl (MotifFDialog_ActivateSEnt): Ensure that the
	* library/tkfbox.tcl (Done):			  dialogs have the
	correct levels for [upvar] for accessing the -typevariable var.

2009-04-13  Donal K. Fellows  <dkf@users.sf.net>

	* library/tk.tcl: Corrected another problem; can't determine the exact
	type of OS - needed for figuring out how to guess the correct binding
	in some circumstances - in a safe interpreter.

	* library/tkfbox.tcl: [Bug 2759119]: Corrected level handling for the
	* library/xmfbox.tcl: -typevariable option following updates to tk.tcl
	[Patch 2739360]: Use more modern images from Tango set for the non-
	Motif file dialog. Thanks to Emiliano for bring this to my attention.

2008-04-10  Joe English  <jenglish@users.sourceforge.net

	* library/palette.tcl (tk_setPalette): Don't set *selectColor:
	#b03060; this makes radio- and checkbuttons look wrong post-TIP#109.

2009-04-10  Daniel Steffen  <das@users.sourceforge.net>

	* unix/configure.in (Darwin):	Use Darwin SUSv3 extensions if
					available.
	* unix/configure:		autoconf-2.59
	* unix/tkConfig.h.in:		autoheader-2.59

	* library/demos/filebox.tcl: Only show "Motif Style Dialog"
	checkbutton on X11 windowingsystem.

	* library/demos/widget: GOOBE: use ttk::cursor

	* library/demos/knightstour.tcl: Fix knightstour demo not running from
	interactive wish.

	* library/console.tcl (::tk::ConsoleInit): Remove redundant TkAqua
	Quit menu item.

	* generic/tkPointer.c (Tk_UpdatePointer): Use all 5 buttons.

	* generic/tkMenu.c (PostProcessEntry): Delay call to
	TkpConfigureMenuEntry() until all menu entry attributes are setup.

	* library/menu.tcl (::tk::MbPost): Fix error thrown in y position
	computation with indicatoron.

	* generic/tkMenubutton.c: s/DEF_BUTTON_JUSTIFY/DEF_MENUBUTTON_JUSTIFY/

	* generic/tkUtil.c (TkBackgroundEvalObjv): Use Tcl_BackgroundException

	* generic/tkTextBTree.c (TkBTreeDeleteIndexRange): Add bounds check
	to startEnd array access (fixes testsuite crash).

	* tests/unixFont.test: Only use xlsfonts with X11 windowingsystem.

2009-04-10  Donal K. Fellows  <dkf@users.sf.net>

	* library/tk.tcl: [Bug 2116837]: Add event definitions to handle the
	standard virtual events when Caps Lock is on.

2009-04-08  Donal K. Fellows  <dkf@users.sf.net>

	* library/demos/widget (addFormattedText): Stop marking demonstrations
	as new for 8.6; that label is for wholly new demos.

2009-04-04  Donal K. Fellows  <dkf@users.sf.net>

	* doc/messageBox.n: [Bug 1881896]: Reworded to be clearer on what the
	platform restrictions really are.

2009-04-03  Joe English  <jenglish@users.sourceforge.net>

	* unix/tkUnixWm.c: [Bug 1789819]: Don't panic when the window manager
	does something unexpected with the stacking order.

2009-04-03  Donal K. Fellows  <dkf@users.sf.net>

	* doc/TextLayout.3: [Bug 974421]: Clarified description of how result
	of lookup of a point after end of layout relates to the underlying
	string's length.

2009-04-02  Pat Thoyts  <patthoyts@users.sourceforge.net>

	* tests/textTag.test: Ensure the pointer begins outside the window for
	all the tests checking Enter/Leave motion events.

	* library/demos/pendulum.tcl: Use unicode labels
	* library/demos/knightstour.tcl: Use polygon knight on x11.

2009-03-31  Donal K. Fellows  <dkf@users.sf.net>

	* library/demos/mclist.tcl: Added support for arrow indicators to show
	which way a column is being sorted. Corrected determination of which
	fonts to use for measurements.

2009-03-25  Jan Nijtmans  <nijtmans@users.sf.net>

	* doc/wish.1:		Bring doc and demos in line with
	* library/demos/hello:	http://wiki.tcl.tk/812
	* library/demos/rmt
	* library/demos/square
	* library/demos/tcolor
	* library/demos/timer
	* library/demos/widget
	* win/tkWinMenu.c:	Eliminate a few compiler warnings on mingw
	* win/ttkWinXPTheme.c:	Spacing

2009-03-25  Donal K. Fellows  <dkf@users.sf.net>

	* generic/ttk/ttkTheme.c (BuildOptionMap, NewElementClass):
	[Bug 2178820]: Ensure that zero-size allocations don't happen; some
	malloc implementations don't like it at all.

	* win/wish.exe.manifest.in: [Bug 1871101]: Add magic to make Tk not be
	blurred on Vista with large fonts.

2009-03-14  Donal K. Fellows  <dkf@users.sf.net>

	* unix/tk.pc.in (new file):		[Patch 2243962] (hat0)
	* unix/configure.in, unix/Makefile.in: Added support for reporting
	Tk's public build configuration via the pkg-config system. TEA is
	still the official mechanism though, in part because pkg-config is not
	universally supported across all Tk's supported platforms.

2009-03-10  Donal K. Fellows  <dkf@users.sf.net>

	* doc/event.n: Tidy up and improve examples.

2009-03-09  Benjamin Riefenstahl  <b.riefenstahl@turtle-trading.net>

	* tkMacOSXFont.c (GetFontFamilyName): [Bug 2548661]: Handle NULL
	return from CFStringCreate.

2009-02-27  Jan Nijtmans  <nijtmans@users.sf.net>

	* doc/GetBitmap.3     [Feature Request 2636558]: Tk_DefineBitmap
	* generic/tk.decls    and Tk_GetBitmapFromData signature problem
	* generic/tkInt.decls
	* generic/tkBitmap.c
	* generic/tkInt.h
	* generic/tkStubInit.c
	* generic/tkDecls.h:    (regenerated)
	* generic/tkIntDecls.h: (regenerated)
	* macosx/tkMacOSXBitmap.c

2009-02-27  Pat Thoyts  <patthoyts@users.sourceforge.net>

	* generic/tkWindow.c: [Bug 2645457]: Check for dead windows after
	calling Tk_MakeWindowExist to avoid a crash when mapping dead windows.

2009-02-23  Pat Thoyts  <patthoyts@users.sourceforge.net>

	* win/rc/*.cur: [Patch 2513104]: Fix cursor hotspots (cjmcdonald)

	* win/tkWinMenu.c: Applied patch for menu image display bug.
	[Bug 1329198, 456299] [Patch 2507419] (cjmcdonald)

2009-02-22  Pat Thoyts  <patthoyts@users.sourceforge.net>

	* win/tkWinCursor.c: Applied patch to support stock Win32 help arrow
	cursor when question_arrow requested [Patch 2542828] (danckaert)

2009-02-21  Pat Thoyts  <patthoyts@users.sourceforge.net>

	* library/ttk/vistaTheme.tcl: Correct the ttk::treeview border on
	* win/ttkWinXpTheme.c:        XP and vista.

	* library/console.tcl: [Bug 2546087]: In 2004 a fix to Tcl channels
	prevented the exposure of the internal UTF-8 representation of the
	ASCII NUL character (\uc080). Since then strings in the console have
	been truncated at NUL. This restores the older behaviour.

2009-02-17  Jeff Hobbs  <jeffh@ActiveState.com>

	* win/tcl.m4, win/configure: Check if cl groks _WIN64 already to avoid
	CC manipulation that can screw up later configure checks. Use 'd'ebug
	runtime in 64-bit builds.

2009-02-16  Jeff Hobbs  <jeffh@ActiveState.com>

	* win/configure.in, win/configure: Align better with tcl version.
	Ensures finding correct CPP for Win64.

2009-02-16  Donal K. Fellows  <dkf@users.sf.net>

	* doc/ttk_intro.n: [Bug 2604420]: Improve wording so that this page
	feels less obviously incomplete.

2009-02-12  Donal K. Fellows  <dkf@users.sf.net>

	* library/iconlist.tcl: Split out the IconList megawidget from
	tkfbox.tcl into its own file so as to make it easier to maintain. Also
	cleans up the API for the megawidget, making it more like a
	conventional Tk widget.

2009-02-11  Donal K. Fellows  <dkf@users.sf.net>

	* library/demos/items.tcl, .../label.tcl, .../twind.tcl:
	* library/demos/images/ouster.png: [Bug 2588919]: Demo GOOBE. Added
	new image of John Ousterhout that does not look quite so massively out
	of date, and also showed off a bit of how we can adjust PNG images
	when loading them. Also labeled JO as the creator; it's the TCT who
	are the proprietors now.

2009-02-10  Jan Nijtmans  <nijtmans@users.sf.net>

	* unix/tcl.m4: [Bug 2502365]: Building of head on HPUX was broken when
	using the native CC.
	* unix/configure (autoconf-2.59)

2009-02-08  Joe English  <jenglish@users.sourceforge.net>

	* generic/ttk/*.[ch]: Renamed several internal data structures and
	functions: ElementImpl -> ElementClass, LayoutNode -> Element. Remove
	more unnecessary casts. Add function Ttk_ClientRegion, common factor
	of entry, scale, progress, and treeview widgets.
	* generic/ttk/ttkTrack.c: Fix [Bug 2431428].

2009-02-06  Daniel Steffen  <das@users.sourceforge.net>

	* generic/tkImgPhInstance.c:	Fix numerous leaks discovered with the
	* generic/tkMenu.c:		Mac OS X Instruments.app Leaks tool.
	* generic/tkText.c:
	* generic/tkTextImage.c:
	* generic/tkTextIndex.c:
	* generic/tkUndo.c:
	* generic/tkUtil.c:
	* generic/ttk/ttkFrame.c:
	* macosx/tkMacOSXWm.c:

2009-01-29  Jan Nijtmans  <nijtmans@users.sf.net>

	* generic/tkCanvArc.c   - eliminate some unnessary type casts
	* generic/tkCanvBmap.c  - some internal const decorations
	* generic/tkCanvImg.c   - spacing
	* generic/tkCanvWind.c
	* generic/tkCmds.c
	* generic/tkConfig.c
	* generic/tkEntry.c
	* generic/tkFocus.c
	* generic/tkFont.c
	* generic/tkFrame.c
	* generic/tkGrab.c
	* generic/tkGrid.c
	* generic/tkImage.c
	* generic/tkListbox.c
	* generic/tkObj.c
	* generic/tkOption.c
	* generic/tkPack.c
	* generic/tkPanedWindow.c
	* generic/tkRectOval.c
	* generic/tkSelect.c
	* generic/tkText.c
	* generic/tkTextMark.c
	* generic/tkTextTag.c

2009-01-28  Jan Nijtmans  <nijtmans@users.sf.net>

	* generic/ttk/ttkCache.c:  - eliminate some unnessary type casts
	* generic/ttk/ttkLayout.c  - some internal const decorations
	* generic/ttk/ttkState.c   - spacing
	* generic/ttk/ttkTheme.c
	* macosx/tkMacOSXMenu.c
	* macosx/tkMacOSXPrivate.h
	* unix/tkUnixFont.c
	* unix/tkUnixMenu.c
	* unix/tkUnixWm.c
	* win/tkWinColor.c
	* win/tkWinDialog.c
	* win/tkWinFont.c
	* win/tkWinMenu.c
	* win/tkWinSend.c
	* win/tkWinWindow.c
	* win/tkWinWM.c

2009-01-22  Kevin B. Kenny  <kennykb@acm.org>

	* unix/tcl.m4: Corrected a typo ($(SHLIB_VERSION) should be
	${SHLIB_VERSION}).
	* unix/configure: Autoconf 2.59

2009-01-19  Kevin B. Kenny  <kennykb@acm.org>

	* unix/Makefile.in: Added a CONFIG_INSTALL_DIR parameter so that
	* unix/tcl.m4:      distributors can control where tclConfig.sh goes.
	Made the installation of 'ldAix' conditional upon actually being on an
	AIX system. Allowed for downstream packagers to customize
	SHLIB_VERSION on BSD-derived systems.
	Thanks to Stuart Cassoff for [Patch 907924].
	* unix/configure: Autoconf 2.59

2009-01-16  Don Porter  <dgp@users.sourceforge.net>

	* generic/tk.h:		Bump patchlevel to 8.6b1.1 to distinguish
	* library/tk.tcl:	CVS snapshots from the 8.6b1 and 8.6b2
	* unix/configure.in:	releases.
	* win/configure.in:

	* unix/configure:	autoconf-2.59
	* win/configure:

2009-01-14  Jan Nijtmans  <nijtmans@users.sf.net>

	* generic/tkImgPhoto.c: [Bug 2507326]: Fix for aMSN compatibility
	* generic/tkMenu.h: CONSTify Tk(Create|Find)MenuReferences
	* generic/tkMenu.c: various internal "const" decorations.

2009-01-13  Jan Nijtmans  <nijtmans@users.sf.net>

	* unix/tcl.m4: [Bug 2502365]: Building of head on HPUX was broken when
	using the native CC
	* unix/configure (autoconf-2.59)

2009-01-13  Pat Thoyts  <patthoyts@users.sourceforge.net>

	* tests/constraints.tcl: Made the tests more independent of the
	* tests/*.test:          presence of images in the interpreter.

2009-01-11  Pat Thoyts  <patthoyts@users.sourceforge.net>

	* tests/bind.test: Fixed keysym bind tests for unix [Bug 2336454]

2009-01-11  George Peter Staplin <georgeps@users.sourceforge.net>

	* generic/tkEvent.c: Fix a possible segv due to a NULL pointer
	dereference that occurs when XCreateIC fails.

2009-01-11  Pat Thoyts  <patthoyts@users.sourceforge.net>

	* library/bgerror.tcl: Pretty up the unix tk_messageBox icons with PNG
	* library/icons.tcl:   images and grouped all the stock icons in one
	* library/msgbox.tcl:  file.
	* library/tk.tcl:

2009-01-11  Joe English  <jenglish@users.sourceforge.net>

	* generic/ttk/ttkNotebook.c (NotebookCleanup): [Bug 2496162]: Don't
	call Tk_DeleteOptionTable(), it's unnecessary and quite possibly
	harmful.

2009-01-08  Jan Nijtmans  <nijtmans@users.sf.net>

	* generic/tk3d.c:     CONSTify TkDebugBorder
	* generic/tkBind.c:   CONSTify TkStringToKeysym
	* generic/tkBitmap.c: CONSTify TkDebugBitmap
	* generic/tkColor.c:  CONSTify TkDebugColor
	* generic/tkCursor.c: CONSTify TkDebugCursor
	* generic/tkFont.c:   CONSTify TkDebugFont
	* generic/tkInt.decls All those mods TIP #27 complient,
	                      no incompatibility risks.
	* generic/tkIntDecls.h (regenerated)

2009-01-08  Pat Thoyts  <patthoyts@users.sourceforge.net>

	* library/bgerror.tcl: Theme the bgerror dialog and make use of our
	PNG support to improve the icon.

2009-01-07  Pat Thoyts  <patthoyts@users.sourceforge.net>

	* library/tkfbox.tcl: [Bug 2473120]: Mis-ordered messagebox args.

	* win/tkWinWm.c: [Bug 1847002]: Prevent grabs being bypassed on
	Windows.

2009-01-06  Jan Nijtmans  <nijtmans@users.sf.net>

	* generic/tk.h:		A few const -> CONST86 modifications,
	* generic/tkCanvas.c:	improving backwards compatibility. Change
	* generic/tkCanvLine.c:	Tk_ItemIndexProc and Tk_ItemInsertProc
	* generic/tkCanvPoly.c:	signature to have a Tcl_Obj parameter instead
	* generic/tkCanvText.c:	of a string parameter. This is binary and
	* doc/CrtItemType.3:	source compatible with previous API, it just
	* doc/Clipboard.3:	prevents the need for a type cast in the
	* doc/ConfigWidg.3:	Tk_ItemType table construction. Bring doc in
	* doc/ParseArgv.3:	line with API.

2009-01-06  Donal K. Fellows  <dkf@users.sf.net>

	* generic/tkImgPhoto.c (Tk_PhotoPutBlock): Optimize a common case for
	photo image building. [Patch 1539990] (jepler)

2009-01-06  Pat Thoyts  <patthoyts@users.sourceforge.net>

	* win/tkWinDialog.c: Use task modal for messagebox instead of system
	modal. [Bug 2484771] (ferrieux,thoyts,mjanssen)

2009-01-03  Donal K. Fellows  <dkf@users.sf.net>

	* doc/canvas.n: [Bug 1836621]: Improve the documentation of the
	-offset and -outlineoffset item options.

2009-01-03  Jan Nijtmans  <nijtmans@users.sf.net>

	* generic/tk.decls:       CONSTify Tk_ClipboardAppend
	* generic/tkClipboard.c:
	* generic/tkDecls.h: (regenerated)

2008-12-31  David Gravereaux <davygrvy@pobox.com>

	* win/rules.vc: Small bug not setting SYMBOLS macro fixed.

2008-12-31  Joe English  <jenglish@users.sourceforge.net>

	* generic/ttk/ttkDefaultTheme.c: Fix color palette for radiobutton and
	checkbutton indicators. Fixes [Bug 2003310]; also makes "alt" theme
	check/radiobuttons look like Windows 98, as intended.
	* library/ttk/altTheme.tcl: Specify dark gray -bordercolor to soften
	edges.
	* tests/ttk/{checkbutton,radiobutton}.test: Split out of ttk.test.

2008-12-28  Donal K. Fellows  <dkf@users.sf.net>

	TIP #171 IMPLEMENTATION

	* library/listbox.tcl, library/scrlbar.tcl, library/text.tcl: Adjust
	users of the <MouseWheel> event to do the right thing horizontally as
	well as vertically.
	* win/tkWinX.c (GenerateXEvent): Redirect <MouseWheel> to the window
	that contains the mouse.
	* generic/tkEvent.c (InvokeFocusHandlers): Do not direct <MouseWheel>
	through the focus mechanism.
	*** POTENTIAL INCOMPATIBILITY *** for anyone counting on shift-wheel
	to do something else (or nothing at all) or for the wheel events to be
	following the keyboard on Win.

	* generic/tkImgPNG.c (ReadIDAT): Corrected code to transfer blocks of
	compressed data into the Tcl_ZlibStream. Allows the reading of all
	images from PngSuite set. Thanks to Michael Kirkham for fix/testing.

	TIP #244 IMPLEMENTATION

	* generic/tkImgPNG.c, tests/imgPNG.test, doc/photo.n: Adaptation of
	tkpng to the Tk core, proving support for PNG image reading and
	writing, based on Tcl's zlib support.

2008-12-27  Joe English  <jenglish@users.sourceforge.net>

	* generic/ttk/ttkTreeview.c: [Bug 2381555]: Fix inconsistent use of
	treeArea / headingArea. ([$tv identify] didn't work when horizontally
	scrolled).

2008-12-21  Donal K. Fellows  <dkf@users.sf.net>

	* doc/canvas.n (postscript): Regularized documentation of -channel
	option.

2008-12-19  Don Porter  <dgp@users.sourceforge.net>

	*** 8.6b1 TAGGED FOR RELEASE ***

	* changes:	Updates for 8.6b1 release.

	* tests/clrpick.test:	Eliminate duplicate test names.
	* tests/embed.test:
	* tests/text.test:
	* tests/textMark.test:

	* README:		Bump version number to 8.6b1
	* generic/tk.h:
	* library/tk.tcl:
	* unix/configure.in:
	* unix/tk.spec:
	* win/configure.in:

	* unix/configure:	autoconf-2.59
	* win/configure:

2008-12-18  Don Porter  <dgp@users.sourceforge.net>

	* library/msgs/de.msg:	[Patch 2442309]: Updated German messages.
	Thanks to Ruediger Haertel.

2008-12-17  Jan Nijtmans  <nijtmans@users.sf.net>

	* generic/tk.h:		VOID --> void
	* unix/tkUnixPort.h:
	* macosx/tkMacOSXPort.h:

2008-12-17  Donal K. Fellows  <dkf@users.sf.net>

	* doc/selection.n: [Bugs 2441817,2441884]: Assorted small fixes.

2008-12-16  Jan Nijtmans  <nijtmans@users.sf.net>

	* win/tkWinDialog.c: Remove unused variables

2008-12-15  Don Porter  <dgp@users.sourceforge.net>

	TIP #338 IMPLEMENTATION

	* doc/Tk_Main.c:	Removed the last two '#include "tclInt.h"'.
	* generic/tkMain.c:	Tk is now limited to Tcl's public interface.
	* macosx/tkMacOSXInit.c:

2008-12-12  Pat Thoyts  <patthoyts@users.sourceforge.net>

	* library/demos/fontchoose.tcl: Simple fontchooser demo.
	* library/demos/widget:

2008-12-11  Jan Nijtmans  <nijtmans@users.sf.net>

	* generic/tk3d.c:	Make error message from Tk_GetRelief the same
				as for Tk_GetReliefFromObj.
	* tests/canvas.test:	Adapt test cases for changed error message.
	* tests/scrollbar.test
	* tests/textTag.test

2008-12-11  Joe English  <jenglish@users.sourceforge.net>

	* library/demos/*.tcl: Omit contraindicated [package require Ttk].
	Remove logic that switches [ttk::scrollbar]s to [tk::scrollbar]s
	based on [tk windowingsystem]; this is already handled in
	library/ttk/scrollbar.tcl.

2008-12-10  Daniel Steffen  <das@users.sourceforge.net>

	TIP #324 IMPLEMENTATION

	* generic/tkCmds.c:		Implementation of [tk fontchooser] as
	* generic/tkInt.h:		a Ttk dialog for X11 and as a native
	* win/tkWinDialog.c:		platform dialog on Mac OS X & Windows.
	* win/tkWinInt.h:		(thoyts, vetter, robert, steffen)
	* win/tkWinTest.c:		[Patch 1477426]
	* win/tkWinX.c:
	* macosx/tkMacOSXCarbonEvents.c:
	* macosx/tkMacOSXDialog.c:
	* macosx/tkMacOSXEvent.c:
	* macosx/tkMacOSXEvent.h:
	* macosx/tkMacOSXFont.c:
	* macosx/tkMacOSXFont.h:
	* macosx/Wish.xcodeproj/project.pbxproj:
	* library/fontchooser.tcl (new):
	* library/tclIndex:
	* library/msgs/de.msg:
	* library/msgs/en.msg:
	* tests/fontchooser.test (new):
	* tests/winDialog.test:
	* doc/fontchooser.n (new):
	* doc/tk.n:

	* library/console.tcl:		Let user select console font via
					[tk fontchooser].
	* library/demos/text.tcl:	Add [tk fontchooser] demo.

	* generic/tkUtil.c:		Add TkBackgroundEvalObjv() and
					TkSendVirtualEvent() utility functions
					(used by TIP #324 code).

	* generic/tkInt.h:		Turn [tk] into an ensemble.
	* generic/tkBusy.c:		(thoyts, steffen)
	* generic/tkCmds.c:
	* generic/tkWindow.c:

	* macosx/tkMacOSXInit.c (TkpInit): Unconditionally show Tk console if
					   TK_CONSOLE env var is set.

2008-12-09  Don Porter  <dgp@users.sourceforge.net>

	TIP #337 IMPLEMENTATION

	* generic/tkBind.c:	Updated callers of Tcl_BackgroundError() to
	* generic/tkCanvas.c:	use the new routine
	* generic/tkEntry.c:	Tcl_BackgroundException() as appropriate.
	* generic/tkImgBmap.c:
	* generic/tkListbox.c:
	* generic/tkSelect.c:
	* generic/tkTextDisp.c:
	* generic/tkTextWind.c:
	* macosx/tkMacOSXHLEvents.c:
	* macosx/tkMacOSXMenu.c:
	* macosx/tkMacOSXMenus.c:
	* macosx/tkMacOSXScale.c:
	* macosx/tkMacOSXWindowEvent.c:
	* unix/tkUnixScale.c:
	* unix/tkUnixWm.c:
	* win/tkWinButton.c:
	* win/tkWinMenu.c:
	* win/tkWinScrlbr.c:
	* win/tkWinWm.c:

2008-12-07  Joe English  <jenglish@users.sourceforge.net>

	* macosx/ttkMacOSXTheme.c: [Bug 2219588]: Add native aqua elements for
	ttk::spinbox
	* generic/ttk/ttkEntry.c, library/ttk/spinbox.tcl,
	* tests/ttk/spinbox.test: Moved most spinbox "business logic" out of
	ttkEntry.c into Tcl bindings.
	* library/ttk/clamTheme.tcl: Minor spinbox appearance improvements.
	* library/ttk/combobox.tcl, library/ttk/utils.tcl:
	Factor out ttk::bindMouseWheel procedure.
	* library/ttk/spinbox.tcl: Add cross-platform MouseWheel bindings.

2008-12-06  Donal K. Fellows  <dkf@users.sf.net>

	TIP #197 IMPLEMENTATION

	* generic/tkText.c (insertUnfocussedStrings, optionSpecs):
	* generic/tkText.h (TkText, TkTextInsertUnfocussed):
	* doc/text.n, tests/text.test:
	Added definitions/tests/docs for "-insertunfocussed" field.
	* generic/tkTextMark.c (TkTextInsertDisplayProc):
	* generic/tkText.c (TextBlinkProc):
	Added user-controlledrendering of insertion cursor when focus is not
	in the text widget.

2008-12-05  Pat Thoyts  <patthoyts@users.sourceforge.net>

	* library/ttk/ttk.tcl:	      Added vista theme to iron out the visual
	* library/ttk/vistaTheme.tcl: differences between vista and XP.
	* library/ttk/xpTheme.tcl:
	* win/ttkWinXPTheme.c:

2008-12-05  Donal K. Fellows  <dkf@users.sf.net>

	* generic/tkCanvPs.c (Tk_PostscriptFont): [Bug 2107938]: Ensure that
	font sizes can ever be negative; it triggers a really strange case
	that is definitely not what is wanted.
	* library/mkpsenc.tcl: Corrected and improved generation of postscript
	* library/prolog.ps:  prolog. Removed prolog.ps, which wasn't used and
	was misleading.

2008-12-04  Jan Nijtmans  <nijtmans@users.sf.net>

	* generic/tkInt.decls:	[FRQ 220906]: Move 10 functions from tkText.h
	* generic/tkText.h:     to stub table.
	* generic/tkStubInit.c (regenerated)
	* generic/tkIntDecls.h (regenerated)

2008-12-04  Donal K. Fellows  <dkf@users.sf.net>

	* doc/ttk_button.n, doc/ttk_checkbutton.n, doc/ttk_menubutton.n:
	* doc/ttk_radiobutton.n: Added mention of the Toolbutton style to all
	widgets that can sensibly make use of it.

2008-12-03  Joe English  <jenglish@users.sourceforge.net>

	* generic/ttk/ttkState.c, generic/ttk/ttkTheme.h,
	* generic/ttk/ttkWidget.c, doc/ttk_widget.n:
	Add new "hover" state (patch from Pat Thoyts; needed to support proper
	visual feedback on Vista).

2008-11-29  Pat Thoyts  <patthoyts@users.sourceforge.net>

	* library/ttk/altTheme.tcl:     Use a styled frame around the popdown
	* library/ttk/clamTheme.tcl:    listbox so we can adjust the border
	* library/ttk/classicTheme.tcl: for each theme as needed.
	* library/ttk/combobox.tcl:
	* library/ttk/defaults.tcl:
	* library/ttk/winTheme.tcl:
	* library/ttk/xpTheme.tcl:
	* tests/ttk/combobox.test:

2008-11-28  Alexandre Ferrieux  <ferrieux@users.sourceforge.net>

	* generic/tkCanvUtil.c:	[Bug 1813597,2218964]: Millimeter patch.
	* generic/tkInt.h:	Eliminates the functional redundancy and
	* generic/tkObj.c:	unnecessary loss of precision of the
	* generic/tkText.c:	{pixel,mm}ObjType tandem.

2008-11-27  Jan Nijtmans  <nijtmans@users.sf.net>

	* generic/tkCanvLine.c:	Replace Tcl_SetResult(interp, NULL, ....)
	* generic/tkEntry.c:	calls with Tcl_ResetResult(interp)
	* generic/tkMenu.c
	* generic/tkOldConfig.c
	* win/tkWinTest.c:	Eliminate warning: unused variable 'tkwin'

2008-11-23  Pat Thoyts  <patthoyts@users.sourceforge.net>

	* generic/tkBind.c:  [Bug 1389270]: event generate silently ignored
	* generic/tkFocus.c: focus events. These can now be generated.
	* generic/tkGrab.c:
	* generic/tkInt.h:
	* tests/bind.test: Fixed some locale dependencies in various
	tests to reduce the noise on non-English windows systems.

2008-11-22  Donal K. Fellows  <dkf@users.sf.net>

	* library/demos/ctext.tcl: Extended to show off what you can do with
	angled text; there is now a pie selector to change the orientation.

2008-11-22  Pat Thoyts  <patthoyts@users.sourceforge.net>

	* library/ttk/combobox.tcl: [Bug 1939129,1991930]: combobox dropdown
				    was drawn behind topmost toplevels.
	* generic/tkCanvText.c:  Fixed up complaints from MSVC engendered
	* generic/tkFont.c:      by the last commit. In particular replaced
	* win/tkWinDraw.c:       round() which is a C99 function.
	* win/tkWinFont.c:

2008-11-22  Donal K. Fellows  <dkf@users.sf.net>

	TIP #119 IMPLEMENTATION

	* generic/tkCanvText.c:  Added -angle configuration option to canvas
	* generic/tkFont.c:	 text items. This required reengineering the
	* library/prolog.ps:	 whole text rendering engine to be able to
	* macosx/tkMacOSXFont.c: handle an angle! No change to any external
	* unix/tkUnixFont.c:	 API. Note, this feature was originally
	* unix/tkUnixRFont.c:	 approved for Tk 8.5, but it has proved much
	* win/tkWinFont.c:	 harder to implement than originally
	* generic/tkInt.h:	 estimated. [Patch 1611359]
	* tests/canvText.test:

2008-11-22  Pat Thoyts  <patthoyts@users.sourceforge.net>

	* test/winDialog.test: [Bug 2307837]: Avoid some locale-dependent
	* win/tkWinTest.c:     failures by using id's or an english constraint

2008-11-19  Joe English  <jenglish@users.sourceforge.net>

	* doc/ttk_panedwindow.n: [Bug 1824996]: Remove inoperative text
	stating that slave windows must be direct children of the master.

2008-11-19  Jan Nijtmans  <nijtmans@users.sf.net>

	* generic/tkImgPhoto.c	 Minor simplification in fix for [Bug 2312027]
				 no need to malloc and copy photo type name
				 because it is a constant to begin with.
	* generic/tkOldConfig.c	 Convert Tcl_SetResult(......, TCL_DYNAMIC) to
	* mac/tkMacOSXWm.c	 Tcl_SetResult(......, TCL_VOLATILE), in
	* unix/tkUnixWm.c	 preparation for TIP #340
	* unix/tkUnixSend.c
	* win/tkWinWm.c

2008-11-16  Joe English  <jenglish@users.sourceforge.net>

	* generic/ttk/ttkWidget.c: [Bug 2298720]: Widget self-destruction is
	not necessarily an error.

2008-11-16  Donal K. Fellows  <dkf@users.sf.net>

	* doc/wm.n: Added note about [wm overrideredirect] so that users will
	avoid making unwarranted assumptions about how magical it is.
	Triggered by [Bug 2282861] discussion.

2008-11-14  Pat Thoyts  <patthoyts@users.sourceforge.net>

	* generic/tk.h:	       The TIP 125 implementation permits the
	* generic/tkFrame.c:   [wm manage] command to manage any widget but
	* macosx/tkMacOSXWm.c: only those with Frame instance data should be
	* unix/tkUnixWm.c:     permitted. We now check for the suitability and
	* win/tkWinWm.c:       raise an error for non-frame widgets. Updated
	* test/wm.test:	       the tests and documentation. See also [Bug
	* doc/wm.n:	       2239034]

2008-11-12  Joe English  <jenglish@users.sourceforge.net>

	* generic/ttk/ttkWidget.c: Reworked widget construction and
	destruction sequence; fixes [Bug 2207435] and several other problems
	discovered during investigation of same.
	* generic/ttk/ttkButton.c (CheckbuttonInitialize): Account for
	initializeProc being called earlier in the construction sequence now.
	* tests/ttk/ttk.test: Updated test suite.

2008-11-12  Pat Thoyts  <patthoyts@users.sourceforge.net>

	* library/text.tcl: [Bug 1777362]: Handle windows with funky names by
	* test/text.test:   avoiding use of the window path for anchors.

2008-11-11  Jan Nijtmans  <nijtmans@users.sf.net>

	* generic/tkImgPhoto.c	  Fix [Bug 2265860] new test failures

2008-11-11  Joe English  <jenglish@users.sourceforge.net>

	* generic/ttk/ttkWidget.c (BeginDrawing): [Bug 2264732]: Don't crash
	when application uses nondefault visual.

2008-11-11  Jan Nijtmans  <nijtmans@users.sf.net>

	* win/tcl.m4:	    Reverted change from 2008-11-06 (was under the
			    impression that "-Wno-implicit-int" added an extra
			    warning)
	* win/configure	    (regenerated)
	* unix/tcl.m4:	    Use -O2 as gcc optimization compiler flag, and get
			    rid of -Wno-implicit-int for UNIX
	* unix/configure    (regenerated)

	* generic/tk.decls     Modify Tk_Create(Old)ImageType signature,
	* generic/tk.h	       relaxing the constraint that every Tk_ImageType
	* generic/tkImage.c    can only be passed to this function once. This
	* generic/tkImgBmap.c  lets tkImg be loaded in multiple interpreters
	* generic/tkImgPhoto.c in a thread-enabled build of Tk. [Bug 2312027]
	* generic/tkTest.c     This CONSTification complies with TIP #27. It
	* doc/CrtImgType.3     is binary compatible with the old interface,
			       but not fully source compatible (although tkImg
			       does not suffer).
	* generic/tkDecls.h (regenerated)

	*** POTENTIAL INCOMPATIBILITY ***

2008-11-09  Joe English  <jenglish@users.sourceforge.net>

	* generic/ttk/ttkWidget.c: Remove unnecessary casts.

	* generic/ttk/ttkWidget.h, generic/ttk/ttkWidget.c: Ttk widget
	initializeProc()s now return void instead of a status code, and are no
	longer allowed to fail. (Fix for [Bug 2207435] in progress).

	* generic/ttk/ttkButton.c, generic/ttk/ttkEntry.c,
	* generic/ttk/ttkFrame.c, generic/ttk/ttkNotebook.c,
	* generic/ttk/ttkPanedwindow.c, generic/ttk/ttkProgress.c,
	* generic/ttk/ttkScale.c, generic/ttk/ttkScrollbar.c,
	* generic/ttk/ttkTreeview.c: Adjustments for the above.

2008-11-09  Jan Nijtmans  <nijtmans@users.sf.net>

	* generic/tkCanvas.c:	 Make all Tk_CustomOption tables const and
	* generic/tkCanvBmap.c:	 remove unnecessary type cast.
	* generic/tkCanvImg.c:
	* generic/tkCanvPoly.c:
	* generic/tkCanvText.c:
	* generic/tkCanvWind.c:
	* generic/tkRectOval.c:
	* generic/tkScrollbar.c:
	* generic/tk.decls:	Two more (hopefully the last) signature
	* generic/tkInt.h:	changes in Tk_CreateSmoothMethod and
	* generic/tkCanvLine.c: Tk_CreatePhotoImageFormat
	* generic/tkCanvUtil.c:
	* generic/tkImgPhoto.c:
	* generic/tkDecls.h: (regenerated)
	* doc/CrtImgType.3:  doc updates
	* doc/CrtPhImgFmt.3:

2008-11-06  Jan Nijtmans  <nijtmans@users.sf.net>

	* win/tcl.m4: Add "-Wno-implicit-int" flag for gcc, as on UNIX
	* win/configure: (regenerated)
	* generic/default.h: Use tkUnixDefault.h under CygWin. With this
			     change, at least the X11 version of Tk can be
			     built with cygwin.

2008-11-06  Donal K. Fellows  <dkf@users.sf.net>

	* unix/configure.in: [Bug 2229999]: Work around the fact that the
	HP-UX system compiler cannot handle 'inline'.

2008-11-05  Jan Nijtmans  <nijtmans@users.sf.net>

	* unix/tkUnixFont.c:   [Bug 2226093]: Const changes not all correct
	* unix/tkUnixButton.c: More internal -Wwrite-strings warning fixes
	* unix/tkUnixCursor.c:
	* unix/tkUnixSend.c:
	* unix/tkUnixRFont.c:
	* generic/tkInt.h:     No need to use CONST in internal header files
	* generic/tkFont.h
	* generic/tkInt.decls: CONSTify string and fileName parameters of
	* generic/tkImgBmap.c: TkGetBitmapData
	* generic/tkBitmap.c:  Remove unneccessary type cast
	* generic/tkIntDecls.h: (regenerated)
	* doc/GetCursor.3:     Fix documentation about obsolete X10 bitmaps
	* doc/GetBitmap.3:     [Bug 1866774]: Remove X10 references from docs

2008-11-03  Jan Nijtmans  <nijtmans@users.sf.net>

	* generic/ttk/ttkEntry.c: Fix warning: unused variable `currentValue'
	* generic/tkOldTest.c:	  Fix warning: assignment discards qualifiers
	* win/tkWinTest.c:	  from pointer target type

2008-11-03  Pat Thoyts  <patthoyts@users.sourceforge.net>

	* tests/winClipboard.test: testclipboard no longer returns strings
	with embedded \r but now returns Tcl strings
	* tests/winfo.test: Fixed embedding test broken during upgrade
	* tests/busy.test: Default wait cursor on windows is 'wait'
	* win/tkWinFont.c: const fixes for the windows code.

2008-11-02  Jan Nijtmans  <nijtmans@users.sf.net>

	* generic/tkFont.h:	 More internal -Wwrite-strings warning fixes
	* generic/tkFont.c
	* generic/ttk/ttkTheme.h
	* generic/ttk/ttkDefaultTheme.c
	* generic/ttk/ttkState.c
	* macosx/tkMacOSXFont.c
	* unix/tkUnixFont.c
	* win/tkWinFont.c

2008-11-01  Donal K. Fellows  <dkf@users.sf.net>

	TIP #97 IMPLEMENTATION

	* generic/tkCanvas.c (CanvasWidgetCmd): Implementation of the 'imove'
	and 'rchars' subcommands.
	* generic/tk.h (TK_MOVABLE_POINTS): New flag to allow items to state
	whether they support finding and moving individual coordinates.
	* doc/canvas.n, tests/canvas.test: Docs 'n' tests.

2008-11-01  Pat Thoyts  <patthoyts@users.sourceforge.net>

	* generic/ttk/ttkEntry.c:      Implemented the themed spinbox
	* library/ttk/altTheme.tcl:    widget.
	* library/ttk/clamTheme.tcl:
	* library/ttk/classicTheme.tcl:
	* library/ttk/defaults.tcl:
	* library/ttk/entry.tcl:
	* library/ttk/ttk.tcl:
	* library/ttk/winTheme.tcl:
	* library/ttk/xpTheme.tcl:
	* library/ttk/spinbox.tcl:
	* win/ttkWinTheme.c:
	* win/ttkWinXPTheme.c:
	* doc/ttk_spinbox.n:
	* tests/ttk/spinbox.test:

2008-10-31  Joe English  <jenglish@users.sourceforge.net>

	* generic/widget.c: Temporary workaround for [Bug 2207435]

2008-10-30  Jan Nijtmans  <nijtmans@users.sf.net>

	* generic/tkAtom.c:	 more internal -Wwrite-strings warning fixes
	* generic/tkBusy.c
	* generic/tkButton.c
	* generic/tkCanvPoly.c
	* generic/tkCanvText.c
	* generic/tkCmds.c
	* generic/tkListbox.c
	* generic/tkMenu.c
	* generic/tkOldConfig.c
	* generic/tkOption.c
	* generic/tkPanedWindow.c
	* generic/tkPlace.c
	* generic/tkScale.c
	* generic/tkTest.c
	* generic/tkText.c
	* generic/tkTextImage.c

2008-10-30  Don Porter  <dgp@users.sourceforge.net>

	* tests/unixSelect.test:	Revise the unixSelect-1.* tests so that
	they test the ability of Tk's selection mechanism to faithfully pass
	valid Tcl values without corruption, and stop testing details of
	Tcl's internal encoding scheme.	 With this change, the Tk test suite
	no longer uses the identity encoding or [string bytelength].

2008-10-30  Jan Nijtmans  <nijtmans@users.sf.net>

	* generic/tk.h:		      CONSTify return value of
	* generic/tkInt.h	      Tk_OptionPrintProc, and customPtr
	* generic/tk.decls	      field of Tk_ConfigSpec.
	* generic/tkCanvArc.c	      See [Bug 2190619]: Warnings due to
	* generic/tkCanvLine.c	      Tk_SmoothMethod name constness change
	* generic/tkCanvUtil.c
	* generic/tkUtil.c
	* generic/tkDecls.h:	      (regenerated)

2008-10-29  Joe English  <jenglish@users.sourceforge.net>

	* generic/tkAtom.c(Tk_GetAtomName): Remove incorrect 'const' qualifier.
	Remove useless 'register' declarations too, while we're at it.

2008-10-28  Jan Nijtmans  <nijtmans@users.sf.net>

	* generic/tk.h:		Add "const" to a few struct member fields.
	* generic/tkInt.h:	CONSTify TkPrintPadAmount
	* generic/tkSelect.h:	Move TkSelGetSelection to tkInt.decls
	* generic/tk.decls:	CONSTify Tk_ParseArgv
	* generic/tkInt.decls:	CONSTify TkCreateFrame and TkCreateMainWindow
	* generic/tkDecls.h:	(regenerated)
	* generic/tkIntDecls.h:	(regenerated)
	* generic/tkArgv.c:
	* generic/tkAtom.c:
	* generic/tkEntry.c:
	* generic/tkFrame.c:
	* generic/tkImgPhoto.c:
	* generic/tkPack.c:
	* generic/tkSelect.c:
	* generic/tkVisual.c:
	* generic/tkWindow.c:
	* win/tkWinTest.c:	Fix compilation under mingw32

2008-10-28  Joe English  <jenglish@users.sourceforge.net>

	* library/ttk/cursors.tcl, library/ttk/combobox.tcl,
	library/ttk/entry.tcl, library/ttk/paned.tcl, library/ttk/sizegrip.tcl,
	library/treeview.tcl:
	[Bug 2054562]: Add correct platform-specific cursors for OSX
	[Bug 1534835]: Expanded set of symbolic cursors.  Use correct cursor
	for ttk::entry and ttk::combobox widgets

2008-10-28  Don Porter  <dgp@users.sourceforge.net>

	* win/tkWinTest.c:		[Bug 2191960]: Revise [testclipboard]
	* tests/winClipboard.test:	to form that handles encodings.
	* tests/constraints.tcl: [tcltest::bytestring] no longer used.

2008-10-24  Joe English  <jenglish@users.sourceforge.net>

	* tests/ttk/ttk.test: [Bug 2175411]: Disable test ttk-6.3, it's not
	applicable.

	* generic/ttk/ttkTheme.c: Use different Tcl_AssocData key so the tile
	extension can be loaded into an 8.6 interp, in the off-chance that
	anyone wants to do this.

2008-10-24  Donal K. Fellows  <dkf@users.sf.net>

	* generic/tkCanvUtil.c (TkSmoothPrintProc): [Bug 2190619]: Corrected
	'const'ness to quell warning.

2008-10-23  Don Porter  <dgp@users.sourceforge.net>

	* README:		Bump version number to 8.6a4
	* generic/tk.h:
	* library/tk.tcl:
	* unix/configure.in:
	* unix/tk.spec:
	* win/configure.in:

	* unix/configure:	autoconf-2.59
	* win/configure:

2008-10-22  Jan Nijtmans  <nijtmans@users.sf.net>

	* generic/tk.h:		      CONST -> const and white-spacing
	* generic/tk.decls
	* generic/tkInt.decls
	* generic/tkDecls.h:	      (regenerated)
	* generic/tkIntDecls.h:	      (regenerated)
	* generic/tkIntPlatDecls.h:   (regenerated)
	* generic/tkIntXlibDecls.h:   (regenerated)
	* generic/tkPlatDecls.h:      (regenerated)
	* generic/ttk/tk.decls
	* generic/ttk/ttkDecls.h      (regenerated)
	* generic/ttk/ttkGenStubs.tcl

2008-10-20  Donal K. Fellows  <dkf@users.sf.net>

	* generic/tkBusy.c, macosx/tkMacOSXEmbed.c, unix/tkUnixEmbed.c:
	* win/tkWinWindow.c: [Bug 2180919]: Factor out the platform-specific
	parts into the platform directories.

2008-10-18  Donal K. Fellows  <dkf@users.sf.net>

	TIP #321 IMPLEMENTATION

	* generic/tkBusy.c, doc/busy.n, tests/busy.test: [Patch 1997907]:
	Implementation of the [tk busy] command.

2008-10-18  Pat Thoyts  <patthoyts@users.sourceforge.net>

	* win/tkWinFont.c: [Bug 1825353]: To fix a problem with tiny fonts on
	Russian versions of Windows we will avoid removing the internal
	leading for fixed width fonts.

2008-10-15  Jan Nijtmans  <nijtmans@users.sf.net>

	* generic/tk.h:		 Add "const" to many internal const tables, so
	* generic/tkBind.c:	 those will be put by the C-compiler in the
	* generic/tkButton.c:	 TEXT segment instead of the DATA segment.
	* generic/tkCanvas.c:	 This makes those tables as being shareable in
	* generic/tkClipboard.c: shared libraries.
	* generic/tkCmds.c:
	* generic/tkConsole.c:
	* generic/tkEntry.c:
	* generic/tkFocus.c:
	* generic/tkFrame.c:
	* generic/tkGet.c:
	* generic/tkGrab.c:
	* generic/tkGrid.c:
	* generic/tkImage.c:
	* generic/tkImgBmap.c:
	* generic/tkImgGIF.c:
	* generic/tkImgPhoto.c:
	* generic/tkListbox.c:
	* generic/tkMenu.c:
	* generic/tkMenu.h:
	* generic/tkMenubutton.c:
	* generic/tkMessage.c:
	* generic/tkOption.c:
	* generic/tkPack.c:
	* generic/tkPanedWindow.c:
	* generic/tkPlace.c:
	* generic/tkScale.c:
	* generic/tkSelect.c:
	* generic/tkSquare.c:
	* generic/tkTest.c:
	* generic/tkText.c:
	* generic/tkTextDisp.c:
	* generic/tkTextMark.c:
	* generic/tkTextTag.c:
	* generic/tkTextWind.c:
	* macosx/tkMacOSXDialog.c:
	* macosx/tkMacOSXSend.c:
	* macosx/tkMacOSXWin.c:
	* unix/tkUnixFont.c:
	* unix/tkUnixWm.c:
	* win/tkWinButton.c:
	* win/tkWinColor.c:
	* win/tkWinDialog.c:
	* win/tkWinMenu.c:
	* win/tkWinSend.c:
	* win/tkWinWm.c:
	* xlib/xcolors.c:

2008-10-17  Pat Thoyts  <patthoyts@users.sourceforge.net>

	* library/ttk/scale.tcl: Implemented keyboard bindings for ttk::scale

2008-10-15  Jan Nijtmans  <nijtmans@users.sf.net>

	* generic/tkInt.h:	 Add "const" to many internal const tables, so
	* generic/tk3d.c:	 those will be put by the C-compiler in the
	* generic/tkBitmap.c:	 TEXT segment instead of the DATA segment.
	* generic/tkColor.c:	 This makes those tables as being shareable in
	* generic/tkConfig.c:	 shared libraries.
	* generic/tkCursor.c:
	* generic/tkFont.c:
	* generic/tkObj.c:
	* generic/tkStyle.c:
	* generic/tkTextIndex.c:
	* generic/tkUtil.c:

2008-10-14  Donal K. Fellows  <dkf@users.sf.net>

	* generic/tkObj.c (TkNewWindowObj): Added utility function for making
	a Tcl_Obj from a Tk_Window reference. Candidate for future exposure to
	third-party code I suppose, but useful internal to Tk for sure.

2008-10-11  Donal K. Fellows  <donal.k.fellows@man.ac.uk>

	* generic/tkCanvas.c (CanvasWidgetCmd): Corrected result generation.

2008-10-10  Don Porter  <dgp@users.sourceforge.net>

	*** 8.6a3 TAGGED FOR RELEASE ***

	* changes:	Updates for 8.6a3 release.

2008-10-09  Don Porter  <dgp@users.sourceforge.net>

	* generic/tkListbox.c:	Make literal return values consistent with
	those generated by Tcl_PrintDouble().

	* tests/entry.test:	Restore test naming consistency with Tk 8.5.
	* tests/listbox.test:	Remove some more dependency on precision in
	* tests/spinbox.test:	test results.

2008-10-08  Jan Nijtmans  <nijtmans@users.sf.net>

	* unix/tcl.m4:		[Bug 2073255]: fix
	* unix/configure:	regenerated

2008-10-08  Don Porter  <dgp@users.sourceforge.net>

	* tests/textDisp.test (textDisp-16.34): Update test that tested string
	equality of double values based on an assumption of tcl_precision==12.
	Test now does its own formatting.

	* tests/scrollbar.test: Revised testing of the cget subcommand so that
	it tests consistency with the configure subcommand and not agreement
	with a hardcoded value that will change as tastes in GUIs evolve.

	* tests/canvText.test (canvText-17.1): Update expected result to match
	revised PostScript output due to more predictable formatting of
	floating point values.

	* unix/tkUnixWm.c:	[Bug 2021443]: Restored consistency of error
	* macosx/tkMacOSXWm.c:	messages from [wm iconphoto] with the test
	* tests/unixWm.test:	suite and across all platforms.

2008-10-07  Pat Thoyts  <patthoyts@users.sourceforge.net>

	* tests/canvImg.test:  Removed dependency on precision in results
	* tests/canvRect.test:
	* tests/canvText.test:
	* tests/entry.test:
	* tests/listbox.test:
	* tests/scrollbar.test:
	* tests/spinbox.test:
	* tests/winWm.test: Fixed incorrect error strings
	* tests/wm.test:

2008-10-06  Pat Thoyts  <patthoyts@users.sourceforge.net>

	* tests/winDialog.test: Fixed tests for Vista+
	* win/tkWinWm.c: corrected some errors from the previous commit

2008-10-05  Donal K. Fellows  <dkf@users.sf.net>

	* win/tkWinWm.c (WmAttributesCmd, WmOverrideredirectCmd)
	(WmStackorderCmd):
	* win/tkWinSendCom.c (Async):
	* win/tkWinSend.c (Tk_SendObjCmd):
	* win/tkWinFont.c (TkpGetFontFamilies, TkpGetSubFonts):
	* unix/tkUnixWm.c (WmOverrideredirectCmd, WmStackorderCmd):
	* unix/tkUnixFont.c (TkpGetFontFamilies, TkpGetSubFonts):
	* macosx/tkMacOSXWm.c (WmOverrideredirectCmd, WmStackorderCmd):
	* generic/tkTextIndex.c (SetTextIndexFromAny):
	* generic/tkTest.c (TrivialConfigObjCmd):
	* generic/tkSelect.c (HandleTclCommand):
	* generic/tkPanedWindow.c (Tk_PanedWindowObjCmd)
	(PanedWindowSashCommand, PanedWindowProxyCommand):
	* generic/tkMenubutton.c (Tk_MenubuttonObjCmd):
	* generic/tkMenu.c (MenuWidgetObjCmd):
	* generic/tkListbox.c (ListboxWidgetObjCmd):
	* generic/tkImgPhoto.c (ImgPhotoCmd): (mostly)
	* generic/tkImage.c (Tk_ImageObjCmd):
	* generic/tkFont.c (Tk_FontObjCmd, GetAttributeInfoObj):
	* generic/tkEntry.c (EntryWidgetObjCmd, SpinboxWidgetObjCmd):
	* generic/tkConfig.c (SetOptionFromAny, Tk_SetOptions):
	* generic/tkCmds.c (Tk_TkObjCmd, Tk_WinfoObjCmd, TkGetDisplayOf):
	* generic/tkButton.c (ButtonCreate): Get rid of code that insists on
	non-idiomatically writing to the object in the interpreter result.

2008-10-03  Donal K. Fellows  <dkf@users.sf.net>

	* generic/tkArgv.c, generic/tkCanvText.c, generic/tkEntry.c:
	* generic/tkListbox.c, generic/tkScrollbar.c, macosx/tkMacOSXScrlbr.c:
	* win/tkWinScrlbr.c: [Bug 2112563]: Convert use of %g to
	Tcl_PrintDouble to create string versions of floats so as to avoid
	trouble with some locales.

2008-10-02  Joe Mistachkin  <joe@mistachkin.com>

	* doc/canvas.n: Fix unmatched font change.
	* win/buildall.vc.bat: Prefer the HtmlHelp target over the WinHelp
	target.

2008-10-01  Donal K. Fellows  <dkf@users.sf.net>

	TIP #236 IMPLEMENTATION

	* doc/canvas.n, generic/tkCanvas.c (CanvasWidgetCmd)
	* tests/canvMoveto.test: Added 'moveto' subcommand to canvases to
	allow items to be easily moved to a particular place.

2008-09-23  Donal K. Fellows  <dkf@users.sf.net>

	* doc/listbox.n (SEE ALSO): [Bug 2123813]: Redirected this to
	ttk::treeview(n) which is far more useful (it does multicolumn listbox
	duties).

	* doc/*.n: [Bug 2118116]: Make sure that the initial line of the
	manpage includes nothing that chokes old versions of man.

2008-08-25  Todd M. Helfter  <tmh@users.sourceforge.net>

	* library/menu.tcl: [Bug 1023955]: Additional fix.

2008-09-08  Todd M. Helfter  <tmh@users.sourceforge.net>

	* doc/menu.n: [Bug 2098425]: Fix typo in docs.

2008-09-03  Don Porter  <dgp@users.sourceforge.net>

	* generic/tk.h:		Dropped use of _ANSI_ARGS_ macro to preserve
	* generic/tkSelect.h:	Tk's TCL_NO_DEPRECATED build.

2008-08-30  Ania Pawelczyk  <aniap@users.sourceforge.net>

	* tests/textWind.test: Update to tcltest2
	* tests/unixSelect.test:
	* tests/visual_bb.test:
	* tests/visual.test:
	* tests/window.test:
	* tests/winfo.test:
	* tests/xmfbox.test:
	* tests/winButton.test:
	* tests/winDialog.test:
	* tests/winFont.test:
	* tests/winMenu.test:
	* tests/winMsbox.test:
	* tests/winWm.test:

2008-08-28  Don Porter  <dgp@users.sourceforge.net>

	* unix/tkConfig.sh.in:	Added @XFT_LIBS@ to the definition of TK_LIBS
	to avoid link failures when a "big wish" program links against a
	--disable-shared build of libtk. (Discovered building expectTk.)

	* generic/tkImgPhoto.c:	Changed TclStack* calls to ck* calls so that
	we don't create new dependencies on Tcl internals.

	* unix/tkUnixPort.h:	Removed #include of tclInt.h that has been
	* win/tkWinPort.h:	disabled for three years. If we needed this
	we'd have noticed by now.

	* README:		Bump version number to 8.6a3
	* generic/tk.h:
	* library/tk.tcl:
	* unix/configure.in:
	* unix/tk.spec:
	* win/configure.in:

	* unix/configure:	autoconf-2.59
	* win/configure:

2008-08-28  Donal K. Fellows  <dkf@users.sf.net>

	* tests/imgPhoto.test: [Bug 2080587]: Fix failures.

2008-08-28  Ania Pawelczyk  <aniap@users.sourceforge.net>

	* tests/option.test: Update to tcltest2
	* tests/place.test:
	* tests/scale.test:
	* tests/select.test:
	* tests/textBTree.test:
	* tests/textImage.test:
	* tests/textMark.test:
	* tests/textTag.test:
	* tests/unixMenu.test:

2008-08-25  Todd M. Helfter  <tmh@users.sourceforge.net>

	* library/menu.tcl: [Bug 1023955]: Fix typo.

2008-08-27  Peter Spjuth  <peter.spjuth@gmail.com>

	* tests/grid.test: [Bug 2075285]: Added a "knownBug"-marked test to
	show a problem identified in the grid implementation.

2008-08-26  Donal K. Fellows  <dkf@users.sf.net>

	* tests/imgPhoto.test: More style improvements.

2008-08-25  Todd M. Helfter  <tmh@users.sourceforge.net>

	* library/menu.tcl: [Bug 1023955]: Do not flip to the arrow cursor on
	menus. This was a Motif convention. Current behavior is maintained iff
	tk_strictMotif is enabled.

2008-08-25  Donal K. Fellows  <dkf@users.sf.net>

	* generic/tkImgPhoto.c (ImgPhotoConfigureMaster): Ensure that uses of
	TclStackAlloc and TclStackFree balance.

2008-08-25  Todd M. Helfter  <tmh@users.sourceforge.net>

	* library/tkfbox.tcl: [Bug 1936220]: Fix the multiple selection error
	for tk_getOpenFile -multiple 1 which fails on all unix platforms since
	the adoption of ttk widgets.

2008-08-25  Donal K. Fellows  <dkf@users.sf.net>

	* generic/tkImgPhoto.c:	     Split the implementation of the core of
	* generic/tkImgPhoto.h:	     photo images into two pieces, the photo
	* generic/tkImgPhInstance.c: master (which manages the data model and
	the interaction with the script level) and the photo instances (which
	handle display).

2008-08-22  Don Porter  <dgp@users.sourceforge.net>

	*** 8.6a2 TAGGED FOR RELEASE ***

	* changes:	Updates for 8.6a2 release.

2008-08-21  Ania Pawelczyk  <aniap@users.sourceforge.net>

	* tests/menuDraw.test: Update to tcltest2
	* tests/msgbox.test:
	* tests/oldpack.test:
	* tests/pack.test:
	* tests/panedwindow.test:

2008-08-21  Donal K. Fellows  <dkf@users.sf.net>

	* generic/tkOption.c (ExtendArray): Rework so that the code uses
	ckrealloc (idiomatically) rather than its home-brewed version.

2008-08-19  George Peter Staplin  <georgeps@users.sourceforge.net>

	[Bug 2039720]: After some discussion with Joe English and subsequently
	the X.org developers (Keith Packard in particular), it was discovered
	that Tk is doing management of XIDs that it shouldn't need to do. The
	very common XC-MISC extension which has come with every version of X
	for the last 15 years is used with Xlib now, to retrieve the
	information about the used/unused XIDs. The public Tk_FreeXId is now a
	no-op.

	* generic/tkError.c: Remove the usage of TkpWindowWasRecentlyDeleted.
	* generic/tkInt.decls: Update the declarations for the now unused
	internal stubs.
	* generic/tkIntDecls.h: Regenerated based on tkInt.decls.
	* generic/tkIntPlatDecls.h: Regenerated based on tkInt.decls.
	* generic/tkStubInit.c
	* generic/tkWindow.c: Remove the calls to TkInitXId, and
	TkFreeWindowId.
	* macosx/tkMaxOSXPort.h: Remove TkFreeWindowId and TkInitXId macro
	definitions.
	* macosx/tkMacOSXXStubs.c: Remove the no-op
	TkpWindowWasRecentlyDeleted.
	* unix/tkUnixEvent.c: Remove call to TkFreeXId.
	* unix/tkUnixXId.c: Remove a lot of unnecessary code (see above).
	* win/tkWinPort.h: Remove TkFreeWindowId and TkInitXId.
	* win/tkWinWindow.c: Remove TkpWindowWasRecentlyDeleted.
	* tests/id.test: Remove this unnecessary test.

2008-08-19  Joe English  <jenglish@users.sourceforge.net>

	* generic/ttk/ttkScroll.c: Don't use sprintf "%g" to format floating
	point numbers in -[xy]scrollcommand callbacks or [xy]view methods.
	Minor incompatibility: 0 and 1 now formatted as "0.0" resp "1.0".
	* tests/ttk/entry.test, tests/ttk/treeview.test: Updated to account
	for above change.

2008-08-19  Daniel Steffen  <das@users.sourceforge.net>

	* macosx/tkMacOSXFont.c (SetFontFeatures): Disable antialiasing of
						   fixed-width fonts with
						   size <= 10.

2008-08-18  Ania Pawelczyk  <aniap@users.sourceforge.net>

	* tests/canvWind.test: Update to tcltest2
	* tests/menubut.test:
	* tests/raise.test:
	* tests/unixButton.test:
	* tests/unixEmbed.test:
	* tests/winClipboard.test:

2008-08-17  Ania Pawelczyk  <aniap@users.sourceforge.net>

	* tests/focus.test: Update to tcltest2
	* tests/focusTcl.test:
	* tests/geometry.test:
	* tests/grab.test:
	* tests/grid.test:
	* tests/imgBmap.test:
	* tests/imgPhoto.test:
	* tests/imgPPM.test:
	* tests/listbox.test:
	* tests/safe.test:
	* tests/tk.test:
	* tests/util.test:

2008-08-15  Ania Pawelczyk  <aniap@users.sourceforge.net>

	* tests/clrpick.test: Update to tcltest2
	* tests/frame.test:
	* tests/font.test:
	* tests/image.test:

2008-08-14  Ania Pawelczyk  <aniap@users.sourceforge.net>

	* tests/event.test: Update to tcltest2
	* tests/id.test:
	* tests/menu.test:

2008-08-14  Daniel Steffen  <das@users.sourceforge.net>

	* unix/tcl.m4 (SC_PATH_X):	Check for libX11.dylib in addition to
					libX11.so et al.

	* unix/configure:		autoconf-2.59

2008-08-12  Ania Pawelczyk  <aniap@users.sourceforge.net>

	* tests/choosedir.test: Update to tcltest2
	* tests/clipboard.test:
	* tests/embed.test:
	* tests/main.test:

2008-08-12  Don Porter  <dgp@users.sourceforge.net>

	* README:		Bump version number to 8.6a2
	* generic/tk.h:
	* library/tk.tcl:
	* unix/configure.in:
	* unix/tk.spec:
	* win/configure.in:

	* unix/configure:	autoconf-2.59
	* win/configure:

	* changes:	Updates for 8.6a2 release.

2008-08-11  Ania Pawelczyk  <aniap@users.sourceforge.net>

	* tests/canvImg.test: Update to tcltest2
	* tests/canvRect.test:
	* tests/canvText.test:
	* tests/obj.test:

2008-08-07  Ania Pawelczyk  <aniap@users.sourceforge.net>

	* tests/canvPs.test: Update to tcltest2
	* tests/config.test:
	* tests/canvas.test:

2008-08-05  Joe English  <jenglish@users.sourceforge.net>

	* generic/tk.h, generic/tkEvent.c: Fix for [Bug 2010422] "no event
	type or button # or keysym while executing "bind Listbox
	<MouseWheel> [...]".

2008-08-03  Ania Pawelczyk  <aniap@users.sourceforge.net>

	* tests/cmds.test: Update to tcltest2
	* tests/dialog.test:
	* tests/get.test:
	* tests/text.test: Update to tcltest2; report: 33.11 fails

2008-08-01  Pat Thoyts  <patthoyts@users.sourceforge.net>

	* win/tkWinWm.c: [Bug 2028703]: Check wmPtr is valid in
	* tests/wm.test: TopLevelReqProc.

2008-07-31  Don Porter  <dgp@users.sourceforge.net>

	* generic/tk.h: Added missing EXTERN for the Tcl_PkgInitStubsCheck
	declaration to fix inability to embed non-stub-enabled Tk on Windows.

2008-07-29  Ania Pawelczyk  <aniap@users.sourceforge.net>

	* tests/constraints.tcl: -highlightthickness entry's option (fonts
	constraint)

2008-07-28  Ania Pawelczyk  <aniap@users.sourceforge.net>

	* tests/cursor.test: Update to tcltest2
	* tests/message.test:

2008-07-26  Pat Thoyts  <patthoyts@users.sourceforge.net>

	* doc/options.n: [Bug 1686012]: Direct to the font manual for -font.

	* tests/constraints.tcl: Add a nonwin contraint.
	* tests/listbox.test:	 [Bug 2024753]: Conform to testing policy.

	* win/tkWinWm.c: [Bug 2009788]: Check that the parent has been mapped
	* tests/wm.test: before calling RemapWindows.

	* win/tkWinWindow.c: [Bug 2026405]: Check for 0x prefix in sprintf %p.

2008-07-25  Ania Pawelczyk  <aniap@users.sourceforge.net>

	* tests/bind.test: Update to tcltest2

2008-07-24  Jan Nijtmans  <nijtmans@users.sf.net>

	* generic/*.c: [Bug 2021443]: Fix inconsistant "wrong # args" messages
	* macosx/tkMacOSXSend.c
	* macosx/tkMacOSXWm.c
	* unix/tkUnixSend.c
	* unix/tkUnixWm.c
	* tests/*.test

2008-07-22  Ania Pawelczyk  <aniap@users.sourceforge.net>

	* tests/bell.test:   Update to tcltest2
	* tests/bgerror.test:
	* tests/bitmap.test:
	* tests/border.test:
	* tests/button.test:
	* tests/entry.test:
	* tests/spinbox.test:

2008-07-22  Daniel Steffen  <das@users.sourceforge.net>

	* library/ttk/aquaTheme.tcl: Use system color names and TIP145 named
	font instead of hardcoded color values and deprecated native font name

	* macosx/tkMacOSXHLEvents.c: Factor out common code; formatting.

2008-07-08  Pat Thoyts  <patthoyts@users.sourceforge.net>

	* doc/*.n: Fixed broken line endings from last doc commit.

2008-07-04  Joe English  <jenglish@users.sourceforge.net>

	* generic/ttk/ttkDefaultTheme.c, generic/ttk/ttkClamTheme.c,
	* generic/ttk/ttkClassicTheme.c, generic/ttk/ttkElements.c:
	[Bug 2009213]: Audit: ensure that output arguments to Tk_Get*FromObj()
	are initialized, in case of erroneous style specifications.

2008-07-02  Donal K. Fellows  <dkf@users.sf.net>

	* macosx/tkMacOSXHLEvents.c: Some tidying up of this file. Make sure
	that failing handling callbacks get reported as background errors.

2008-06-30  Donal K. Fellows  <dkf@users.sf.net>

	* doc/*.1, doc/*.3, doc/*.n: Remove out of date changebars, make
	formatting of typedefs consistent, other small changes.

2008-06-25  Don Porter  <dgp@users.sourceforge.net>

	*** 8.6a1 TAGGED FOR RELEASE ***

	* changes:		Updates for 8.6a1 release.

2008-06-24  Pat Thoyts  <patthoyts@users.sourceforge.net>

	* library/demos/ttkpane.tcl: Work around missing timezones
	* doc/text.n: [Bug 1997293]: Fix documentation of text tag options.

2008-06-19  Don Porter  <dgp@users.sourceforge.net>

	* changes:		Updates for 8.6a1 release.

	* generic/tk.h:		TIP 285 additions make Tk 8.6 call the new
	* library/tk.tcl:	Tcl_Canceled() routine, available only in Tcl
	8.6, so bump our Tcl dependencies to version 8.6. Tk 8.6a1 will no
	longer [load] into a Tcl 8.5 interp.

	* README:		Bump version number to 8.6a1
	* generic/tk.h:
	* library/tk.tcl:
	* unix/configure.in:
	* unix/tk.spec:
	* win/configure.in:

	* unix/configure:	autoconf-2.59
	* win/configure:

2008-06-18  Daniel Steffen  <das@users.sourceforge.net>

	* macosx/tkMacOSXCarbonEvents.c: Fix debug carbon event tracing.
	(InstallStandardApplicationEventHandler): Replace needless use of
	TkMacOSXInitNamedDebugSymbol() by standard TkMacOSXInitNamedSymbol().

	* macosx/tkMacOSXDebug.c:	Revert 2007-11-09 commit making
	* macosx/tkMacOSXDebug.h:	TkMacOSXInitNamedDebugSymbol()
					available outside of debug builds.

	* macosx/tkMacOSXEmbed.c (TkpMakeWindow):	Fix bug with missing
	* macosx/tkMacOSXSubwindows.c (XMapWindow):	focus on first map by
	only sending VisibilityNotify events once windows are mapped (rather
	than when they are created).

	* macosx/tkMacOSXWindowEvent.c (TkMacOSXProcessWindowEvent): Fix
	return value.

	* macosx/tkMacOSXInit.c:	Add helper to efficiently convert from
	* macosx/tkMacOSXPrivate.h:	CFString to Tcl_Obj.

	* macosx/tkMacOSXFont.c (TkpGetFontFromAttributes, InitFont):	Fix
	incorrect conversion to points of font sizes already in points; factor
	out retrieval of font family name from font family ID.

2008-06-13  Jeff Hobbs  <jeffh@ActiveState.com>

	* win/configure, win/configure.in (TK_WIN_VERSION): Fix handling of
	interim a/b versioning for manifest usage.

2008-06-13  Joe Mistachkin  <joe@mistachkin.com>

	TIP #285 IMPLEMENTATION

	* generic/tkCmds.c: During [tkwait] and [update], always cooperatively
	check for script cancellation.
	* win/makefile.vc: Added 'pdbs' option for Windows build rules to
	* win/rules.vc: allow for non-debug builds with full symbols.

2008-06-12  Daniel Steffen  <das@users.sourceforge.net>

	* generic/tkPointer.c (Tk_UpdatePointer): [Bug 1991932]: Fix failure
	to restore a global grab capture and to release the restrict window
	capture when releasing a button grab. Fixes segfault due to dangling
	reference to restrict window inside TkpSetCapture() implementation.

	* generic/ttk/ttkTreeview.c:	Fix warning.

	* unix/tcl.m4 (SunOS-5.11): Fix 64bit amd64 support with gcc & Sun cc.
	* unix/configure: autoconf-2.59

	* macosx/tkMacOSXXStubs.c (Tk_ResetUserInactiveTime): Use UsrActivity
	instead of OverallAct (which may be ignored in some circumstances).

	* macosx/Wish.xcodeproj/project.pbxproj: Add tclIORTrans.c; add tclOO
	* macosx/Wish.xcodeproj/default.pbxuser: files to tktest-X11 target;
	add debug configs for 64bit and with corefoundation disabled; updates
	and cleanup for Xcode 3.1 and for Leopard; sync with Tcl.xcodeproj.
	* macosx/Wish.xcode/project.pbxproj:	Sync Wish.xcodeproj changes.
	* macosx/Wish.xcode/default.pbxuser:
	* macosx/README:			Document new build configs.

2008-06-10  Joe English  <jenglish@users.sourceforge.net>

	* unix/tkUnixKey.c: [Patch 1986818]: Use Xutf8LookupString if
	available. This should fix problems (like [Bug 1908443]) where Xlib's
	idea of the system encoding does not match Tcl's.

2008-06-01  Daniel Steffen  <das@users.sourceforge.net>

	* macosx/Wish.xcodeproj/project.pbxproj: Add new tclOO files; add
	* macosx/README:			 debug configs with gcov;
						 update to Xcode 3.1.

2008-05-27  Pat Thoyts  <patthoyts@users.sourceforge.net>

	* generic/ttk/ttkTheme.c: [ttk::style theme use] without an argument
	* doc/ttk_style.n: now returns the current theme.

2008-05-23  Joe English  <jenglish@users.sourceforge.net>

	* doc/ttk_treeview.n, generic/ttk/ttkTreeview.c,
	* generic/ttk/ttkTagSet.c, generic/ttk/ttkLayout.c,
	* generic/ttk/ttkTheme.c, generic/ttk/ttkTheme.h,
	* generic/ttk/ttkThemeInt.h, generic/ttk/ttkWidget.h:
	Added [$tv identify region], [$tv identify element], and [$tv identify
	item] subcommands. Simplified bindings. Added [$tv tag has]
	subcommand. Tag-related display improvements; setting a tag
	-background or -foreground no longer overrides selection feedback.

	* library/ttk/altTheme.tcl, library/ttk/aquaTheme.tcl,
	* library/ttk/clamTheme.tcl, library/ttk/classicTheme.tcl,
	* library/ttk/defaults.tcl, library/ttk/treeview.tcl,
	* library/ttk/winTheme.tcl, library/ttk/xpTheme.tcl:
	Don't need separate 'Item', 'Cell', and 'Row' style settings anymore,
	only the base "Treeview" style is used.

2008-05-23  Joe English  <jenglish@users.sourceforge.net>

	* generic/ttk/ttkLabel.c: [Bug 1967576]: Avoid passing width or height
	<= 0 to Tk_RedrawImage, as this leads to a panic on Windows.

2008-05-16  Pat Thoyts  <patthoyts@users.sourceforge.net>

	* library/ttk/xpTheme.tcl: Add correct border to combobox on Vista

2008-05-15  Pat Thoyts  <patthoyts@users.sourceforge.net>

	* win/makefile.vc: We should use the thread allocator for threaded
	* win/rules.vc: builds. Added 'tclalloc' option to disable.

2008-05-14  Donal K. Fellows  <dkf@users.sf.net>

	* generic/tkPanedWindow.c (PanedWindowProxyCommand)
	(DisplayPanedWindow): [Bug 1639824]: Ensure that a zero width never
	gets fed to the underlying window system.

2008-05-13  Pat Thoyts  <patthoyts@users.sourceforge.net>

	* library/console.tcl: Support pixel sized font in +/- keybinding.
	* tests/listbox.test: -activestyle default is underline on windows.
	* tests/winDialog.test: Fixed hanging tk_chooseColor tests.

2008-05-11  Pat Thoyts  <patthoyts@users.sourceforge.net>

	* library/tk.tcl: Support for ttk widgets in AmpWidget
	* doc/button.n: [Patch 1883418]: Note negative widths for button.

2008-05-09  Pat Thoyts  <patthoyts@users.sourceforge.net>

	* doc/ttk_*: 'identify' widget command is on all ttk widgets.

2008-05-04  Joe English  <jenglish@users.sourceforge.net>

	* macosx/ttkMacOSAquaTheme.c: [Bug 1942785]: "default" and "focus"
	adornments should not be disjoint.

2008-04-27  Donal K. Fellows  <dkf@users.sf.net>

	* */*.c: A large tranche of getting rid of pre-C89-isms; if your
	compiler doesn't support things like proper function declarations,
	'void' and 'const', borrow a proper one when building Tcl. (The header
	files allow building things that link against Tcl with really ancient
	compilers still; the requirement is just when building Tcl itself.)

2008-04-25  Joe English  <jenglish@users.sourceforge.net>

	* library/ttk/treeview.tcl: [Bug 1951733]: [$tv selection] takes a
	list of items, not a single item.

2008-04-20  Pat Thoyts  <patthoyts@users.sourceforge.net>

	* win/makefile.vc: [Bug 1900872]: Include ws2_32 in the link list.
	* doc/menu.n: [Bug 1887169]: Minor change regarding the system menu.
	* doc/button.n: [Bug 1926223]: Minor clarification of button flash.

2008-04-17  Donal K. Fellows  <dkf@cspool38.cs.man.ac.uk>

	* doc/text.n: Correct description of when -relief option is ignored on
	a tag. Thanks to emiliano for spotting.

2008-04-17  Don Porter  <dgp@users.sourceforge.net>

	* generic/tkCanvas.c: [Bug 1327482]: Fix logic that determines when
	canvas item <Enter> event should fire. Thanks to Sebastian Wangnick.

2008-04-16  Daniel Steffen  <das@users.sourceforge.net>

	* generic/tkStubInit.c:			[Patch 1938497]: Make stubs
	* generic/tkWindow.c (Initialize):	tables static const and export
	only a module-scope pointer to to the main stubs table (for package
	init).

2008-04-14  Pat Thoyts  <patthoyts@users.sourceforge.net>

	* win/tkWinDialog.c:	[Bug 1941740]: Fix [tk_chooseColor -title].
	* win/tkWinTest.c:	Added parent to testgetwininfo
	* tests/winDialog.test:	Created some tk_chooseColor win tests.

2008-04-09  Jan Nijtmans  <nijtmans@users.sourceforge.net>

	* generic/tkImgGIF.c:	Let the GIF writer use a real LZW compressor.

2008-04-08  Pat Thoyts  <patthoyts@users.sourceforge.net>

	* win/ttkWinXpTheme.c:	Provide a visual-styles API element engine
	* tests/ttk/vsapi.test: to permit scripts to create any available
	* doc/ttk_vsapi.n:    windows xp/vista element. Plus basic tests.

2008-04-08  Daniel Steffen  <das@users.sourceforge.net>

	* generic/tkDecls.h:		make genstubs (genStubs.tcl changes).
	* generic/tkIntDecls.h:
	* generic/tkIntPlatDecls.h:
	* generic/tkIntXlibDecls.h:
	* generic/tkPlatDecls.h:

2008-04-08  Kevin Kenny  <kennykb@acm.org>

	* tkWinEmbed.c:	 Removed #if 0 code. Trust the revision control
	system, if you need it again, you can find it.

	* tkWinSend.c:	 Added conditional compilation to silence several
	compiler warnings.

2008-04-07  Jeff Hobbs  <jeffh@ActiveState.com>

	* generic/tkWindow.c (Initialize): [Bug 1937135]: Fix double-free on
	* tests/main.test (main-3.*):	   Tk_ParseArgv error.

	* generic/tkArgv.c: Fix -help mem explosion. [Bug 1936238] (kenny)

2008-04-04  Pat Thoyts  <patthoyts@users.sourceforge.net>

	* library/ttk/sizegrip.tcl: Don't resize if the toplevel is not
	resizable or the sizegrip has been disabled.

2008-04-03  Pat Thoyts  <patthoyts@users.sourceforge.net>

	* win/makefile.vc:    Fixed stubs usage
	* library/ttk/xpTheme.tcl: fix the colour of labelframe in xp

2008-04-02  Daniel Steffen  <das@users.sourceforge.net>

	* generic/tk.decls:	Remove 'export' declarations of symbols now
				only in libtkstub and no longer in libtk.

	* generic/tkStubLib.c:	[Bug 1819422]: Make symbols in libtkstub.a
				MODULE_SCOPE to avoid exporting them from
				libraries that link with -ltkstub; constify
				tk*StubsPtr and stub table hook pointers.

	* generic/tkStubLib.c:	    Undef USE_TCL_STUBS before defining it
	* generic/ttk/ttkStubLib.c: unconditionally; remove needless #ifdef

	* generic/tkDecls.h:		make genstubs
	* generic/tkIntDecls.h:
	* generic/tkIntPlatDecls.h:
	* generic/tkIntXlibDecls.h:
	* generic/tkPlatDecls.h:
	* generic/tkStubInit.c:

	* unix/configure.in (Darwin):	Remove now unnecessary unexporting of
					libtclstub symbols from libtk.

	* unix/configure:		autoconf-2.59

2008-04-01  Don Porter  <dgp@users.sourceforge.net>

	* generic/tkStubLib.c (Tk_InitStubs):		Added missing error
	* generic/tkWindow.c (Tk_PkgInitStubsCheck):	message and removed
	needless #ifdef complexity.

	* generic/tkWindow.c:	[Tcl Bug 1819422]: Revised package init so
	* unix/Makefile.in:	that "tkStubsPtr" is not present in libtk.so,
	* win/Makefile.in:	but is present only in libtkstub.a. This
	* win/makefile.bc:	tightens up the rules for users of the stubs
	* win/makefile.vc:	interfaces.

	* README:		Bump version number to 8.6a0
	* generic/tk.h:
	* library/tk.tcl:
	* macosx/Wish-Common.xcconfig:
	* unix/configure.in:
	* unix/tk.spec:
	* win/README:
	* win/configure.in:
	* win/tcl.m4:

	* unix/configure:	autoconf-2.59
	* win/configure:

	* generic/tkConsole.c:	Relax Tcl_InitStubs() calls so that a Tk 8.6
	* generic/tkMain.c:	might [load] into a Tcl 8.5 interp.
	* generic/tkWindow.c:

	* generic/tkDecls.h:		make genstubs
	* generic/tkIntDecls.h:
	* generic/tkIntPlatDecls.h:
	* generic/tkIntXlibDecls.h:
	* generic/tkPlatDecls.h:

2008-03-28  Don Porter  <dgp@users.sourceforge.net>

	*** 8.5.2 TAGGED FOR RELEASE ***

	* README:		Bump to 8.5.2 for release.
	* generic/tk.h:
	* library/tk.tcl:
	* unix/configure.in:
	* unix/tk.spec:
	* win/configure.in:

	* unix/configure:	autoconf-2.59
	* win/configure:

	* changes:	Updates for 8.5.2 release.

2008-03-27  Jeff Hobbs  <jeffh@ActiveState.com>

	* library/safetk.tcl (::safe::tkInterpInit): Make sure tk_library and
	its subdirs (eg, ttk) are on the "safe" access path.

2008-03-27  Daniel Steffen  <das@users.sourceforge.net>

	* unix/tcl.m4 (SunOS-5.1x): [Bug 1921166]: Fix 64bit support for Sun
	cc.

	* unix/configure: autoconf-2.59

2008-03-27  Daniel Steffen  <das@users.sourceforge.net>

	* generic/ttk/ttkStubLib.c:	Ensure tcl stubs are used in libtkstub
					even in a static build of Tk.
	* generic/ttk/ttkDecls.h:	Fix incorrect number of arguments in
					Ttk_InitStubs macro definition.

2008-03-26  Don Porter  <dgp@users.sourceforge.net>

	* changes:	Updates for 8.5.2 release.

	* unix/tkUnixCursor.c:	[Bug 1922466]: Stop crash in [. configure
	-cursor] on X11. Thanks to emiliano gavilan.

2008-03-26  Joe English  <jenglish@users.sourceforge.net>

	* generic/tkInt.h, generic/tkEvent.c, unix/tkUnixEvent.c,
	* unix/tkUnixKey.c: XIM reorganization and cleanup; see
	[Patch 1919791] for details.

2008-03-21  Joe English  <jenglish@users.sourceforge.net>

	* generic/tk.decls, generic/ttk/ttkStubLib.c, unix/Makefile.in:
	[Bug 1920030]: Keep ttkStubLib.o in libtkstub instead of libtk.

2008-03-20  Donal K. Fellows  <dkf@users.sf.net>

	* tests/wm.test: Rewrote so that tests clean up after themselves
	rather than leaving that to the following test. Makes it easier to
	catch problems where they originate. Inspired by [Bug 1852338]

2008-03-19  Donal K. Fellows  <dkf@users.sf.net>

	* doc/GetClrmap.3: [Bug 220809]: Documented Tk_PreserveColormap.

2008-03-17  Joe English  <jenglish@users.sourceforge.net>

	* unix/Makefile.in, win/Makefile.in, win/makefile.vc: [Bug 1863007]:
	Put ttkStubLib.o in libtkstub instead of libtk.

2008-03-16  Donal K. Fellows  <dkf@users.sf.net>

	* library/demos/goldberg.tcl: [Bug 1899664]: Made work when run twice
	in the same session. Also made the control panel use Ttk widgets.

2008-03-13  Daniel Steffen  <das@users.sourceforge.net>

	* unix/configure.in: [Bug 1913622]: Use backslash-quoting instead of
	* unix/tcl.m4:	     double-quoting for lib paths in tkConfig.sh.
	* unix/configure:    autoconf-2.59

2008-03-13  Don Porter  <dgp@users.sourceforge.net>

	* changes:	Updates for 8.5.2 release.

2008-03-12  Daniel Steffen  <das@users.sourceforge.net>

	* macosx/Wish.xcodeproj/project.pbxproj: Add support for Xcode 3.1
	* macosx/Wish.xcodeproj/default.pbxuser: CODE_SIGN_IDENTITY and
	* macosx/Wish-Common.xcconfig:		 'xcodebuild install'.

2008-03-12  Joe English  <jenglish@users.sourceforge.net>

	* unix/tkUnixRFont.c: Try a fallback font if XftFontOpenPattern()
	fails in GetFont (workaround for [Bug 1090382]).

2008-03-11  Daniel Steffen  <das@users.sourceforge.net>

	* library/demos/knightstour.tcl:	Aqua GOOBE.
	* library/demos/widget:

	* macosx/Wish.xcodeproj/project.pbxproj: Add support for Xcode 3.1 and
	* macosx/Wish.xcodeproj/default.pbxuser: configs for building with
	* macosx/Wish-Common.xcconfig:		 gcc-4.2 and llvm-gcc-4.2.

	* generic/tkCanvUtil.c:			Fix gcc-4.2 warnings.

	* macosx/GNUmakefile:			Fix quoting to allow paths to
	* macosx/Wish-Common.xcconfig:		${builddir}, ${INSTALL_ROOT}
	* unix/Makefile.in:			and ${TCL_BIN_DIR} to contain
	* unix/configure.in:			spaces.
	* unix/install-sh:
	* unix/tcl.m4:

	* unix/configure:			autoconf-2.59

	* unix/Makefile.in (install-strip):	Strip non-global symbols from
						dynamic library.

2008-03-10  Don Porter  <dgp@users.sourceforge.net>

	* changes:	Updates for 8.5.2 release.

2008-03-07  Donal K. Fellows  <donal.k.fellows@man.ac.uk>

	* doc/colors.n: Reworked to produce nicer HTML output.

2008-03-06  Joe English  <jenglish@users.sourceforge.net>

	* doc/ttk_notebook.n: [Bug 1882011]: Move "TAB IDENTIFIERS" section
	above "WIDGET COMMAND" section.

2008-02-29  Pat Thoyts  <patthoyts@users.sourceforge.net>

	* library/demos/widget:	 Added a Knight's tour canvas demo.
	* library/demos/knightstour.tcl:

2008-02-27  Daniel Steffen  <das@users.sourceforge.net>

	* macosx/tkMacOSXDraw.c: Workaround leak in Carbon SetPortPenPixPat()
	API [Bug 1863346]; avoid repeated PixPat allocation/deallocation.

2008-02-23  Joe English  <jenglish@users.sourceforge.net>

	* library/ttk/combobox.tcl, doc/ttk_combobox.n,
	* tests/ttk/combobox.test: Arrange to deliver <<ComboboxSelected>>
	event after listbox is unposted, as intended [Bug 1890211]. Clarified
	documentation.

2008-02-23  Joe English  <jenglish@users.sourceforge.net>

	* generic/ttk/ttkPanedWindow.c: [FRQ 1898288]: Don't enforce minimum
	sash thickness of 5 pixels, just use 5 as a default.

2008-02-14  Donal K. Fellows  <donal.k.fellows@man.ac.uk>

	* unix/README: Documented missing configure flags.

2008-02-06  Donal K. Fellows  <donal.k.fellows@man.ac.uk>

	* doc/ttk_scale.n (new file): [Bug 1881925]: Added basic documentation

2008-02-04  Don Porter  <dgp@users.sourceforge.net>

	*** 8.5.1 TAGGED FOR RELEASE ***

	* generic/tk.h:		Bump to 8.5.1 for release.
	* library/tk.tcl:
	* unix/configure.in:
	* unix/tk.spec:
	* win/configure.in:

	* unix/configure:	autoconf-2.59
	* win/configure:

2008-02-04  Donal K. Fellows  <donal.k.fellows@man.ac.uk>

	* doc/MeasureChar.3, doc/FontId.3: Minor improvements (formatting,
	keywords).

2008-02-02  Daniel Steffen  <das@users.sourceforge.net>

	* macosx/Wish-Info.plist.in:	Add CFBundleLocalizations key, listing
	* unix/configure.in (Darwin):	all library/msgs locales.

	* unix/configure.in (Darwin):	Correct Info.plist year substitution
					in non-framework builds.

	* unix/configure:		autoconf-2.59

2008-02-01  Don Porter  <dgp@users.sourceforge.net>

	* changes:	Updates for 8.5.1 release.

2008-02-01  Reinhard Max  <max@suse.de>

	* generic/tkImgGIF.c: Fixed a buffer overflow (CVE-2008-0553).
	* tests/imgPhoto.test: Added a test for the above.

2008-01-31  Jeff Hobbs  <jeffh@ActiveState.com>

	* library/msgbox.tcl (::tk::MessageBox): Don't use ttk::label in low
	depth/aqua fallback, as it doesn't support -bitmap.

	* win/tkWinDialog.c (Tk_MessageBoxObjCmd): [Bug 1881892]: Pass ""
	instead of NULL when -title isn't set.

2008-01-31  Donal K. Fellows  <donal.k.fellows@man.ac.uk>

	* doc/panedwindow.n: Added proper description of -height and -width
	options, which aren't "standard". Last of fallout from [Bug 1882495].

2008-01-30  Donal K. Fellows  <donal.k.fellows@man.ac.uk>

	* doc/canvas.n, doc/listbox.n, doc/message.n: [Bug 1882495]: Fix
	erroneous listing of "standard" options.

2008-01-29  Joe English  <jenglish@users.sourceforge.net>

	* library/treeview.tcl: Fix bug in Shift-ButtonPress-1 binding (error
	if no current focus item; reported on c.l.t.)

2008-01-29  Donal K. Fellows  <donal.k.fellows@man.ac.uk>

	* doc/ttk_*.n: [Bug 1876493]: Adjusted handling of the standard
	options part of the Ttk manual pages so that they are documented in
	the correct location.

2008-01-28  Joe English  <jenglish@users.sourceforge.net>

	* unix/tkUnixRFont.c: Re-fix strict-aliasing warnings reintroduced by
	last patch.

2008-01-27  Joe English  <jenglish@users.sourceforge.net>

	* generic/ttk/ttkNotebook.c: [Bug 1878298]: Make sure to schedule a
	redisplay when adding and/or hiding tabs.

2008-01-27  Joe English  <jenglish@users.sourceforge.net>

	* unix/tkUnixRFont.c: Merged common code from InitFont() and
	TkpGetFontAttrsForChar(), factored into GetTkFontAttributes() and
	GetTkFontMetrics(). Removed write-only struct UnixFtFont member
	'drawable'. Removed unneeded double-pointer indirections. Ensure that
	TkFontAttributes.family member is a Tk_Uid, as specified. Use
	FcTypeDouble for XFT_SIZE attribute. Finally: fix [Bug 1835848]

2008-01-25  Don Porter  <dgp@users.sourceforge.net>

	* changes:	Updates for 8.5.1 release.

2008-01-08  Joe English  <jenglish@users.sourceforge.net>

	* generic/ttk/ttkFrame.c: [Bug 1867122]: fix crash in
	[ttk::labelframe] when -style option specified.

2008-01-08  Joe English  <jenglish@users.sourceforge.net>

	* win/ttkWinTheme.c: [Bug 1865898]: Add tristate support to
	checkbuttons and radiobuttons.
	[Bug 1679067]: Fix check and radio indicator size.

2008-01-06  Joe English  <jenglish@users.sourceforge.net>

	* generic/ttk/ttkWidget.c, generic/ttk/ttkWidget.h: Call
	Tk_MakeWindowExist() in widget constructor. Removed now-unnecessary
	initial ConfigureNotify processing.

2008-01-06  Joe English  <jenglish@users.sourceforge.net>

	* library/ttk/treeview.tcl, library/ttk/utils.tcl:
	[Bugs 1442006, 1821939, 1862692]: Fix MouseWheel bindings for
	ttk::treeview widget.

2008-01-02  Don Porter  <dgp@users.sourceforge.net>

	* generic/tk.h:		Bump version number to 8.5.1b1 to distinguish
	* library/tk.tcl:	CVS development snapshots from the 8.5.0 and
	* unix/configure.in:	8.5.1 releases.
	* unix/tk.spec:
	* win/configure.in:

	* unix/configure:	autoconf (2.59)
	* win/configure:

	******************************************************************
	*** CHANGELOG ENTRIES FOR 2005 TO 2007 IN "ChangeLog.2007"     ***
	*** CHANGELOG ENTRIES FOR 2004 AND 2003 IN "ChangeLog.2004"    ***
	*** CHANGELOG ENTRIES FOR 2002 AND EARLIER IN "ChangeLog.2002" ***
	******************************************************************<|MERGE_RESOLUTION|>--- conflicted
+++ resolved
@@ -1,14 +1,12 @@
-<<<<<<< HEAD
-2012-08-11  Francois Vogel  <fvogelnew1@free.fr>
-
-	* generic/tkTextTag.c:  [Bug 3554273]: Test textDisp-32.2 failed
-=======
 2012-08-11  Jan Nijtmans  <nijtmans@users.sf.net>
 
 	* library/*.tcl: [Bug 3555644]: Better use of virtual events.
 	Pre-define 10 new Virtual events, and correct various
 	bindings according to the Mac OSX documentation.
->>>>>>> a9100a55
+
+2012-08-11  Francois Vogel  <fvogelnew1@free.fr>
+
+	* generic/tkTextTag.c:  [Bug 3554273]: Test textDisp-32.2 failed
 
 2012-08-09  Stuart Cassoff  <stwo@users.sourceforge.net>
 
