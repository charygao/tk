<<<<<<< HEAD
2012-04-20  Donal K. Fellows  <dkf@users.sf.net>

	* generic/tkWindow.c (commands): Ensure that all descriptions of
	commands created by Tk are correct.
=======
2012-04-22  Donal K. Fellows  <dkf@users.sf.net>

	* generic/tkBind.c (ExpandPercents): [Bug 3520202]: Ensure that the
	%k, %K and %N substitutions use dummy tokens with <MouseWheel> events
	and that the %D subsitution is a dummy with <Key>/<KeyRelease>. This
	was causing significant indigestion (and a read of goodness knows what
	memory) to Tkinter/Python because of the way they map events between
	languages.
>>>>>>> e4db9ce4

2012-04-20  Jan Nijtmans  <nijtmans@users.sf.net>

	* generic/tk.tcl: Use vroot size in stead of screen size for clipping
	window coordinates in ::tk::PlaceWindow.
	* generic/dialog.tcl: Use ::tk::PlaceWindow in dialog.tcl, instead of
	dumplicating the code there. (harmless part of [Bug 533519])

2012-04-13  Jan Nijtmans  <nijtmans@users.sf.net>

	* win/rules.vc: [Bug 3517448]: TclKit build fails (unresolved
	__strtoi64)

2012-04-07  Jan Nijtmans  <nijtmans@users.sf.net>

	* generic/tkBind.c: [Bug 3176239]: control-MouseWheel causes segv

2012-03-30  Jan Nijtmans  <nijtmans@users.sf.net>

	* unix/tcl.m4:        [Bug 3511806]: Compiler checks too early
	* unix/configure.in:  This change allows to build the cygwin
	* unix/configure      and mingw32 ports of Tcl/Tk to build
	* win/tcl.m4:         out-of-the-box using a native or cross-
	* win/configure.in:   compiler.
	* win/configure

2012-03-21  Jan Nijtmans  <nijtmans@users.sf.net>

	* generic/tkColor.c:  [Bug 2809525]: Abort on overlong color name.
	* unix/tkUnixColor.c:

2012-03-18  Jan Nijtmans  <nijtmans@users.sf.net>

	* xlib/xcolors.c:   [RFE 3503317]: XParseColor speedup
	* xlib/rgb.txt:     List of all colors accepted by Tk in Xorg format
	* tests/color.test: Added test case for all colors in rgb.txt

2012-03-13  Donal K. Fellows  <dkf@users.sf.net>

	* doc/*.3, doc/*.n: Minor spelling fixes.

2012-03-07  Donal K. Fellows  <dkf@users.sf.net>

	* generic/tkObj.c (GetPixelsFromObjEx): [Bug 3497848]: Better rounding
	of pixel values to integers.

2012-03-04  Jan Nijtmans  <nijtmans@users.sf.net>

	* unix/tcl.m4:    Patch from the cygwin folks
	* unix/configure: (re-generated)

2012-02-28  Francois Vogel  <fvogelnew1@free.fr>

	* generic/tkText.c:      [Bug 1630262, Bug 1615425]: segfault
	* generic/tkTextBTree.c  when deleting lines or tagging outside of
	* generic/tkTextDisp.c   the -startline/-endline range with peer
	* generic/tkTextMark.c   text widgets.
	* tests/text.test        [Bug 3487407]: Weird text indices.
	* tests/textMark.test

2012-02-28  Donal K. Fellows  <dkf@users.sf.net>

	* doc/canvas.n: [Bug 3495198]: Corrected types of bitmap options.

2012-02-26  Jan Nijtmans  <nijtmans@users.sf.net>

	* xlib/xcolors.c: Provide fallback for _strtoi64
	* win/configure.in: Detect whether _strtoi64 is available
	* win/configure: (regenerated)

2012-02-25  Jan Nijtmans  <nijtmans@users.sf.net>

	* win/tkWinDialog.c: [Bug 1913750]: tk_chooseDirectory -initialdir
	internationalization problem.

2012-02-15  Jan Nijtmans  <nijtmans@users.sf.net>

	* xlib/xcolors.c: [Bug 3486474]: Inconsistent color scaling
	* generic/tkColor.c: new internal function TkParseColor
	* generic/tkInt.h:
	* generic/tk*.c:   Change XParseColor() to TkParseColor() everywhere.

2012-02-10  Donal K. Fellows  <dkf@users.sf.net>

	* win/tkWinDialog.c (GetFileName): Ensure that we do not convert a
	result list to a string inadvertently, as this causes problems with
	Tkinter's handling of multiple filename results. Issue was reported
	via StackOverflow: http://stackoverflow.com/q/9227859/301832

2012-01-29  Jan Nijtmans  <nijtmans@users.sf.net>

	* win/tkImgPhoto.c: [Bug 3480634]: PNG Images missing in menus on Mac

2012-01-27  Jan Nijtmans  <nijtmans@users.sf.net>

	* win/tkWinDialog.c: [Bug 3480471]: tk_getOpenFile crashes on Win64

2012-01-26  Francois Vogel  <fvogelnew1@free.fr>

	* generic/tkTextDisp.c: [Bug-1754043] and [Bug-2321450]: When
	-blockcursor is true, the cursor appears as a blinking bar which
	expands to the right edge of the widget.

2012-01-25  Jan Nijtmans  <nijtmans@users.sf.net>

	* generic/tkImgPhoto.c: [Bug 2433260]: non-critical error in
	Tk_PhotoPutBlock

2012-01-25  Francois Vogel  <fvogelnew1@free.fr>

	* generic/tkText.c: Don't increase the epoch twice

2012-01-25  Francois Vogel  <fvogelnew1@free.fr>

	* generic/tkText.c:      [Bug-1630271]: segfault/infinite loop
	* generic/tkTextMark.c:  when a mark is before -startline
	* tests/textMark.test:

2012-01-25  Francois Vogel  <fvogelnew1@free.fr>

	* generic/tkText.c: [Bug-3475627]: Test text-31.11 fails

2012-01-22  Francois Vogel  <fvogelnew1@free.fr>

	* generic/tkTextMark.c: [Bug-3288113,3288121]: Missing marks/endless
	* tests/textMark.test:  loop in text mark prev/next

2012-01-19  Francois Vogel  <fvogelnew1@free.fr>

	* generic/tkText.c: [Bug-3021557]: Moving the cursor in
	* tests/text.test:  elided text freezes Tk

2011-12-13  Donal K. Fellows  <dkf@users.sf.net>

	* doc/getOpenFile.n: Make example follow best practices. Issue spotted
	by Emiliano Gavilan.

2011-11-29  Donal K. Fellows  <dkf@users.sf.net>

	* tests/safe.test: [Bug 1847925]: Update list of hidden commands.

2011-11-22  Jan Nijtmans  <nijtmans@users.sf.net>

	* unix/Makefile.in: [Bug 1945073]: Demo square.tcl
	* win/Makefile.in: cannot run; need package tktest

2011-11-17  Jan Nijtmans  <nijtmans@users.sf.net>

	* doc/menu.n: Fix the escaping of leading dots in lines that start with
	a widget name, so that nroff doesn't mistake it as a non-existing macro
	and skips the entire line.

2011-11-14  Alexandre Ferrieux  <ferrieux@users.sourceforge.net>

	* generic/tkCanvas.c: [Bug 3437816]: Missing TCL_ERROR return
	in [canvas lower].

2011-11-08  Reinhard Max  <max@suse.de>

	* unix/Makefile.in: Add square to DEMOPROGS. It contains a shebang
	and hence should get installed with executable bits.

	* doc/label.n:         Fix the escaping of leading dots in lines that
	* doc/text.n:          start with a widget name, so that nroff
	* doc/ttk_notebook.n:  doesn't mistake it as a non-existing macro
	* doc/pack.n:          and skips the entire line.

2011-11-01  Donal K. Fellows  <dkf@users.sf.net>

	* generic/tkObj.c (GetPixelsFromObjEx): [Bug 3431491]: Use a bit of
	type hackery to allow numbers to be interpreted as coordinates (most
	notably on a canvas) without reinterpreting via a string.

2011-10-27  Kevin B. Kenny  <kennykb@acm.org>

	* generic/tkInt.h:	[Bug 3410609]: Change the event mechanism
	* unix/tkUnixEvent.c:	for <KeyPress> events to use the keysym
	* unix/tkUnixKey.c:	returned by XLookupString in preference to
	the one that appears in the raw X event at any level. This change
	allows binding to ISO_Level3_Shift-ed characters, composed characters,
	and similar beasts. KeyRelease events still work as they did before,
	as does Tk with input methods disabled.

2011-10-13  Jan Nijtmans  <nijtmans@users.sf.net>

	* win/tkWinDialog.c: Internationalization of all Windows font
	* win/tkWinFont.c:   handling.

2011-10-10  Jan Nijtmans  <nijtmans@users.sf.net>

	* win/tkWinDialog.c: [Bug 3163893]: -initialdir option bug for
	tk_chooseDirectory under XP

2011-10-05  Jan Nijtmans  <nijtmans@users.sf.net>

	* win/tkWinInt.h:   Remove tkWinProcs, as it is no longer
	* win/tkWinX.c:     being used.
	* win/tkWinTest.c:

2011-09-27  Donal K. Fellows  <dkf@users.sf.net>

	* generic/tkImgPNG.c (WriteExtraChunks): [Bug 3405839]: Write the sDAT
	chunk with the correct length.

2011-09-08  Jan Nijtmans  <nijtmans@users.sf.net>

	* generic/tkDecls.h: Don't let tkDecls.h depend on <tchar.h> on
	windows, not even in UNICODE mode.

2011-09-01  Donal K. Fellows  <dkf@users.sf.net>

	* doc/photo.n: Correctly documented what the [$ph data] command
	produces without the -format option.

2011-08-16  Jan Nijtmans  <nijtmans@users.sf.net>

	* win/tkWinDialog.c: [Bug 3388350]: mingw64 compiler warnings
	* win/tkWinEmbed.c
	* win/tkWinMenu.c
	* win/tkWinTest.c
	* win/tkWinWm.c
	* win/tkWinX.c

2011-08-13  Jan Nijtmans  <nijtmans@users.sf.net>

	* generic/tkBitmap.c: [Bug 3388350]: mingw64 compiler warnings
	* generic/tkConsole.c
	* win/tkWinDialog.c
	* win/tkWinEmbed.c
	* win/tkWinSend.c
	* win/tkWinSendCom.c

2011-08-05  Don Porter  <dgp@users.sourceforge.net>

	*** 8.6b2 TAGGED FOR RELEASE ***

	* changes:	Updates for 8.6b2 release.

2011-08-03  Don Porter  <dgp@users.sourceforge.net>

	* win/tkWinWm.c: [Bug 2891541]: Merge of 8.5.8 fix from Pat Thoyts.
	Permit normal behaviour on Windows for a grabbed toplevel when it
	is the main window.

2011-08-03  Jan Nijtmans  <nijtmans@users.sf.net>

	* win/tkWinDialog.c: [Bug 3314770]: regression - Windows file
	dialogs not resizable

2011-07-28  Don Porter  <dgp@users.sourceforge.net>

	* changes:	Updates for 8.6b2 release.

2011-07-28  Jan Nijtmans  <nijtmans@users.sf.net>

	* xlib/X11/Xutil.h: [Bug 3380684]: XEmptyRegion prototype doesn't
	match usage

2011-07-19  Donal K. Fellows  <dkf@users.sf.net>

	* doc/*.3, doc/*.n: Many small fixes to documentation as part of
	project to improve quality of generated HTML docs.

2011-07-18  Don Porter  <dgp@users.sourceforge.net>

	* README:		Bump version number to 8.6b2
	* generic/tk.h:
	* library/tk.tcl:
	* unix/configure.in:
	* unix/tk.spec:
	* win/configure.in:

	* unix/configure:	autoconf-2.59
	* win/configure:

2011-06-29  Don Porter  <dgp@users.sourceforge.net>

	* generic/ttk/ttkTrace.c: [Bug 3341056]: Correct segfault due to flaw
	* tests/ttk/ttk.test:	in the 2011-06-17 commit.

2011-06-19  Donal K. Fellows  <dkf@users.sf.net>

	* doc/wm.n: Added documentation of the -type attribute that was
	introduced in TIP#359, and moved documentation of -alpha to common
	section as it is supported on all platforms now.

2011-06-17  Don Porter  <dgp@users.sourceforge.net>

	* generic/ttk/ttkTrace.c:	Workaround Bug 3062331.
	* tests/ttk/ttk.test:
	* changes:	Updated

2011-06-16  Jan Nijtmans  <nijtmans@users.sf.net>

	* win/tcl.m4: Sync with win/tcl.m4 from Tcl
	* win/configure: (regenerated)

2011-06-10  Don Porter  <dgp@users.sourceforge.net>

	* generic/tkEntry.c:	[Bug 3315731]: Fix [$entry -invcmd].

2011-06-10  Don Porter  <dgp@users.sourceforge.net>

	* README:	Correct some README bitrot.
	* macosx/README:

2011-06-07  Don Porter  <dgp@users.sourceforge.net>

	* generic/tkEntry.c:	[Bug 2358545]: Restore support for values "08"
	and "09" in a [spinbox] configured to use -from and -to values.

2011-06-06  Don Porter  <dgp@users.sourceforge.net>

	* generic/tkConsole.c:	[Bug 2546087]: Restore proper NUL output to
	* library/console.tcl:	the [console].

2011-04-22  Peter Spjuth  <peter.spjuth@gmail.com>

	* generic/tkCanvPoly.c: [Bug 3291543]: There was a crash if dchars
	* tests/canvas.test:    removed all coordinates of a polygon.

2011-04-21  Peter Spjuth  <peter.spjuth@gmail.com>

	* doc/checkbutton.n: Document all variable options as global.
	* doc/radiobutton.n:
	* doc/listbox.n:
	* doc/menu.n:
	* doc/options.n:
	* doc/ttk_combobox.n:
	* doc/ttk_entry.n:
	* doc/ttk_progressbar.n:
	* doc/ttk_widget.n:

2011-04-06  Jan Nijtmans  <nijtmans@users.sf.net>

	* unix/tkAppInit.c:  Make symbols "main" and "Tcl_AppInit"
	MODULE_SCOPE: there is absolutely no reason for exporting them.
	* unix/tcl.m4:        Don't use -fvisibility=hidden with static
	* unix/configure      libraries (--disable-shared)

2011-04-04  Peter Spjuth  <peter.spjuth@gmail.com>

	* tests/grid.test:
	* generic/tkGrid.c: [Bug 723765]: When a slave was removed from grid,
	the -in option was not remembered.

2011-04-04  Joe Mistachkin  <joe@mistachkin.com>

	* win/tkWinDialog.c (FontchooserShowCmd): Change the CHOOSEFONT and
	LOGFONT used with sizeof to CHOOSEFONTA and LOGFONTA to match their
	local variable declarations (i.e. mismatch with -DUNICODE).  This code
	is not present in 8.4 or 8.5.

2011-04-04  Peter Spjuth  <peter.spjuth@gmail.com>

	* doc/labelframe.n:
	* doc/frame.n:
	* generic/tkFrame.c: [Bug 2997657]: Removed -container from labelframe
	documentation since it does not work as expected and does not make
	sense as a container. Added note to frame about restrictions when used
	as a container.

2011-03-28  Donal K. Fellows  <dkf@users.sf.net>

	* library/tk.tcl (::tk::FindAltKeyTarget): Make this handle the
	traversal of the logical window manager hierarchy correctly. Based on
	comments by Emiliano Gavilan.

2011-03-28  Jan Nijtmans  <nijtmans@users.sf.net>

	* generic/tkTextBTree.c: [Bug 3129527]: Fix buffer overflow w/ GCC 4.5
	and -D_FORTIFY_SOURCE=2. One more place where this problem could
	appear.

2011-03-24  Jan Nijtmans  <nijtmans@users.sf.net>

	* win/tkWinMenu.c: [Bug #3239768]: tk8.4.19 (and later) WIN32
	menu font support.

2011-03-16  Jan Nijtmans  <nijtmans@users.sf.net>

	* unix/tcl.m4:    Make SHLIB_LD_LIBS='${LIBS}' the default and
	* unix/configure: set to "" on per-platform necessary basis.
	Backported from TEA, but kept all original platform code which was
	removed from TEA.

2011-03-14  Jan Nijtmans  <nijtmans@users.sf.net>

	* generic/tkBind.c:      Eliminate some more unneeded write-only
	* generic/tkCanvUtil.c:  variables (discovered by gcc-4.6)
	* generic/tkFocus.c:

2011-03-12  Donal K. Fellows  <dkf@users.sf.net>

	Remove casts from uses of ckalloc/ckfree/... now that Tcl declares
	them to be using useful casts internally.

2011-03-12  Jan Nijtmans  <nijtmans@users.sf.net>

	* win/tkWin32Dll.c: Eliminate unneeded _TkFinalize wrapper.

2011-03-11  Jan Nijtmans  <nijtmans@users.sf.net>

	* generic/ttk/ttkDefaultTheme.c: Eliminate some unneeded write-only
	* generic/ttk/ttkManager.c:      variables (discovered by gcc-4.6)
	* generic/ttk/ttkSquare.c:

2011-03-09  Reinhard Max  <max@suse.de>

	* unix/configure.in: Use a symbol from libXft itself for the link
	test rather than one from libfreetype, because the latter doesn't
	work when the linker is called with --as-needed.

2011-03-03  Alexandre Ferrieux  <ferrieux@users.sourceforge.net>

	* generic/tkCanvLine.c: [Bug 3175610]: Incomplete refresh of line items.

2011-03-02  Donal K. Fellows  <dkf@users.sf.net>

	* doc/tk_mac.n (new file): Description of OSX-specific functionality
	in Tk, contributed by Kevin Walzer.
	* doc/button.n, doc/font.n, doc/menu.n: Noted which parts of these
	commands are intentionally not fully supported on OSX.

2011-01-24  Joe English  <jenglish@users.sourceforge.net>

	* generic/tkSelect.c: Fix for [Bug #3164879]: (memory allocation
	bug introduced by [Patch #3129527])

2011-01-22  Joe English  <jenglish@users.sourceforge.net>

	* generic/ttk/ttkEntry.c(ttk::combobox): Add missing
	'validate' command (reported by schelte).

2011-01-13  Jan Nijtmans  <nijtmans@users.sf.net>

	* library/msgbox.tcl: [Patch #3154705]: Close button has no effect

2011-01-12  Jan Nijtmans  <nijtmans@users.sf.net>

	* win/tcl.m4:         handle --enable-64bit=ia64 for gcc
	* win/configure.in    typo
	* win/configure:      (autoconf-2.59)

2011-01-06   Kevin Walzer <wordtech@users.sourceforge.net>

	* macosx/README:	Added info on textured background windows.
	* macosx/tkMacOSXFont.c: Fix for 2857300, improves rounding up on text
	width [submitted by treectrl]
	* macosx/tkMacOSXMenu.c: Fix for radiobuttons and checkbuttons not
	displaying in popup menus, and disabled menu entries.
	* macosx/tkMacOSXWindowEvent.c:	Fix for 3086887, speeds up scrolling;
	also textured background windows
	* macosx/tkMacOSXWm.c: Textured background windows.

2011-01-06  Stuart Cassoff  <stwo@users.sourceforge.net>

	* generic/tkEvent.c:	Cast some NULLs to (void *) in order to quash
	* unix/tkUnixEvent.c:	"missing sentinel in function call"
	* unix/tkUnixKey.c:	compiler warnings.
	* unix/tkUnixRFont.c:

2010-12-17  Stuart Cassoff  <stwo@users.sourceforge.net>

	* unix/Makefile.in:	Clean up '.PHONY:' targets: Arrange those
				common to Tcl and Tk as in Tcl's Makefile.in,
				add any missing ones and remove duplicates.

2010-12-17  Stuart Cassoff  <stwo@users.sourceforge.net>

	* unix/Makefile.in:  [Bug 2446711]: Remove 'allpatch' target.

2010-12-17  Stuart Cassoff  <stwo@users.sourceforge.net>

	* unix/Makefile.in:  [Bug 2537626]: Use 'rpmbuild', not 'rpm'.

2010-12-17  Jan Nijtmans  <nijtmans@users.sf.net>

	* generic/tkMain.c:  refactor isatty() function for Windows.
	* win/tkWinImage.c:  better warning message.
	* win/tkWinInit.c:   Let TkpDisplayWarning() send the message
	directly to the debugger, if available, otherwise do as before.

2010-12-16  Jan Nijtmans  <nijtmans@users.sf.net>

	* generic/tk.h:       [Patch 3124554]: Move WishPanic from Tk to Tcl
	* win/winMain.c:      Remove special MessageBox'es here, since every
	panic-related thing is now handled correctly by Tcl.

2010-12-15  Stuart Cassoff  <stwo@users.sourceforge.net>

	* unix/Makefile.in:	Installer Improvements.
	* unix/install-sh:	Similar to Tcl [Patch 3101127].

2010-12-15  Jan Nijtmans  <nijtmans@users.sf.net>

	* generic/tkMain.c:	[Patch #3124683]: platform specific stuff
	in (tcl|tk)Main.c

2010-12-13  Jan Nijtmans  <nijtmans@users.sf.net>

	* unix/tcl.m4:		[Bug 3135271]: Link error due to hidden
	* unix/configure:	symbols (CentOS 4.2)  (autoconf-2.59)
	* generic/tkMain.c:	Change "Application initialization failed" to
	* tests/main.test:	"application-specific initialization failed",
	for consistency with Tcl.
	* win/tkWin32Dll.c:	See also: [Patch 1910041] and [Patch 3059922].
	SEH emulation on Win64 was not correct here: it sometimes results in
	a crash. Contrary to the other places, the code here is not meant to
	protect from OS bugs, but to protect Finalizing Tk when the application
	went in an invalid state.

2010-12-12  Stuart Cassoff  <stwo@users.sourceforge.net>

	* unix/tcl.m4: Better building on OpenBSD.
	* unix/configure: (autoconf-2.59)

2010-12-10  Jan Nijtmans  <nijtmans@users.sf.net>

	* win/tcl.m4:	Fix manifest-generation for 64-bit gcc (mingw-w64)
	* win/configure: (autoconf-2.59)

2010-12-06  Jan Nijtmans  <nijtmans@users.sf.net>

	* generic/tkSelect.c:	[Bug 3129527]: Fix buffer overflow w/ GCC 4.5
	* generic/tkTextDisp.c: and -D_FORTIFY_SOURCE=2
	* unix/tkUnixWm.c:
	* win/tkWinWm.c:

2010-12-05  Jan Nijtmans  <nijtmans@users.sf.net>

	* unix/tcl.m4:      [Patch 3116490]: cross-compile support for unix
	* unix/configure    (autoconf-2.59)

2010-12-03  Jan Nijtmans  <nijtmans@users.sf.net>

	* win/tcl.m4:	[Patch 3116490]: cross-compile Tcl mingw32 on unix
	* win/configure: This makes it possible to cross-compile Tcl/Tk for
	Windows (either 32-bit or 64-bit) out-of-the-box on UNIX, using
	mingw-w64 build tools.

2010-12-02  Donal K. Fellows  <dkf@users.sf.net>

	* generic/tkInt.decls (TkDrawAngledTextLayout,TkDrawAngledChars,...):
	Expose angled text API for Emiliano Gavilan. Still only in internal
	stub table.

2010-11-29  Jan Nijtmans  <nijtmans@users.sf.net>

	* generic/tkAtom.c:    Fix various 64-bit gcc(-4.5.2) warnings: cast
	* generic/tkSelect.c:  from pointer to integer of different size.
	* win/stubs.c:
	* win/tkWinButton.c:
	* win/tkWinColor.c:
	* win/tkWinPixmap.c:
	* win/tkWinScrlbr.c:
	* win/tkWinWindow.c:
	* win/tkWinWm.c:
	* win/ttkWinMonitor.c:
	* win/tkWin32Dll.c:   Make assembler code compile in Win64 with gcc.

2010-11-24  Jan Nijtmans  <nijtmans@users.sf.net>

	* win/tkWinDialog.c:  [Bug 3071836]: Crash/Tcl_Panic on WinXP saving
	* win/tkWinInit.c:    file to C:\, and rewrite TkpDisplayWarning not
	to use any Tcl functions any more. This allows TkpDisplayWarning to be
	used as panic proc.
	* win/winMain.c:      Use TkpDisplayWarning as panic proc on Windows.
	* generic/tkMain.c:   Remove unused strrchr, combine outChannel and
	errChannel variables to a single variable.

2010-11-19  Jan Nijtmans  <nijtmans@users.sf.net>

	* generic/tkCanv*.c:         Revise Tcl_Panic() calls ending with a
	* generic/tkGeomerty.c:      newline removing the newline, because
	* generic/tkImgPhInstance.c: Tcl_Panic() outputs a final newline
	* generic/tkMenu.c:	     already.
	* generic/tkRectOval.c:
	* generic/tkTextBTree.c:
	* generic/tkWindow.c:
	* unix/tkUnixRFont.c:
	* win/tkWinColor.c:
	* win/tkWinDraw.c:
	* win/tkWinMenu.c:

2010-11-18  Jan Nijtmans  <nijtmans@users.sf.net>

	* win/winMain.c:   [FRQ 491789]: "setargv() doesn't support a unicode
	cmdline" now implemented for cygwin and mingw32 too.
	* win/configure.in:	Allow cross-compilation by default.
	* win/configure    (regenerated)

2010-11-17  Jan Nijtmans  <nijtmans@users.sf.net>

	* win/tcl.m4:      [FRQ 491789]: "setargv() doesn't support a unicode
	cmdline" now implemented for mingw-w64
	* win/configure    (regenerated)
	* win/winMain.c    Workaround for bug in some versions of mingw-w64

2010-11-16  Jan Nijtmans  <nijtmans@users.sf.net>

	* win/winMain.c    Bring compilation under mingw-w64 a bit closer
	* win/tcl.m4       to reality. See for what's missing:
	    https://sourceforge.net/apps/trac/mingw-w64/wiki/Unicode%20apps
	* win/configure:   (re-generated)
	* win/tkWinPort.h: [Bug 3110161]: Extensions using TCHAR don't compile
	on VS2005 SP1

2010-11-10  Andreas Kupries  <andreask@activestate.com>

	* changes:	Updates for 8.6b2 release.

2010-11-06  Jan Nijtmans  <nijtmans@users.sf.net>

	* library/msgs/*.msg:	Update NL catalog. For other languages,
	sorting and fix some locations of "&".

2010-11-05  Jan Nijtmans  <nijtmans@users.sf.net>

	* library/demos/widget: Use unicode copyright sign, instead of
	* library/demos/en.msg: depending on translation.
	* library/demos/nl.msg:
	* generic/tkMain.c:    Sync TK_ASCII_MAIN usage with tclMain.c

2010-11-04  Don Porter  <dgp@users.sourceforge.net>

	* changes:	Updates for 8.6b2 release.

2010-11-03  Jan Nijtmans  <nijtmans@users.sf.net>

	* win/tkWinClipboard.c: [FRQ 2965056]: Windows build with
	* win/tkWinDialog.c:     -DUNICODE
	* win/tkWinMenu.c:

2010-10-11  Jan Nijtmans  <nijtmans@users.sf.net>

	* generic/tkDecls.h:  [FRQ 491789]: "setargv() doesn't support a
	* doc/Tk_Main.3:      unicode cmdline" implemented for Tk on MSVC++
	* win/Makefile.in:
	* win/makefile.vc:
	* win/winMain.c:
	* win/rules.vc:       Update for VS10

2010-10-11  Joe English  <jenglish@users.sourceforge.net>

	* generic/ttk/ttkTreeview.c: [Bug 3085489]: Fix crash in 'tag add' /
	'tag remove' commands when no -tags specified.

2010-10-11  Jan Nijtmans  <nijtmans@users.sf.net>

	* win/tkWinMenu.c:    [FRQ 2965056]: Windows build with -DUNICODE
	* win/tkWinWm.c:
	* win/tcl.m4:         Add netapi32 to the link line, so we no longer
	* win/makefile.vc:    have to use LoadLibrary to access those
	* win/configure:      functions.

2010-10-06  Jan Nijtmans  <nijtmans@users.sf.net>

	* win/tkWinClipboard.c: [FRQ 2965056]: Windows build with
	* win/tkWinColor.c:     -DUNICODE
	* win/tkWinCursor.c:
	* win/tkWinFont.c:
	* win/tkWinTest.c:
	* win/tkWinMenu.c:
	* win/tkWinPixmap.c:
	* win/tkWinX.c:         Eliminate isWinNT variable
	* win/Makefile.in (genstubs): Generate ttk files as well.

2010-10-06  Donal K. Fellows  <dkf@users.sf.net>

	* win/Makefile.in (genstubs): [Tcl Bug 3082049]: Typo.

2010-10-05  Jan Nijtmans  <nijtmans@users.sf.net>

	* generic/tkWinX.c: [Bug 3080953]: Malformed Unicode characters in %A
	substitution Problem was in the static function GetTranslatedKey().

2010-10-01  Donal K. Fellows  <dkf@users.sf.net>

	* generic/tkImgPhoto.c (Tk_PhotoPutBlock, Tk_PhotoPutZoomedBlock):
	[Bug 3078902]: Ensure that zero-dimensioned data blocks cause no
	changes at all instead of causing a hang.

2010-09-29  Jan Nijtmans  <nijtmans@users.sf.net>

	* unix/tcl.m4:         Sync with Tcl version
	* unix/configure:      Re-generate with autoconf-2.59
	* win/configure:
	* generic/tkMain.c     Make compilable with -DUNICODE as well

2010-09-28  Jan Nijtmans  <nijtmans@users.sf.net>

	* win/tkWinSend.c: [Bug 3076671]: CVS HEAD Tk build fails on win32
	with msys/mingw. Make it compile on older mingw as well.
	* generic/tk.decls:   Add explicit scspec "EXTERN", as in Tcl
	* generic/tkInt.decls:
	* generic/tkStubInit.c: Don't let Tk_MainEx macro disturb compilation

2010-09-23  Jan Nijtmans  <nijtmans@users.sf.net>

	* win/tcl.m4:            Add -Wdeclaration-after-statement
	* win/configure:         (regenerated)
	* win/tkWinX.c:          Make compilable with -DUNICODE.
	* win/winMain.c:
	* unix/tkAppInit.c:      Many clean-ups in comments, so all
	(tcl|tk)AppInit.c variants use the same style.
	* generic/ttk/ttkGenStubs.tcl: Dummy genStubs::export (from
	genStubs.tcl)

2010-09-20  Jan Nijtmans  <nijtmans@users.sf.net>

	* generic/ttk/ttkGenStubs.tcl: Clean-up, port all genStubs.tcl changes
	* generic/ttk/ttk.decls:    from Tcl to ttkGenStubs.tcl as well (no
	* generic/tk.decls:         change in any output files). This brings
	* generic/tkInt.decls:      all *.decls in the same form as tcl.decls

2010-09-16  Jeff Hobbs  <jeffh@ActiveState.com>

	* win/tkWinX.c (_WIN32_IE): update to IE5.5 base expectation

2010-09-14  Jan Nijtmans  <nijtmans@users.sf.net>

	* win/rules.vc       [FRQ 2965056]: Windows build with -DUNICODE
	* win/Makefile.in

2010-09-13  Jan Nijtmans  <nijtmans@users.sf.net>

	* win/tkWin.h          Move definitions of WINVER/_WIN32_WINNT
	* win/tkWinDialog.h    to one place, now that we only support
	* win/tkWinMenu.c      Win2000+
	* win/tkWinX.c

2010-09-10  Jan Nijtmans  <nijtmans@users.sf.net>

	* win/tkWinEmbed.c:     Make compilable with -DUNICODE
	* win/tkWinClipboard.c: Mark those files as not compilable with
	* win/tkWinColor.c:     -DUNICODE, so add a TODO.
	* win/tkWinCursor.c:
	* win/tkWinDialog.c:
	* win/tkWinFont.c:
	* win/tkWinMenu.c:
	* win/tkWinPixmap.c:
	* win/tkWinTest.c:
	* win/tkWinWm.c:
	* win/tkWinX.c:
	* win/winMain.c:
	* win/tkWinPort.h:  mingw/cygwin fixes: <tchar.h> should always
	be included here.

2010-09-09  Jan Nijtmans  <nijtmans@users.sf.net>

	* win/rules.vc:   (sync with tcl version)
	* win/makefile.vc: mingw should always link with -ladvapi32
	* win/tcl.m4:
	* win/configure:   (regenerated)
	* win/tkWinInt.h:  Remove ascii variant of tkWinPocs table,
	* win/tkWinX.c:    it is no longer necessary.
	* win/tkWinTest.c:

2010-09-08  Joe English  <jenglish@users.sourceforge.net>

	* generic/ttk/ttkTreeview.c (TreeviewSeeCommand): [Bug 2829363]:
	Schedule redisplay if [$tv see] opens any items.

2010-09-05  Donal K. Fellows  <dkf@users.sf.net>

	* library/bgerror.tcl: [Bugs 3046742,3046750]: Improve keybindings for
	the background error dialog, and allow the use of the window manager
	controls for closing it (where supported). The Escape key now causes
	all remaining background error messages in the queue to be dropped.

2010-09-02  Joe English  <jenglish@users.sourceforge.net>

        * library/ttk/winTheme.tcl, library/ttk/xpTheme.tcl,
	* library/ttk/vistaTheme.tcl: [Bug 3057573]: Specify disabled combobox
	text foreground color.

2010-08-31  Andreas Kupries  <andreask@activestate.com>

	* win/tcl.m4: Applied patch by Jeff fixing issues with the manifest
	handling on Win64.
	* win/configure: Regenerated.

2010-08-26  Jeff Hobbs  <jeffh@ActiveState.com>

	* unix/Makefile.in: Add valgrind target
	* unix/configure, unix/tcl.m4: [Bug 1230554]: SHLIB_LD_LIBS='${LIBS}'
	for OSF1-V*. Add /usr/lib64 to set of auto-search dirs.
	(SC_PATH_X): Correct syntax error when xincludes not found.

	* win/Makefile.in (VC_MANIFEST_EMBED_DLL VC_MANIFEST_EMBED_EXE):
	* win/configure, win/configure.in, win/tcl.m4: SC_EMBED_MANIFEST macro
	and --enable-embedded-manifest configure arg added to support manifest
	embedding where we know the magic. Help prevents DLL hell with MSVC8+.

	* generic/tkText.c (DumpLine): [Bug 3053347]: Replace segPtr->size
	with currentSize throughout, but particularly in if lineChanged block
	where segPtr may no longer be valid.

2010-08-21  Jan Nijtmans  <nijtmans@users.sf.net>

	* generic/tk*Decls.h:   (regenerated with modified genStubs.tcl)
	* generic/tk*StubInit.c

2010-08-18  Jan Nijtmans  <nijtmans@users.sf.net>

	* generic/ttk/ttkGenStubs.tcl: [Patch 3034251]: partly: remove some
	more unneeded ifdeffery, as in tcl/tools/genStubs.tcl.
	* generic/tk.h:     Move USE_OLD_IMAGE support after tkDecls.h
	* generic/*Decls.h  (regenerated)
	* generic/ttk/ttkDecls.h

2010-08-11  Jeff Hobbs  <jeffh@ActiveState.com>

	* win/Makefile.in (%.${OBJEXT}): Better implicit rules support

	* unix/configure: regen with ac-2.59
	* unix/configure.in, unix/Makefile.in:
	* unix/tcl.m4 (AIX): Remove the need for ldAIX, replace with
	-bexpall/-brtl.  Remove TK_EXP_FILE (export file) and other baggage
	that went with it.  Remove pre-4 AIX build support.

2010-08-11  Don Porter  <dgp@users.sourceforge.net>

	* changes:	Updates for 8.6b2 release.

2010-08-04  Jeff Hobbs  <jeffh@ActiveState.com>

	* license.terms: fix DFARs note for number-adjusted rights clause

2010-08-03  Jeff Hobbs  <jeffh@ActiveState.com>

	* library/button.tcl (::tk::CheckEnter): [AS Bug#87409]: Use uplevel
	set instead of set :: to work with other var resolvers (itcl).

2010-07-19  Donal K. Fellows  <dkf@users.sf.net>

	* generic/tkImgGIF.c (StringWriteGIF): Added ability to write a GIF to
	a string (as a byte array, of course) following comments on c.l.t by
	Aric Bills. Also improved readability of some of the function and
	field names in this file.

2010-07-16  Jan Nijtmans  <nijtmans@users.sf.net>

	* generic/tkDecls.h: [Tcl Bug 3029891]: Functions that don't belong in
	the stub table (Tk part, not really removed from the stub table, just
	disabled)
	* generic/tkMain.c:  [Bug 3027438]: Tk_Main calls Tcl_CreateInterp
	* generic/tk.h:      before Tcl_FindExecutable

2010-07-06  Andreas Kupries  <andreask@activestate.com>

	* doc/text.n: Fixed minor typo in the description of 'text delete', as
	reported by <eee@users.sf.net> on the chat.

2010-07-01  Jan Nijtmans  <nijtmans@users.sf.net>

	* win/rules.vc:  [Bug 3020677]: wish can't link reg1.2

2010-06-22  Anton Kovalenko  <a_kovalenko@users.sf.net>

	* generic/tkPlace.c: [Patch 3019624]: modify "place" command, making
	it get main window through ClientData (like grid or pack do), instead
	of calling Tk_MainWindow(interp).
	* generic/tkWindow.c: modify "place" entry in commands[], turn on
	passMainWindow flag.

2010-06-22  Jan Nijtmans  <nijtmans@users.sf.net>

	* generic/ttk/ttkGenStubs.tcl: [Bug 3019363]: "make genstubs" failure
	* generic/ttk/ttkDecls.h:      (regenerated)
	* generic/ttk/ttkTheme.c:      Unnecessary type cast

2010-06-21  Jan Nijtmans  <nijtmans@users.sf.net>

	* generic/tkInt.decls: [Patch 2999889]: TkCopyAndGlobalEval obsolete
	* generic/tkIntDecls.h
	* generic/tkBind.c
	* generic/tkStubInit.c

2010-06-19  Joe English  <jenglish@users.sourceforge.net>

	* win/tkWinScrlbr.c, carbon/tkMacOSXScrlbr.c: Replace binding
	procedures with ordinary event handlers [Patch 3009998].
	* generic/tkBind.c, generic/tk.h, generic/tkInt.h,
	* generic/tkInt.decls: Simplifications enabled by previous change:
	TkCreateBindingProcedure() and associated machinery no longer needed;
	TkBindDeadWindow() no longer needed; TK_DEFER_MODAL_LOOP and
	associated machinery no longer needed.
	* generic/tkTest.c, tests/bind.test: Tests related to C binding
	procedures no longer needed.
	* generic/tkWindow.c: TkBindDeadWindow() no longer needed.
	* generic/tkIntDecls.h, generic/tkStubInit.c: Regenerated.

2010-06-15  Joe English  <jenglish@users.sourceforge.net>

	* library/ttk/ttk.tcl: Bump dummy [package ifneeded tile] version to
	0.8.6; see [Bug 3016598].

2010-06-15  Donal K. Fellows  <dkf@users.sf.net>

	* library/text.tcl (TextCursorInSelection): [Patch 2585265]: Make it
	so that pressing delete or backspace when the primary selection does
	not include the insertion cursor does not cause the deletion of the
	inserted text.

2010-06-15  Jan Nijtmans  <nijtmans@users.sf.net>

	* generic/tkCanvArc.c:	Eliminate many unnecessary (ClientData) type
	* generic/tkCanvas.c:	casts.
	* generic/tkCanvBmap.c:
	* generic/tkCanvImg.c:
	* generic/tkCanvLine.c:
	* generic/tkCanvPoly.c:
	* generic/tkCanvTest.c:
	* generic/tkCanvWind.c:
	* generic/tkRectOval.c:
	* generic/tkScrollbar.c:
	* generic/tkStyle.c:
	* generic/tkTest.c:
	* unix/tkUnixEmbed.c:
	* unix/tkUnixEvent.c:
	* unix/tkUnixScale.c:
	* unix/tkUnixScrlbr.c:
	* unix/tkUnixSelect.c:
	* unix/tkUnixWm.c:
	* carbon/tkMacOSXDialog.c: Terminate TkEnsemble definition with NULL
	* macosx/tkMacOSXDialog.c:

2010-05-31  Joe English <jenglish@users.sourceforge.net>

	* generic/tkBind.c (Tk_CreateBinding): [Bug 3006842]: Silently ignore
	empty scripts.

2010-05-27  Joe English <jenglish@users.sourceforge.net>

	* generic/ttk/ttkTreeview.c, tests/ttk/treeview.test:
	[$tv tag bind $tag <...> {}] now removes binding completely.
	Fixes [Bug 3006842] (although there's still a problem somewhere
	in Tk_CreateBinding()).

2010-05-26  Jan Nijtmans  <nijtmans@users.sf.net>

	* tests/wm.test: Fix 3 tests on Ubuntu 10.4, two of them timing
	dependent, one wm-dependent.
	* generic/tkText.c:	Fix some gcc strict-aliasing warnings,
	* unix/tkUnixFont.c:	discovered with "-Wstrict-aliasing=2"
	* unix/tkUnixSelect.c:

2010-05-20  Donal K. Fellows  <dkf@users.sf.net>

	* win/tkWinX.c (HandleIMEComposition): [Bug 2992129]: Ensure that all
	places that generate key events zero them out first; Tk relies on that
	being true for the generic parts of the fix for Bug 1924761.

2010-05-17  Jan Nijtmans  <nijtmans@users.sf.net>

	* win/tkWinDialog.c: Fix [Bug 3002230]: tk_chooseDirectory returns
	garbage on cancel

2010-05-17  Joe English  <jenglish@users.sourceforge.net>

	* generic/tkBind.c: Revert [Patch 2999920], as it entails an
	incompatible change to the C API is and is the cause of [Bug 3002768].

2010-05-17  Jan Nijtmans  <nijtmans@users.sf.net>

	* generic/tkBind.c: [Patch 2999920]: Optimize Internal Virtual event
	string operations.
	* win/tkWinDialog.c: [Bug 2987995]: Tk_getOpenFile returns garbage
	under described circumstances

2010-05-11  Jan Nijtmans  <nijtmans@users.sf.net>

	* doc/RestrictEv.3:  Consistent use of variable names in RestrictEvent
	* generic/tkGrab.c:  API documentation and implementation: Use 'prev'
	* unix/tkUnixDraw.c: instead of 'old', and 'arg' instead of
	* unix/tkUnixSend.c: 'clientData' everywhere, just as in tkEvent.c.
	* unix/tkUnixWm.c

2010-05-10  Jan Nijtmans  <nijtmans@users.sf.net>

	* doc/BindTable.3:     Bring in line with actual implementation.
	* generic/tk.decls:    Change Tk_CreateBinding param name, as in doc
	* generic/tkInt.decls: CONSTify TkCopyAndGlobalEval,
	* generic/tkBind.c:    TkpSetMainMenubar, TkpMenuNotifyToplevelCreate,
	* generic/tkMenu.c:    and TkSetWindowMenuBar
	* generic/tkDecls.h:    (regenerated)
	* generic/tkIntDecls.h: (regenerated)
	* carbon/tkMacOSXMenu.c:
	* macosx/tkMacOSXMenu.c:
	* unix/tkUnixMenu.c:
	* win/tkWinMenu.c:

2010-05-03  Don Porter  <dgp@users.sourceforge.net>

	* generic/tk.h:		Bump patchlevel to 8.6b1.2 to distinguish
	* library/tk.tcl:	CVS snapshots from earlier snapshots as well
	* unix/configure.in:	as the 8.6b1 and 8.6b2 releases.
	* win/configure.in:

	* unix/configure:	autoconf-2.59
	* win/configure:

2010-05-03  Donal K. Fellows  <dkf@users.sf.net>

	* library/button.tcl (CheckInvoke, CheckEnter): [Patch 1530276 redux]:
	Apply a bit more care to ensure that things continue to work correctly
	even when there is no -selectcolor defined.

2010-04-29  Jan Nijtmans  <nijtmans@users.sf.net>

	* win/tkWin.h:		Unnecessary TCL_STORAGE_CLASS re-definition
	* win/tkWinInt.h:	Make various functions MODULE_SCOPE
	* win/tkWinButton.c:	TCHAR-related fixes, making al those
	* win/tkWinFont.c:	files compile fine when TCHAR != char.
	* win/tkWinScrlbr.c:
	* win/tkWinWindow.c:
	* win/tkWinWm.c:
	* win/tkWinX.c:
	* win/ttkWinMonitor.c:
	* win/ttkWinXPTheme.c:

2010-04-25  Donal K. Fellows  <dkf@users.sf.net>

	* generic/tkImgPNG.c (ReadIDAT, DecodePNG): Move the check for overall
	termination of the compressed stream until after the final IDAT has
	been read, so that multi-segment images will work right. Reported by
	Andy Goth on the Wiki.

2010-04-23  Jan Nijtmans  <nijtmans@users.sf.net>

	* generic/tkImgGIF.c:  Formatting
	* generic/tkListbox.c: fix typo;
	* generic/tkTrig.c:    fix typo;
	* generic/tkInt.h:     fix typo; remove not existing tkDisplayList;
	* generic/*.h:         Useless re-definitions of TCL_STORAGE_CLASS

2010-04-20  Jan Nijtmans  <nijtmans@users.sf.net>

	* generic/tkPort.h:         Make sure that tkWinPort.h is always
	* generic/tkIntXlibDecls.h: included before tcl.h, otherwise the
	* win/tkWinPort.h:          fallback for TCHAR might go off before the
				    inclusion of <tchar.h>
	* win/tkWinDialog.c:        Define OPENFILENAME_SIZE_VERSION_400 if
				    needed.
	* compat/stdlib.h:          Include <tcl.h> only when not already
	* compat/unistd.h:	    done.
	* generic/tkInt.h:          tkPort.h already includes tk.h, which
				    includes tcl.h.
	* generic/tk3d.h:           Always use #include "tkInt.h", not
	* generic/tkColor.h:	    <tkInt.h>
	* xlib/xcolors.c:
	* xlib/xgc.c:

2010-04-19  Jan Nijtmans  <nijtmans@users.sf.net>

	* win/tkWinDialog.c: Fix [Bug 2987995]: Tk_GetOpenFile returns garbage
	under described circumstances.
	* win/tkWinDialog.c: [Patch 2898255]: Filenames limit with
	Tk_GetFileName().
	Assure modern style dialogs where available

2010-04-13  Jan Nijtmans  <nijtmans@users.sf.net>

	* win/tkWinPort.h     Fix [Patch 2986105]: conditionally defining
	strcasecmp/strncasecmp

2010-04-12  Donal K. Fellows  <dkf@users.sf.net>

	* generic/tkImgPNG.c (WriteIDAT): [Bug 2984787]: Use the correct
	flushing semantics when handling the last data from the image. Without
	this, many PNG readers (notably including Firefox) refuse to show the
	image and instead complain about errors.
	(ReadIDAT): Added sanity checks to ensure that when we've got bad data
	of the sorts of forms we were previously generating, we detect it and
	error out rather than silently failing.
	(WriteExtraChunks): New function to write in some basic metadata.

2010-04-09  Jan Nijtmans  <nijtmans@users.sf.net>

	* doc/photo.n:    Follow-up to [Bug 2983824]: update doc.

2010-04-09  Donal K. Fellows  <dkf@users.sf.net>

	* generic/tkImgPhoto.c (ImgPhotoCmd): [Bug 2983824]: Use the file
	extension to guess the output format to use if one isn't specified.

2010-04-08  Jan Nijtmans  <nijtmans@users.sf.net>

	* win/tkWinPort.h:    Add <wchar.h> to tkWinPort.h, and
	* win/tkWinSend.c:    remove some earlier CYGWIN-related
	* win/tkWinSendCom.c: hacks which are no longer necessary.

2010-04-06  Jan Nijtmans  <nijtmans@users.sf.net>

	* win/tcl.m4:         Sync with Tcl version
	* unix/tcl.m4:
	* win/configure:      (regenerate with autoconf-2.59)
	* unix/configure:     [Bug 2982540]: configure and install* script
			      files should always have LF

2010-03-29  Jan Nijtmans  <nijtmans@users.sf.net>

	* unix/tcl.m4:            Only test for -visibility=hidden with gcc
	                          (Second remark in [Bug 2976508])
	* unix/configure:         regen

2010-03-29  Donal K. Fellows  <dkf@users.sf.net>

	* unix/tkUnixRFont.c (GetFont): [Bug 2978410]: Do not use non-constant
	initializers for structures, since HP-UX cc doesn't like it.

2010-03-28  Joe English  <jenglish@users.sourceforge.net>

	* generic/ttk/ttkTagSet.c, generic/ttk/ttkTheme.c,
	* generic/ttk/ttkTheme.h, generic/ttk/ttkTreeview.c,
	* generic/ttk/ttkWidget.h, doc/ttk_treeview.n,
	* tests/ttk/treetags.test: ttk::treeview widget: add 'tag names',
	'tag add', and 'tag remove' methods.

2010-03-23  Donal K. Fellows  <dkf@users.sf.net>

	* unix/configure.in, unix/Makefile.in: [Bug 2965133]: Get rid of the
	spurious NONE and some pointless quotes that were causing problems
	with building Tk on OSX. Overall bug might not yet be solved.

2010-03-17  Donal K. Fellows  <dkf@users.sf.net>

	* library/entry.tcl:	 [Bug 2971663]: Make the <Up> and <Down> keys
	* library/ttk/entry.tcl: explicitly do nothing, since Tk-on-Cocoa will
	generate (invisible zero-width) characters for them otherwise. The
	explicitly empty bindings are harmless on other platforms.

2010-03-16  Jan Nijtmans  <nijtmans@users.sf.net>

	* unix/.cvsignore:	Ignore .a and .so

2010-03-12  Jan Nijtmans  <nijtmans@users.sf.net>

	* win/rules.vc:		Fix [Tcl Bug 2967340]: Static build failure
	* win/makefile.vc:
	* win/.cvsignore:

2010-03-12  Donal K. Fellows  <dkf@users.sf.net>

	* library/iconlist.tcl:		Factor out some of the machinery for
	* library/megawidget.tcl:	making a megawidget framework. Not a
					public API at the moment.

2010-03-11  Donal K. Fellows  <dkf@users.sf.net>

	* generic/tkText.c (DumpLine): [Bug 2968379]: When peers are about,
	there can be unnamed marks present during a dump. Ignore them as they
	will just be for the peers' insert and current marks, which aren't
	very important.
	(DumpLine): Removed lame reliance on the leading letters of the names
	of segment types. Entailed expanding the scope of the declarations of
	the types of embedded images and windows.

2010-03-08  Don Porter  <dgp@users.sourceforge.net>

	* generic/tkPlatDecls.h: [Bug 2965600]: Correct broken 2886635 fix.

2010-03-06  Pat Thoyts  <patthoyts@users.sourceforge.net>

	* library/menu.tcl: [Bug 2949774]: When using the non-ClickToFocus
	menu mode cascade menus should popdown once the pointer moves to
	another entry to be compatible with current X desktop usage.

2010-03-04  Jan Nijtmans  <nijtmans@users.sf.net>

	* unix/configure.in:    Don't use -fvisibility=hidden
	* unix/tcl.m4:          for cygwin.
	* win/tkWinTest.c:      Make tkTestWinProcs const

2010-03-04  Donal K. Fellows  <dkf@users.sf.net>

	* doc/clipboard.n: Added note about STRING vs. UTF8_STRING types.

2010-03-02  Jan Nijtmans  <nijtmans@users.sf.net>

	* unix/tcl.m4: [Tcl FRQ 2959069]: Support for -fvisibility=hidden
	* unix/configure:  (regenerated with autoconf-2.59)

2010-02-23  Jan Nijtmans  <nijtmans@users.sf.net>

	* unix/configure.in:    Use @EXEEXT@ in stead of @EXT_SUFFIX@
	* unix/tcl.m4:
	* unix/Makefile.in:     Use -DBUILD_tk
	* unix/configure:       (regenerated)
	* generic/tkConfig.c:   Make internal Tk_ObjCustomOption const
	* generic/tkPanedWindow.c:
	* generic/tkTest.c:
	* generic/tkText.c:

2010-02-21  Donal K. Fellows  <dkf@users.sf.net>

	* generic/tkText.c (TextEditCmd): [Bug 1799782]: Refix this, so that
	<<Modified>> events are issued when things change.

2010-02-20  Joe English  <jenglish@users.sourceforge.net>

	* generic/ttk/ttkTreeview.c: Cache the result of the last call to
	EndPosition() to avoid quadratic-time behavior in the common cases
	where the treeview is populated in depth-first or breadth-first
	order.

2010-02-19  Jan Nijtmans  <nijtmans@users.sf.net>

	* win/tkWinColor.c:	 remove unused "dataKey" variable

2010-02-19  Donal K. Fellows  <dkf@users.sf.net>

	* unix/configure.in, unix/Makefile.in: [Bug 2415437]: Corrections to
	allow installation of Tcl and Tk to different directories, especially
	when neither is a system standard location. Also [Tcl Bug 2307398].

	* unix/installManPage: [Tcl Bug 2954638]: Correct behaviour of manual
	page installer. Also added armouring to check that assumptions about
	the initial state are actually valid (e.g., look for existing input
	file).

2010-02-19  Stuart Cassoff  <stwo@users.sourceforge.net>

	* tcl.m4: Correct compiler/linker flags for threaded builds on
	OpenBSD.
	* configure: (regenerated).

2010-02-18  Jan Nijtmans  <nijtmans@users.sf.net>

	* generic/tkButton.h:	Put all Tk_OptionSpec for buttons and labels
	* generic/tkButton.c:	in const memory. With some changes to win32
	* win/tkWinButton.c:	and macosx, preventing direct writes to
	* unix/tkUnixPort.h:	read-only memory.
	* carbon/tkMacOSXPort.h:
	* macosx/tkMacOSXButton.c:

2010-02-17  Joe English  <jenglish@users.sourceforge.net>

	* generic/tkMenu.c: [Bug 2952745]: Defer TkMenuOptionTables cleanup to
	CallWhenDeleted() time, to ensure that the record doesn't get freed
	until after all widget instance commands have been deleted.

2010-02-17  Jan Nijtmans  <nijtmans@users.sf.net>

	* generic/tk.decls:	CONSTify everything related to Tk_ConfigSpec
	* generic/tk.h:
	* generic/tkCanvArc.c:	Many tables can now be put in const memory
	* generic/tkCanvas.c:
	* generic/tkCanvBmap.c:
	* generic/tkCanvImg.c:
	* generic/tkCanvLine.c:
	* generic/tkCanvPoly.c:
	* generic/tkCanvPs.c:
	* generic/tkCanvText.c:
	* generic/tkCanvWind.c:
	* generic/tkImgBmap.c:
	* generic/tkImgPhoto.c:
	* generic/tkOldConfig.c:
	* generic/tkRectOval.c:
	* generic/tkScrollbar.c:
	* generic/tkScrollbar.h:
	* generic/tkDecls.h:	(regenerated)
	* doc/CanvTkwin.3:
	* doc/ConfigWidg.3:
	* doc/CrtItemType.3:
	* win/tkWinScrlbr.c:
	* carbon/tkMacOSXScrlbr.c:
	* macosx/tkMacOSXScrlbr.c:

2010-02-16  Jan Nijtmans  <nijtmans@users.sf.net>

	* generic/tkWindow.c:	Reverted rename from tkStubs to tkConstStubs
	* generic/tkStubInit.c: (regenerated)
	* generic/tkArgv.c:	make defaultTable const
	* generic/tkScrollbar.c:Store default for "-with" in static non-const
				space
	* win/tkWinInt.h:	Make tkWinProcs const, and 5 procs
	* win/tkWinX.c:		MODULE_SCOPE.
	* win/tkWinColor.c:	Make sysColors const.
	* win/tkWinKey.c:	Make keymap const.
	* win/tkWinScrlbr.c:	Simplify copying of "-with" default value.
	* unix/tkUnixWm.c:	Make TkSetTransientFor static.
	* tests/textImage.test: textImage-1.13 depends on hash-order

2010-02-12  Jan Nijtmans  <nijtmans@users.sf.net>

	* win/tcl.m4:		Use -pipe for gcc on win32
	* win/configure:	(mingw/cygwin) (regenerated)
	* unix/tkUnixColor.c:	Make sure that TkpCmapStressed is exported
	* generic/tkImgPhoto.c:	Clean up unused Tk_CreatePhotoOption
	* generic/tkBind.c:	Make more internal arrays "const"
	* generic/tkBusy.c:
	* generic/tkButton.c:
	* generic/tkEvent.c:
	* generic/tkGrab.c:
	* generic/tkImgBmap.c:
	* generic/tkObj.c:
	* generic/tkOption.c:
	* generic/tkPanedWindow.c:
	* generic/tkPointer.c:
	* generic/tkWindow.c:
	* generic/tkImgPhoto.c:	Eliminate never used Tk_CreatePhotoOption()

2010-02-05  Jan Nijtmans  <nijtmans@users.sf.net>

	* carbon/tkMacOSXDialog.c:  Make more internal tables "const"
	* macosx/tkMacOSXDialog.c:
	* unix/tkUnixButton.c:
	* unix/tkUnixWm.c:
	* win/tkWinDialog.c:
	* generic/tkWindow.c:
	* generic/tk*Decls.h:       (regenerated with new
	* generic/tkStubInit.c:     genStubs.tcl from Tcl)

2010-02-05  Joe English  <jenglish@users.sourceforge.net>

	* generic/ttk/*.[ch]: Revert contravariant const qualifiers added by
	the previous commit to keep codebase in sync with the Tile extension,
	which must remain 8.4 compatible.

2010-02-05  Jan Nijtmans  <nijtmans@users.sf.net>

	* generic/ttk/ttkGenStubs.tcl: Follow-up to [2010-01-29] commit:
	        prevent space within stub table function parameters if the
	        parameter type is a pointer. Make the various stub tables and
	        hook pointers const, just as Tcl and Tk.
	* generic/ttk/ttkDecls.h: (regenerated)
	* generic/ttk/ttkStubInit.c: (regenerated)
	* generic/ttk/ttk.decls:	Minor formatting
	* generic/ttk/ttkButton.c:	Make more internal tables "const"
	* generic/ttk/ttkDefaultTheme.c:
	* generic/ttk/ttkEntry.c:
	* generic/ttk/ttkImage.c:
	* generic/ttk/ttkInit.c:
	* generic/ttk/ttkLayout.c:
	* generic/ttk/ttkNotebook.c:
	* generic/ttk/ttkPanedWindow.c:
	* generic/ttk/ttkProgress.c:
	* generic/ttk/ttkStubLib.c:
	* generic/ttk/ttkTheme.c:
	* generic/ttk/ttkTreeview.c:
	* generic/ttk/ttkWidget.c:
	* generic/ttk/ttkWidget.h:

2010-01-31  Joe English  <jenglish@users.sourceforge.net>

	* generic/ttk/ttkTheme.h, generic/ttk/ttkWidget.h, generic/ttk/*.c:
	Change signature of widget subcommand procedures to match
	Tcl_ObjCmdProc. Merge now-redundant ensemble dispatch code.

2010-01-29  Jan Nijtmans  <nijtmans@users.sf.net>

	* generic/ttk/ttkGenStubs.tcl: No longer generate a space after "*"
	                        and immediately after a function name, so the
	                        format of function definitions in *Decls.h
	                        match all other *.h header files.
	* generic/ttk/ttkDecls.h: (re-generated)
	* generic/tk.decls:	Formatting
	* generic/tkDecls.h:	(re-generated)
	* generic/tkIntDecls.h:
	* generic/tkIntPlatDecls.h:
	* generic/tkIntXlibDecls.h:
	* generic/tkPlatDecls.h:
	* generic/tkBind.c:	Little simplification

2010-01-19  Jan Nijtmans  <nijtmans@users.sf.net>

	* generic/tkInt.h:           Don't depend on <stdio.h> from tcl.h any
	* generic/tkOldConfig.c:     more.
	* generic/ttk/ttkClamTheme.c:	 Fix more gcc warnings: missing
	* generic/ttk/ttkClassicTheme.c: initializer.
	* generic/ttk/ttkDefaultTheme.c:
	* generic/ttk/ttkElements.c:
	* generic/ttk/ttkEntry.c:
	* generic/ttk/ttkInit.c:
	* generic/ttk/ttkLabel.c:
	* generic/ttk/ttkNotebook.c:
	* generic/ttk/ttkPanedwindow.c:
	* generic/ttk/ttkSquare.c:
	* generic/ttk/ttkTreeview.c:
	* win/ttkWinTheme.c:
	* win/tkWinMenu.c:     Add missing #include <string.h>
	* win/tkWinPort.h:     Fix include files for CYGWIN
	* win/tkWinSend.c:
	* win/tkWinSendCom.c:
	* win/tkWinTest.c:     Fix gcc warning
	* win/winMain.c:       Eliminate use of __argc and __argv for CYGWIN
	* win/tcl.m4:          Make cygwin configuration error into
	* win/configure.in:    a warning: CYGWIN compilation works
	* win/configure:       although there still are test failures.

2010-01-19  Donal K. Fellows  <dkf@users.sf.net>

	* generic/tkCanvas.c (TagSearchScanExpr): [Bug 2931374]: Stop overflow
	of working buffer during construction of long tag expressions.

2010-01-19  Pat Thoyts  <patthoyts@users.sourceforge.net>

	* library/bgerror.tcl:  [TIP 359]: Extended Window Manager Hints
	* library/clrpick.tcl:  following the freedesktop.org specification
	* library/demos/widget: are now supported on X11 using a new
	* library/dialog.tcl:   wm attribute called '-type'
	* library/msgbox.tcl:   This feature is now used in the Tk library
	* library/tkfbox.tcl:   functions where appropriate.
	* library/ttk/combobox.tcl:
	* tests/unixWm.test:
	* tests/wm.test:
	* unix/tkUnixWm.c:

2010-01-18  Jan Nijtmans  <nijtmans@users.sf.net>

	* generic/tkCanvArc.c:	Fix more gcc warnings: missing initializer
	* generic/tkCanvBmap.c:
	* generic/tkCanvImg.c:
	* generic/tkCanvLine.c:
	* generic/tkCanvPoly.c:
	* generic/tkCanvPs.c:
	* generic/tkCanvText.c:
	* generic/tkCanvWind.c:
	* generic/tkCmds.c:
	* generic/tkImgBmap.c:
	* generic/tkImgGIF.c:
	* generic/tkImgPhoto.c:
	* generic/tkImgPNG.c:
	* generic/tkImgPPM.c:
	* generic/tkMenu.c:
	* generic/tkMenubutton.c:
	* generic/tkMessage.c:
	* generic/tkOldTest.c:
	* generic/tkPanedWindow.c:
	* generic/tkRectOval.c:
	* generic/tkScrollbar.c:
	* generic/tkSquare.c:
	* generic/tkTest.c:
	* generic/tkText.c:
	* generic/tkTextImage.c:
	* generic/tkTextTag.c:
	* generic/tkTextWind.c:
	* generic/tkTrig.c:
	* generic/tkCanvas.c:      [Patch 2932808]: Canvas items not updating
				   on widget state change.

2010-01-13  Jan Nijtmans  <nijtmans@users.sf.net>

	* generic/tkMenubutton.h:  Eliminate tkpMenubuttonClass
	* generic/tkButton.h       make tkpButtonProcs CONST
	* generic/tkBusy.c:        fix gcc warning: missing initializer
	* generic/tkButton.c
	* generic/tkCanvas.c
	* generic/tkConsole.c
	* generic/tkEntry.c
	* generic/tkFrame.c
	* generic/tkListbox.c
	* generic/tkMenu.c
	* generic/tkMenubutton.c
	* generic/tkMessage.c
	* generic/tkScale.c
	* generic/tkScrollbar.h
	* generic/tkText.c
	* generic/ttk/ttkWidget.c
	* carbon/tkMacOSXButton.c
	* carbon/tkMacOSXMenubutton.c
	* carbon/tkMacOSXScrlbr.c
	* macosx/tkMacOSXButton.c
	* macosx/tkMacOSXMenubutton.c
	* macosx/tkMacOSXScrlbr.c
	* unix/tkUnixButton.c
	* unix/tkUnixMenubu.c
	* unix/tkUnixScrolbr.c
	* win/tkWinButton.c
	* win/tkWinDialog.c
	* win/tkWinEmbed.c
	* win/tkWinFont.c
	* win/tkWinInit.c
	* win/tkWinKey.c
	* win/tkWinScrlbr.c
	* win/tkWinInt.h      Add SPI_SETKEYBOARDCUES definition, needed for
	                      original VC++ 6.0.

2010-01-10  Jan Nijtmans  <nijtmans@users.sf.net>

	* doc/SetClassProcs.3:  CONSTify Tk_SetClassProcs
	* generic/tk.decls
	* generic/tkInt.h
	* generic/tkWindow.c
	* generic/tkDecls.h:    (regenerated)
	* unix/tcl.m4           Sync with Tcl version
	* unix/configure        (regenerated)

2010-01-09  Pat Thoyts  <patthoyts@users.sourceforge.net>

	* doc/menu.n:           [TIP 360]: Remove special handling of
	* library/obsolete.tcl: the .help menu on X11.
	* unix/tkUnixMenu.c:

	* library/menu.tcl:	[TIP 360]: Make Tk menu activation
	* library/obsolete.tcl: follow mouse movements.

2010-01-08  Pat Thoyts  <patthoyts@users.sourceforge.net>

	* doc/photo.n: [Bug 2927569]: Multiple edits have peverted the
	original meaning of the phrase 'image file data' to reference
	a filename option that does not exist.

2010-01-07  Donal K. Fellows  <dkf@users.sf.net>

	* generic/tkTextDisp.c (AsyncUpdateLineMetrics): [Bug 2677890]: Fix
	odd text widget update problem that had scrollbars being unable to
	cover the whole widget. Fix is to reify the range to update sooner.

2010-01-06  Donal K. Fellows  <dkf@users.sf.net>

	* library/tk.tcl:		Centralize the definition of keys that
	* library/entry.tcl:		do common movement in entry and text
	* library/spinbox.tcl:		widgets. This is because they are
	* library/text.tcl:		subtlely different on the different
	* library/ttk/entry.tcl:	platforms. Lets Tk code work more
	* doc/event.n (PREDEFINED VIRTUAL EVENTS): correctly with platform
					conventions "out of the box".

	* generic/tkBind.c (HandleEventGenerate, DoWarp): [Bug 2926819]:
	* generic/tkInt.h (TkDisplay):			Factor out the pointer
	* generic/tkWindow.c (GetScreen):		warping code a bit
	* carbon/tkMacOSXMouseEvent.c (TkpWarpPointer): better and extend it
	* macosx/tkMacOSXMouseEvent.c (TkpWarpPointer): to work on OSX too.
	* unix/tkUnixEvent.c (TkpWarpPointer):
	* win/tkWinPointer.c (TkpWarpPointer):

	* unix/tkUnixWm.c (TkWmMapWindow): [Bug 1163496]: Allow windows to be
	* tests/wm.test (wm-transient-8.1): set to be transients for withdrawn
	masters correctly.

2010-01-05  Pat Thoyts  <patthoyts@users.sourceforge.net>

	* win/tkWinDialog.c: [Patch 2898255]: Enable unlimited multiple file
	selection from the open files dialog. (pawlak,fellows,thoyts)

2010-01-05  Donal K. Fellows  <dkf@users.sf.net>

	* generic/tkMenu.c (MenuWidgetObjCmd): [Bug 220950]: Do not delete
	menu entries if the first index to delete is explicitly after the last
	index of existing entries.

	* generic/tkFont.h (ROUND16): [Bug 2824916]: Use a correct rounding
	* unix/tkUnixFont.c (TkpDrawAngledChars):    macro for converting a
	* unix/tkUnixRFont.c (TkpDrawAngledChars):   double to a short. This
	* win/tkWinFont.c (GetScreenFont):	     stops a number of small
	visual artefacts from happening and reduces the effect of others. The
	ROUND16 macro is now shared across all the font code (though some
	platforms do not need it specially).

2010-01-04  Pat Thoyts  <patthoyts@users.sourceforge.net>

	* doc/TkInitStubs.3: [Bug 2192104]: Mention USE_TK_STUBS macro.
	* library/dialog.tcl: [Bug 2811266]: <Return> binding should invoke
	the button with the focus.
	* library/fontchooser.tcl: [Bug 2727476]: Fix default size of font
	chooser dialog and assigned minimum sizes for the lists.
	* library/console.tcl: [Bug 580361]: Fix console <<Cut>> binding.
	* library/console.tcl: Fix keyboard access to console menu.
	* library/demos/filebox.tcl: Make prettier using ttk.
	* library/demos/fontchoose.tcl: Fix display of demo code.
	* library/tk.tcl: Correctly handle quoted ampersands in AmpMenuArgs

2010-01-03  Donal K. Fellows  <dkf@users.sf.net>

	* unix/tcl.m4 (SC_CONFIG_CFLAGS): [Bug 1636685]: Use the configuration
	for modern FreeBSD suggested by the FreeBSD porter.

2010-01-03  Pat Thoyts  <patthoyts@users.sourceforge.net>

	* generic/tkMenu.h: [Patch 2848897]: Support the system keyboard
	* win/tkWinMenu.c:  cues option on Windows. This system parameter
	hides the underlines on menu items unless the keyboard is used to
	open the menu. (kovalenko, thoyts)

2010-01-03  Donal K. Fellows  <dkf@users.sf.net>

	* generic/tkFont.c (Tk_TextLayoutToPostscript):	Simplified the code to
	* generic/tkCanvPs.c (TkCanvPostscriptCmd):	generate the preamble
	* library/mkpsenc.tcl:				for PS generation and
	also simplify the code to output text following the observation that
	it effectively only produces ASCII anyway, even when it might have the
	option to do otherwise in theory.

2010-01-03  Pat Thoyts  <patthoyts@users.sourceforge.net>

	* library/tearoff.tcl: Tearoff menus should be transient and use the
	                       toolwindow style on Windows.
	* tests/menu.test: Menu tests using 'tkwait visibility' are unix only.

2010-01-02  Donal K. Fellows  <dkf@users.sf.net>

	* unix/tkUnixEvent.c (TransferXEventsToTcl): [Bug 1924761]: Use the
	new cache mechanism to force the extraction of the string of a key
	event from XIM at the right time rather than after queueing when it
	can be quashed by a race condition centered on the limited amount of
	state in some XIM implementations.

	* unix/tkUnixKey.c (TkpGetString): [Bug 1373712]: Cache the value that
	* generic/tkInt.h (TkKeyEvent):		will be substituted via %A so
	* generic/tkEvent.c (CleanUpTkEvent):	that we do not need to make it
	* doc/HandleEvent.3 (ARGUMENTS):	fresh each time, which causes
	* doc/QWinEvent.3 (ARGUMENTS):		trouble with some input
	* carbon/tkMacOSXKeyEvent.c (InitKeyEvent): methods. Also includes the
	* macosx/tkMacOSXKeyEvent.c (tkProcessKeyEvent): factoring out of some
	* win/tkWinX.c (GenerateXEvent):	code and update of
	documentation to describe the slightly increased constraints on
	how Tk_HandleEvent can be used.

2010-01-01  Donal K. Fellows  <dkf@users.sf.net>

	* unix/tkUnixEvent.c (TransferXEventsToTcl): [Bug 1924761]: Move the
	* generic/tkEvent.c (Tk_HandleEvent):	     passing of key events to
	XFilterEvent to the low level point where all other events are
	handled, where it should have been all along. This makes more input
	methods work, stops [event generate] from interfering with input
	methods, and allows the simplification of tkEvent.c by removing half
	of InvokeInputMethods and allowing the rest - which was not full input
	method handling - to be rolled back into Tk_HandleEvent. Introduces a
	small potential bug when a focus change and input method handling are
	too close together in the Tk event queue, but that should be less
	deadly to usability than the previous problems where input methods
	could fail completely or reorder key presses...

2009-12-30  Pat Thoyts  <patthoyts@users.sourceforge.net>

	* generic/tkMenu.c: [Patch 2879789]: Torn off menu items are only
	* tests/menu.tcl:   activated over a limited region of the window.
	Fixed to make the whole width of a menu item activate the entry.

2009-12-27  Pat Thoyts  <patthoyts@users.sourceforge.net>

	* win/tkWinMenu.c: [Bug 2879927]: Highlight for cascade items in
	torn-off menus is incorrect on Windows.

2009-12-25  Joe English  <jenglish@users.sourceforge.net>

	* library/ttk/utils.tcl, library/notebook.tcl: [Bugs 2917688,2546779]:
	Reworked ActivateTab focus selection logic.

2009-12-25  Donal K. Fellows  <dkf@users.sf.net>

	* doc/option.n: [Bug 2914943]: Correct the first example.
	Also define what the format of option patterns is; that's a much less
	commonly known fact than it used to be.

2009-12-22  Jan Nijtmans  <nijtmans@users.sf.net>

	* unix/tcl.m4:		Sync with current Tcl version.
	* unix/Makefile.in:	Use EXE_SUFFIX for Cygwin, and install
				libtk8.6.dll in bin directory.
	* unix/configure:	(regenerated)

2009-12-22  Joe English  <jenglish@users.sourceforge.net>

	* library/ttk/sizegrip.tcl: [Bug 2912356]: Patch to avoid bizarro
	behavior under compiz.

2009-12-20  Donal K. Fellows  <dkf@users.sf.net>

	* unix/tkUnixSend.c (ServerSecure): [Patch 2917663]: Better support
	for server-interpreted access control addreses.

2009-12-16  Jan Nijtmans  <nijtmans@users.sf.net>

	* generic/tkListbox.c:	Fix gcc warning: ignoring return value of
				"strtol", declared with attribute
				warn_unused_result.
	* unix/tkUnixEvent.c:   Fix gcc warning: dereferencing pointer
				"xgePtr" does break strict-aliasing rules.
	* generic/tkInt.decls:  CONSTify return values of TkKeysymToString,
	* generic/tkBind.c      TkFindStateString, TkpGetString, TkpGetChar,
	* generic/tkIntDecls.h  which are all not supposed to be modified by
	* generic/tkUtil.c      the caller. In tkUtil.c this gets rid of a
	* carbon/tkMacOSXKeyboard.c   dangerous type cast.
	* macosx/tkMacOSXKeyboard.c
	* unix/tkUnixKey.c
	* win/tkWinKey.c

2009-12-15  Don Porter  <dgp@users.sourceforge.net>

	* generic/tkConfig.c:	Added another dimension of refCounting to the
	* generic/tkInt.c:	"option" Tcl_ObjType to improve memory troubles
	* generic/tkObj.c:	detailed in [Bug 2492179].  Also removed
	registration of the "option" Tcl_ObjType.
	*** POTENTIAL INCOMPATIBILITY *** for callers of
	Tcl_GetObjType("option") which must now handle a NULL return.

2009-12-15  Donal K. Fellows  <dkf@users.sf.net>

	* library/demos/unicodeout.tcl (usePresentationFormsFor): Split out
	the code to decide whether to use presentation forms for clarity, and
	add some more languages (though only in natural uncomposed form for
	Devanagari script).

2009-12-14  Kevin B. Kenny  <kennykb@acm.org>

	* library/demos/unicodeout.tcl: Added code to check for right-to-left
	support on Windows and adjust Hebrew and Arabic character strings
	accordingly. Changed the Hebrew string to 'ktb ebryt' (ktav Ivrit,
	"Hebrew writing") to be consistent with at least the Greek and Russian
	strings. Thanks to Rodrigo Readi for calling the inconsistency to our
	attention.

2009-12-02  Jan Nijtmans  <nijtmans@users.sf.net>

	* win/tkInt.decls: [Bugs 220600, 220690]: Comment that TkWinChildProc
	is exported through the stubs table since 8.5.9

2009-12-11  Jan Nijtmans  <nijtmans@users.sf.net>

	* win/makefile.vc:	Fix dependancies on ${TKSTUBLIB} when
				TCL_USE_STATIC_PACKAGES is defined
	* generic/tkWindow.c:	Fix gcc warning, using gcc-4.3.4 on cygwin
				warning: array subscript has type 'char'

2009-12-11  Donal K. Fellows  <dkf@users.sf.net>

	* library/tk.tcl (::tk::ScreenChanged): [Bug 2912473]: Stop problems
	caused by display names with a double colon in.

2009-12-10  Donal K. Fellows  <dkf@users.sf.net>

	* library/demos/ttkscale.tcl: Added demo of [ttk::scale] widget.

2009-12-09  Donal K. Fellows  <dkf@users.sf.net>

	* generic/tkColor.c (Tk_GetColorByValue): [Bug 2911570]: Ensure that
	hash keys of color values are zeroed first, so that they hash properly
	on 64-bit systems (where X structures are not tightly packed).

	* unix/tkUnixWm.c (TkpMakeMenuWindow):	Improve the determining of what
	* generic/tkMenu.c (ConfigureMenu):	EWMH hint to use so that we
	distinguish between dropdown menus (children of menubars) and what are
	presumably popup menus.

2009-12-08  Pat Thoyts  <patthoyts@users.sourceforge.net>

	* unix/tkUnixWm.c: [Bug 2864685]: Apply suitable extended window
	manager hints to the menus so that modern unix window managers can use
	the correct animation modes.

2009-12-02  Jan Nijtmans  <nijtmans@users.sf.net>

	* win/configure:	(regenerated)
	* win/Makefile.in:	Use tktest86.dll for all tests.
	* win/tkWinInt.h:	Mark various functions MODULE_SCOPE
	* generic/tkInt.decls:	[Bugs 220600, 220690]: Make TkWinChildProc
				available in private stub table.
	* generic/tkIntPlatDecls.h: (regenerated)
	* generic/tkStubInit.c:	(regenerated)

2009-11-30  Jan Nijtmans  <nijtmans@users.sf.net>

	* win/Makefile.in: Better dependancies in case of static build.
	Generate tktest86.dll and tktest86.lib.

2009-11-29  Jan Nijtmans  <nijtmans@users.sf.net>

	* generic/tkInt.h:      Make all internal initialization
	* generic/tkTest.c:     routines MODULE_SCOPE
	* generic/tkOldTest.c:
	* generic/tkSquare.c:
	* carbon/tkMaxOSXTest.c:
	* macosx/tkMaxOSXTest.c:
	* win/tkWinTest.c:
	* win/tcl.m4:           (copied from Tcl 8.6)
	* win/configure:        (regenerated)

2009-11-25  Stuart Cassoff  <stwo@users.sf.net>

	* unix/tcl.m4:		[Patch 2892871]: Remove unneeded
				AC_STRUCT_TIMEZONE.
	* unix/configure:	Regenerated with autoconf-2.59.

2009-11-24  Donal K. Fellows  <dkf@users.sf.net>

	* unix/tkUnixWm.c (WmIconphotoCmd): [Bug 2902814]: Use the correct
	type for the array of data passed into X. It's wrong, but "right"
	because of a mistake in the X11 specification.

2009-11-23  Andreas Kupries  <andreask@activestate.com>

	* library/safetk.tcl (::safe::loadTk): [Bug 2902573]: Fixed access
	to the cleanupHook of the safe base. The code used the old
	internal commands which have been removed since 2009-11-05/06. See
	Tcl's ChangeLog.

2009-11-23  Donal K. Fellows  <dkf@users.sf.net>

	* unix/Makefile.in: Added .PHONY lines to stop make from getting
	confused when someone makes an error in a rule.

2009-11-22  Pat Thoyts  <patthoyts@users.sourceforge.net>

	* tests/winWm.test: [Bug 2899949]: Make sure the window is still
	* win/tkWinWm.c:    present when handling delayed activation.

	* win/Makefile.vc: Include tk stubs in the tktest link

2009-11-21  Donal K. Fellows  <dkf@users.sf.net>

	* generic/tkUtil.c: Remove some anachronistic techniques (pointless
	casts, mixed assignments and tests, etc.)

	* generic/tk3d.c, generic/tkBitmap.c, generic/tkColor.c:
	* generic/tkCursor.c, generic/tkFont.c, generic/tkTextIndex.c:
	[Tcl Bug 2857044]: Corrections following audit of Tcl_ObjType freeing
	practises; the typePtr field is now cleared when an object ceases to
	be of the type.

2009-11-19  Alexandre Ferrieux  <ferrieux@users.sourceforge.net>

	* generic/tkCanvas.c: [Bug 2899685]: Fix the redraw logic of [imove]

2009-11-19  Jan Nijtmans  <nijtmans@users.sf.net>

	* doc/GetHINSTANCE.3:	Fix mentioned header file
	* generic/tkTest.c:	Compile with Stubs
	* generic/tkOldTest.c
	* generic/tkSquare.c
	* win/tcl.m4:		Should have been checked in together with the
				2009-08-09 check in of "win/configure"
	* win/tkWinTest.c:	Don't access tkWinProcs from Tk dll any more
	* unix/tcl.m4:		[Patch 2883533]: tcl.m4 support for Haiku OS
	* unix/configure	(regenerated)
	* unix/Makefile.in:	Fix library order in X11_LIB_SWITCHES

2009-11-19  Donal K. Fellows  <dkf@users.sf.net>

	* generic/tkCanvLine.c (LineDeleteCoords): [Bug 2900121]: Get sense of
	test for drawing optimization correct.

2009-11-15  Donal K. Fellows  <dkf@users.sf.net>

	* doc/ttk_treeview.n (detach): Added note that the 'move' operation
	restores detached nodes.

2009-11-12  Joe English  <jenglish@users.sourceforge.net>

	* library/ttk/button.tcl, library/ttk/combobox.tcl,
	* library/ttk/notebook.tcl, library/ttk/treeview.tcl:
	[update] hygiene.

	+ Where possible, replace [a; update; b] with [a ; after 0 b].
	+ Where not possible, use [update idletasks] instead of full [update].
	+ Use [after 0] in favor of [after idle] for delayed work, to reduce
	likelihood of reentrancy issues in [update idletasks].

2009-11-11  Don Porter  <dgp@users.sourceforge.net>

	* generic/tkPlatDecls.h:	[Bug 2886635]: Restore C++
	friendliness to the tkPlatDecls.h header file, which we insist
	extensions #include to gain access to the Tk_*HWND*() routines.

2009-11-10  Andreas Kupries  <andreask@activestate.com>

	* unix/Makefile.in: Partially reverted Don Porter's 2009-10-20 commit.
	The OSX Cocoa code branch still needs tclInt.h and the internal
	headers, thus the TCL_PLATFORM directory. See tclMacOSXNotify.c for
	example.

2009-11-09  Donal K. Fellows  <dkf@users.sf.net>

	* generic/tkFileFilter.c (TkFreeFileFilters): Simplify the code in
	this file by consolidating the deletion code together into a single
	function rather than scattering it over four.

2009-11-01  Joe Mistachkin  <joe@mistachkin.com>

	* win/tkWinButton.c: [Bug 1739613]: The default width being stored
	in TSD cannot be put into the process-wide options table.  This fix
	allocates storage for the default width from the heap and frees it
	using an exit handler.

2009-11-01  Joe Mistachkin  <joe@mistachkin.com>

	* doc/loadTk.n: Minor fix for htmlhelp target.

2009-11-01  Joe English  <jenglish@users.sourceforge.net>

	* generic/ttk/ttkWidget.c, doc/ttk_widget.n: Uniform, extensible
	syntax for [$w identify] methods: [$w identify $component $x $y].  All
	ttk::* widgets support [$w identify element $x $y]; widgets with other
	identifiable parts may have additional subcommands.
	* generic/ttk/ttkNotebook.c, doc/ttk_notebook.n: Notebook widgets
	support [$nb identify tab].
	* generic/ttk/ttkPanedwindow.c, doc/ttk_panedwindow.n: Panedwindow
	widgets support [$w identify sash].  Older 2-argument form [$w
	identify $x $y] still supported, though it does different things
	depending on the widget.

2009-10-29  Pat Thoyts  <patthoyts@users.sourceforge.net>

	* win/tkWinFont.c: [Bug 1825353]: This patch reverts a previous
	attempt to fix tiny fonts on Russian Windows. It fixes the issue by
	requesting a suitable fixed font instead of decoding the system stock
	font.

2009-10-26  Don Porter  <dgp@users.sourceforge.net>

	* unix/Makefile.in:	Remove $(PACKAGE).* and prototype from the
	`make distclean` target.  Completes 2009-10-20 commit.

2009-10-25  Donal K. Fellows  <dkf@users.sf.net>

	* unix/tkUnixColor.c (TkpGetColor): [Bug 2809525]: Impose a maximum
	X11 color name length so that it becomes impossible to blow things up
	that way.

	* library/text.tcl: [Bug 1854913]: Stop <Delete> actions from ever
	deleting backwards, even when the insertion cursor is "at the end" of
	the text widget.

2009-10-24  Donal K. Fellows  <dkf@users.sf.net>

	* library/button.tcl, unix/tkUnixButton.c (TkpDisplayButton):
	[Patch 1530276]: Make -selectcolor handling work better for both
	checkbuttons and radiobuttons when they don't have indicators.

2009-10-22  Donal K. Fellows  <dkf@users.sf.net>

	* generic/tkText.c (CreateWidget, TextEditUndo, TextEditRedo)
	(TextEditCmd, UpdateDirtyFlag):
	* generic/tkText.h: [Patch 1469210]: Corrected handling of marking as
	dirty when inserting after an undo from a non-dirty state.

	* win/tkWinDialog.c (GetFileNameA): Make the handling of the filter
	index the same as in GetFileNameW.

	* library/tkfbox.tcl (::tk::dialog::file::, Done):
	* library/xmfbox.tcl (MotifFDialog_FileTypes)
	(MotifFDialog_ActivateSEnt):
	* macosx/tkMacOSXDialog.c (Tk_GetOpenFileObjCmd):
	* win/tkWinDialog.c (GetFileNameW, GetFileNameA):
	* doc/getOpenFile.n: [Patch 2168768]: Corrected handling of the
	-typevariable option to be consistently global; it's the only way it
	can work even close to the same on all platforms.

	* macosx/ttkMacOSXTheme.c (RangeToFactor): [Bug 2883712]: Factor out
	some common code and make sure that it is 64-bit correct.

2009-10-21  Jan Nijtmans  <nijtmans@users.sf.net>

	* win/Makefile.in:	[Bug 2875562]: Make sure that winMain.c and
	* win/winMain.c:	tkAppInit.c are never compiled with stubs.
	* unix/tkAppInit.c:

2009-10-20  Don Porter  <dgp@users.sourceforge.net>

	* unix/Makefile.in:	Compiling Tk no longer requires header files
	* win/Makefile.in:	from the TCL_PLATFORM DIR.  Baby step in
	pursuit of [Bug 1712098].  Also removed the long outdated and broken
	targets package-* that were for building Solaris packages.  Appears
	that the pieces needed for these targets to function have never been
	present in the current era of Tcl development and belong completely
	to Tcl pre-history.

2009-10-20  Andreas Kupries  <andreask@activestate.com>

	* library/msgs/pl.msg: Applied patch to Polish message catalog created
	and submitted by Pawel Pawlak <morris@elysium.pl> (via JeffH).

2009-10-18  Donal K. Fellows  <dkf@users.sf.net>

	* doc/menu.n: Reorganized for readability, and added a note describing
	some subtleties of the -variable entry configuration option following
	some discussion with Joe Mistachkin.

2009-10-10  Donal K. Fellows  <dkf@users.sf.net>

	* unix/tkUnixRFont.c (InitFont, TkpGetFontFromAttributes)
	(Tk_DrawChars, TkpDrawAngledChars): [Bug 1961455]: Draw underlines and
	overstrikes when using Xft for font rendering.

	* generic/tkFont.c (TkDrawAngledTextLayout): Optimize the zero-angle
	case better.

2009-10-08  Donal K. Fellows  <dkf@users.sf.net>

	* library/iconlist.tcl (Create): [Patch 2870648]: Corrected cursor
	used in file/directory dialogs.

2009-10-07  Pat Thoyts  <patthoyts@users.sourceforge.net>

	* library/ttk/vistaTheme.tcl: [Bug 2787164]: Fix size of dropdown
	arrow on combobox and menubutton for Windows 7.

2009-10-07  Donal K. Fellows  <dkf@users.sf.net>

	* unix/tkUnixScrlbr.c (TkpComputeScrollbarGeometry): [Patch 2088597]:
	Stop scrollbars from getting too small at the end.

2009-10-05  Pat Thoyts  <patthoyts@users.sourceforge.net>

	* win/tkWinButton.c: [Bug 2860827]: Avoid 3D effects with
	user-specified backgrounds. The default disabled text is embossed on
	Windows. But this looks poor when a non-default background color is in
	use. This patch disables the embossed effect for buttons and labels
	when the background is non- standard.

2009-09-30  Pat Thoyts  <patthoyts@users.sourceforge.net>

	* tests/winWm.test: [Bug 2799589]: Grab on deleted window.

2009-09-25  Donal K. Fellows  <dkf@users.sf.net>

	* generic/tkImgPhoto.c (ImgGetPhoto): Correct generation of grayscale
	data from an image. Reported by Keith Vetter on comp.lang.tcl.

2009-09-19  Peter Spjuth  <peter.spjuth@gmail.com>

	* generic/tkGrid.c:	[Bug 2859912]: Bug fix in grid/pack collision
	* generic/tkPack.c:	detect. Faulty slave was not properly blocked
	* tests/packgrid.test:	from slave list.

2009-09-14  Jeff Hobbs  <jeffh@ActiveState.com>

	* generic/tkMenuDraw.c (TkPostSubmenu): [Bug 873613]: Fix reposting of
	* win/tkWinMenu.c (TkWinHandleMenuEvent): submenu in torn off Windows
	menu.
	(DrawMenuEntryArrow): [Bug 873608]: Draw Win menu arrow after being
	torn off.

2009-09-09  Donal K. Fellows  <dkf@users.sf.net>

	* unix/tkUnixRFont.c (InitFont): Move pattern disposal in error case
	to callers so they have more options when they come to recovering from
	the failure.
	(TkpGetFontFromAttributes): If the default attributes don't work, try
	adding a setting to turn off use of XRender. That seems to work for
	some people for unexplained reasons (possibly local misconfiguration).
	* generic/tkFont.c (Tk_AllocFontFromObj): Stop this function from
	keeling over in a heap when the low-level font allocation fails. An
	error beats a crash! (Issue reported on comp.lang.tcl by Denis
	Berezhnoy.)

2009-09-07  Daniel Steffen  <das@users.sourceforge.net>

	* generic/tkFocus.c:	Fix potential null dereference flagged by clang
	* generic/tkMenu.c:	static analyzer.
	* generic/tkTextBTree.c:
	* generic/tkTextDisp.c:
	* generic/tkTextIndex.c:

	* generic/tkConsole.c:	Silence false positives from clang static
	* generic/tkTest.c:	analyzer about potential null dereference.
	* generic/tkText.c:
	* generic/tkTextBTree.c:
	* generic/tkTextTag.c:
	* generic/tkVisual.c:

2009-09-04  Donal K. Fellows  <dkf@users.sf.net>

	* generic/tkInt.h (TkDisplay): Remove fields that are never read from.
	* generic/tkWindow.c (Tk_DestroyWindow): Remove code to write to
	write-only fields of TkDisplay. This follows on from [Bug 2039720].

2009-08-25  Donal K. Fellows  <dkf@users.sf.net>

	* unix/tkUnixSend.c (ServerSecure): [Bug 1909931]: Added some support
	for server-interpreted access control addreses.

2009-08-24  Donal K. Fellows  <dkf@users.sf.net>

	* library/msgbox.tcl (::tk::MessageBox): Correct bindings so that they
	work with ttk::buttons. Reported by Hans-Christoph Steiner.

2009-08-24  Daniel Steffen  <das@users.sourceforge.net>

	* generic/tkInt.h: Annotate Tcl_Panic as noreturn for clang static
	analyzer in PURIFY builds, replacing preprocessor/assert technique.

	* generic/tkBind.c (HandleEventGenerate): Don't generate events for
	windows that don't exist yet (fixes TkAqua testsuite crash).

	* macosx/tkMacOSXWindowEvent.c: [Bug 2821084]: Allow WM_DELETE_WINDOW
	handlers to prevent window closure by generating WM destroy event
	earlier (from window delegate's -windowShouldClose:).

	* macosx/tkMacOSXDraw.c (TkMacOSX{Setup,Restore}DrawingContext):
	Disable window flushing during Tk drawing to avoid immediate flush of
	NSView-based native widgets on draw. (fixes drawing performance issue
	reported by Youness Alaoui on tcl-mac)

	* macosx/tkMacOSXHLEvents.c (ScriptHandler):	Fix "do script" apple
	* carbon/tkMacOSXHLEvents.c (ScriptHandler):	event handler issues
	on recent OS X releases by using AE coercion to 'utf8' for text data
	and to 'fsrf' for alias data. (reported by Youness Alaoui on tcl-mac)

	* macosx/Wish.sdef (new file):		Install and enable sdef file
	* macosx/Wish-Info.plist.in:		into Wish application bundle,
	* macosx/Tk.xcode/project.pbxproj:	describing TkAqua apple event
	* macosx/Tk.xcodeproj/project.pbxproj:	support for use by AppleScript.
	* unix/Makefile.in:			(replaces functionality of
	* unix/configure.in:			'aete' resource removed with
						Cocoa port & fixes AppleScript
						issues reported on tcl-mac)
	* unix/configure: autoconf-2.59

	* carbon/Wish.xcode/project.pbxproj:	Remove references to obsolete
	* carbon/Wish.xcodeproj/project.pbxproj: prolog.ps file.

2009-08-19  Peter Spjuth  <peter.spjuth@gmail.com>

	* generic/tk.h
	* generic/tkGeometry.c
	* generic/tkGrid.c
	* generic/tkInt.h
	* generic/tkPack.c
	* generic/tkWindow.c
	* tests/grid.test
	* tests/packgrid.test
	* tests/textIndex.test:	[Patch 2475855]: Give an error if grid and
	pack are used in the same master.

2009-08-14  Daniel Steffen  <das@users.sourceforge.net>

	* macosx/tkMacOSXDraw.c: Avoid exception in XCopyArea() when copying
	from toplevel that has never been mapped. (Reported by Youness Alaoui
	on tcl-mac)

	* macosx/tkMacOSXWm.c: Workaround for textured windows being draggable
	from opaque content areas. [Bug 2824538] (walzer)

2009-08-10  Jan Nijtmans  <nijtmans@users.sf.net>

	* win/tkWinPixmap.c: Eliminate more gcc warnings
	* win/tkWinWm.c:
	* win/tkWinTest.c

2009-08-09  Jan Nijtmans  <nijtmans@users.sf.net>

	* generic/ttk/ttkInit.c: Eliminate gcc warning
	* generic/tkBind.c
	* generic/tkText.c
	* generic/tkUtil.c
	* win/ttkWinXPTheme.c:	Include <vssym32.h> only when available
	* win/configure.in:	check for vssym32.h, available in newer SDK's
	* win/configure:	(regenerated)

2009-08-08  Donal K. Fellows  <dkf@users.sf.net>

	* library/demos/pendulum.tcl: Make the display handle being resized
	more gracefully.

2009-08-04  Donal K. Fellows  <dkf@users.sf.net>

	* generic/tkTextDisp.c (TkTextCharLayoutProc): Make the line breaking
	algorithm (in the word-wrap case) do the right thing with non-breaking
	spaces by restricting what we break on to ASCII spaces, which is good
	enough for most purposes.

2009-08-02  Jan Nijtmans  <nijtmans@users.sf.net>

	* win/tkWinClipboard.c Correct check for winNT
	* win/tkWinDialog.c    Eliminate many gcc warnings
	* win/tkWinImage.c:
	* win/tkWinMenu.c:
	* win/tkWinWm.c:
	* win/tkWinX.c:
	* win/ttkWinXPTheme.c: Eliminate msvc warnings
	* win/tcl.m4:
	* win/configure
	* win/.cvsignore:      Prevent files from being checked in by accident

2009-08-01  Donal K. Fellows  <dkf@users.sf.net>

	* unix/tkUnixWm.c (WmIconphotoCmd): [Bug 2830420]: Assemble the image
	for the window manager in a way that doesn't assume we're on a little-
	endian system.

2009-07-27  Donal K. Fellows  <dkf@users.sf.net>

	* doc/GetScroll.3: Reworded and reordered so as to indicate that the
	Tcl_Obj forms are preferred.

2009-07-26  Donal K. Fellows  <dkf@users.sf.net>

	* doc/canvas.n: Corrected description of acceptable join styles.
	Spotted by Emiliano Gavilan.

2009-07-23  Donal K. Fellows  <dkf@users.sf.net>

	* generic/tkSelect.c (HandleTclCommand): [Bug 2441988]: Stop losing
	reports of errors in selection handlers; that's what the background
	error handling code is for.
	*** POTENTIAL INCOMPATIBILITY *** if your code was relying on erroring
	selection scripts being silent.
	(LostSelection, Tk_SelectionObjCmd): Stop using the vastly inefficient
	TkCopyAndGlobalEval; better to use Tcl_Obj refcount management.

2009-07-22  Donal K. Fellows  <dkf@users.sf.net>

	* generic/tkFocus.c (TkFocusDeadWindow): [Bug 2496114]: Ensure that
	focus desynchronization doesn't cause a crash.

2009-07-21  Donal K. Fellows  <dkf@users.sf.net>

	* generic/tkFont.c (TkUnderlineAngledTextLayout): [Bug 2356057]:
	Corrected drawing of rotated underlines.

2009-07-21  Alexandre Ferrieux  <ferrieux@users.sourceforge.net>

	* generic/tkFont.c: [Bug 2328657]: Explicitly exclude hacky zero-char
	chunks from intersection computation. Might deserve generalization to
	other tests.

2009-07-20  Donal K. Fellows  <dkf@users.sf.net>

	* tests/clipboard.test (clipboard-6.2): [Bug 2824378]: Corrected
	result of test in light of changes to binary selection retrieval.

2009-07-18  Donal K. Fellows  <dkf@users.sf.net>

	* unix/tkUnixSelect.c (SelCvtFromX32, SelCvtFromX8): Make the
	incremental transfer of binary selections work get deserialized
	correctly. Thanks to Emiliano Gavilan for detecting.

2009-07-18  Daniel Steffen  <das@users.sourceforge.net>

	* unix/Makefile.in:		Define NDEBUG in optimized (non-
					symbols) build to disable assert()s.

	* macosx/tkMacOSXBitmap.c:	[Bug 2821318]: Fix tk::mac::iconBitmap
					crash due to off-by-one ckalloc error.

2009-07-15  Daniel Steffen  <das@users.sourceforge.net>

	* macosx/ttkMacOSXTheme.c:	[Patch 2819620]: Update notebook tab
	* library/ttk/aquaTheme.tcl:	appearance to modern L&F; adjust tab &
					notebook padding and tabmargins;
					correct appearance of selected tree
					header; add support for native tree
					header sort arrows via user1 state.

	* library/demos/mclist.tcl:	Use native sort arrows with aqua theme

2009-07-15  Donal K. Fellows  <dkf@users.sf.net>

	* unix/tkUnixSelect.c (TkSelEventProc, SelRcvIncrProc, SelCvtFromX8):
	[Bug 2821962]: Make byte sequence selection transfers possible.

2009-07-14  Donal K. Fellows  <dkf@users.sf.net>

	* doc/canvas.n (WINDOW ITEMS): [Bug 2326602]: Corrected definition of
	the -height and -width options for these items.

	* unix/configure.in: [Bug 2496018]: Allow the disabling of the use of
	XScreenSaver at configuration time, so as to permit better control of
	dependencies in the embedded case.

2009-07-11  Donal K. Fellows  <dkf@users.sf.net>

	* doc/grid.n: [Bug 2818455]: Corrected example.

2009-07-02  Pat Thoyts  <patthoyts@users.sourceforge.net>

	* generic/tkInt.h: Avoid using C++ reserved word in header.

2009-06-30  Daniel Steffen  <das@users.sourceforge.net>

	* generic/tkInt.h:		Add assert macros for clang static
					analyzer and redefine Tcl_Panic to
					assert after panic in clang PURIFY
					builds.

	* generic/tkImgPhInstance.c:	Small fixes to make clang static
	* generic/tkTextDisp.c:		analyzer happier.

	* generic/tkConfig.c:		Add clang assert for false positives
	* generic/tkUndo.c:		from static analyzer.

2009-06-29  Daniel Steffen  <das@users.sourceforge.net>

	Merge of TkAqua Cocoa port <http://github.com/das/tcltk/tree/de-carbon>
	*** POTENTIAL INCOMPATIBILITY ***

	* macosx/tkMacOSX.h:		Large-scale rewrite of TkAqua migrating
	* macosx/tkMacOSXBitmap.c:	all use of deprecated Carbon API to
	* macosx/tkMacOSXButton.c:	Cocoa API; now supports 64bit
	* macosx/tkMacOSXClipboard.c:	architecture and requires Mac OS X 10.5
	* macosx/tkMacOSXColor.c:	or later; with TkAqua enabled, all Tk
	* macosx/tkMacOSXConfig.c:	sources are now built with the
	* macosx/tkMacOSXCursor.c:	Objective-C compiler and running in
	* macosx/tkMacOSXDebug.c:	Objective-C garbage collection mode as
	* macosx/tkMacOSXDebug.h:	well as in retain-release mode is
	* macosx/tkMacOSXDefault.h:	supported; detailed development history
	* macosx/tkMacOSXDialog.c:	is available in github repository.
	* macosx/tkMacOSXDraw.c:
	* macosx/tkMacOSXEmbed.c:	There should be no script-visible
	* macosx/tkMacOSXEntry.c:	changes to existing Tk functionality,
	* macosx/tkMacOSXEvent.c:	but there are a few aqua-specific
	* macosx/tkMacOSXEvent.h:	additions, see macosx/README for
	* macosx/tkMacOSXFont.c:	details; extensions using only public
	* macosx/tkMacOSXFont.h:	Tk API should continue to work
	* macosx/tkMacOSXHLEvents.c:	unchanged but extensions that rely on
	* macosx/tkMacOSXInit.c:	platform-specific internal Tk API or
	* macosx/tkMacOSXInt.h:		make assumptions about the inner
	* macosx/tkMacOSXKeyEvent.c:	workings of TkAqua (in particular
	* macosx/tkMacOSXKeyboard.c:	presence of QuickDraw) will require
	* macosx/tkMacOSXMenu.c:	porting.
	* macosx/tkMacOSXMenubutton.c:
	* macosx/tkMacOSXMenus.c:	Configure Tk with --enable-aqua=carbon
	* macosx/tkMacOSXMouseEvent.c:	to fallback to now-deprecated previous
	* macosx/tkMacOSXNotify.c:	TkAqua implementation in tk/carbon.
	* macosx/tkMacOSXPort.h:
	* macosx/tkMacOSXPrivate.h:
	* macosx/tkMacOSXRegion.c:
	* macosx/tkMacOSXScale.c:
	* macosx/tkMacOSXScrlbr.c:
	* macosx/tkMacOSXSend.c:
	* macosx/tkMacOSXSubwindows.c:
	* macosx/tkMacOSXTest.c:
	* macosx/tkMacOSXWindowEvent.c:
	* macosx/tkMacOSXWm.c:
	* macosx/tkMacOSXWm.h:
	* macosx/tkMacOSXXStubs.c:
	* macosx/ttkMacOSXTheme.c:
	* macosx/tkMacOSXCarbonEvents.c (removed):

	* macosx/tkMacOSXCursors.h (new):	Move cursor data from resources
	* macosx/tkMacOSXXCursors.h (new):	to compiled-in const array;
	* macosx/tkMacOSXCursors.r (removed):	remove obsolete Rez source
	* macosx/tkMacOSXXCursors.r (removed):	files for resource data.
	* macosx/tkAboutDlg.r (removed):
	* macosx/tkMacOSXAETE.r (removed):

	* macosx/Tk.tiff (new):		Rename and update icon to blue feather;
	* macosx/Tk.icns (new):		add tiff version for about dialog.
	* macosx/Wish.icns (removed):

	* macosx/Tk-Info.plist.in:	Update copyright; adjust minimum system
	* macosx/Wish-Info.plist.in:	version requirement.
	* generic/tkEntry.h:

	* license.terms:		Sync list of entities with those in the
					tcl license.terms, add Apple Inc.

	* generic/tk.h:			Update comment with list of source
					files containing tk version numbers.

	* generic/tkButton.c:		On aqua, recompute button geometry on
					secondary image change to enable cache
					of native img format in geom compute.

	* generic/tkGrab.c:		On aqua, make all grabs global, the
					Mac OS X windowserver forces all grabs
					to be application-local only anyway.

	* generic/tkSelect.c:		Enable utf8 atom on aqua.

	* generic/tk.decls:		Replace carbon types in public and
	* generic/tkInt.decls:		internal platform stubs interfaces with
					void* resp. generic Tk types.

	* xlib/xgc.c:			Add support for managing a platform-
					specific cache appended to a GC.

	* tests/dialog.test:		Change name of undefined bit to avoid
					match with OSType native bitmap name.

	* doc/cursors.n:		Update list of cursors mapped to native
					cursors and add new native cursors.

	* doc/menu.n:			Add documentation of new aqua-specific
					.window menu, document new constraints
					on .apple menu.

	* library/console.tcl:		Add aqua window and help menus.

	* unix/Makefile.in:		Add support for TkAqua-implementation-
					specific sources determined at
					configure-time. Update dist target for
					new/removed files.

	* unix/configure.in:		Add libraries & compiler flags for
					Cocoa and Objective-C; update build
					support for new/removed files; add
					support for configure-time choice of
					TkAqua implementation.

	* macosx/Tk-Common.xcconfig (new):	Rename Xcode projects and
	* macosx/Tk-Debug.xcconfig (new):	related files; update for Xcode
	* macosx/Tk-Release.xcconfig (new):	3.1 and 3.2; update for Cocoa,
	* macosx/Tk.xcode/* (new):		Objective-C & GC; update with
	* macosx/Tk.xcodeproj/* (new):		new/removed source files;
	* macosx/Wish.xcode/* (removed):	standardize on gcc 4.2; remove
	* macosx/Wish.xcodeproj/* (removed):	obsolete configurations and
	* macosx/Wish-Debug.xcconfig (removed):	pre-Xcode project.
	* macosx/Wish-Common.xcconfig (removed):
	* macosx/Wish-Release.xcconfig (removed):
	* macosx/Wish.pbproj/* (removed):

	* macosx/README:		Document new Cocoa-port features and
					constraints; update project docs;
					cleanup.

	* carbon/tkMacOSXInt.h:		Add dummy defines for empty GC cache.

	* carbon/tkMacOSXColor.c:	Update for type changes in platform
	* carbon/tkMacOSXDraw.c:	stubs interfaces.
	* carbon/tkMacOSXHLEvents.c:
	* carbon/tkMacOSXMouseEvent.c:
	* carbon/tkMacOSXSubwindows.c:
	* carbon/tkMacOSXWm.c:

	* carbon/tkMacOSXButton.c:	Fix warning.

	* generic/tkPlatDecls.h:	regen.
	* generic/tkIntPlatDecls.h:
	* unix/configure:		autoconf-2.59

2009-06-27  Jan Nijtmans  <nijtmans@users.sf.net>

	* generic/tkInt.decls (added TkSmooth(Parse|Print)Proc,
	removed TkTile(Parse|Print)Proc which don't exist):
	Follow-up to [Bug 2804935]: Expose these functions through the
	internal stub table as they are useful to existing third-party code.

2009-06-26  Daniel Steffen  <das@users.sourceforge.net>

	* carbon/ (new directory):	Copy of current state of 'macosx'
	source directory, to preserve legacy TkAqua implementation based on
	Carbon API (with support for Mac OS X releases older than 10.5).

	* unix/Makefile.in:		Add support for --enable-aqua=carbon
	* unix/configure.in:		configure option (legacy fallback for
					pre-Mac OS X 10.5 releases).

	* unix/configure:		autoconf-2.59

2009-06-22  Jan Nijtmans  <nijtmans@users.sf.net>

	* generic/tkCanvUtil.c: [Bug 220935]: canvas dash update problem

2009-06-12  Donal K. Fellows  <dkf@users.sf.net>

	* generic/tkInt.decls (TkOrientParseProc, TkOrientPrintProc):
	[Bug 2804935]: Expose these functions through the internal stub table
	as they are useful to existing third-party code.

2009-06-02  Pat Thoyts  <patthoyts@users.sourceforge.net>

	* win/tkWinWm.c:    [Bug 2799589]: Avoid setting the focus on a
	* tests/winWm.test: deleted window during delayed activation.

2009-05-21  Pat Thoyts  <patthoyts@users.sourceforge.net>

	* win/tkWinMenu.c: [Bug 2794778]: Calls to CallWindowProc can lead to
	other functions overwriting the event strucure. Therefore preserve a
	local copy of the XKeyEvent while looping over the key events.

2009-05-17  Joe English  <jenglish@users.sourceforge.net>

	* generic/ttkNotebook.c: [Bug 1470246]: More flexible tab placement.

2009-05-14  Pat Thoyts  <patthoyts@users.sourceforge.net>

	* generic/tkButton.c: [Bug 1923684]: If a checkbutton offvalue is the
	same as the tristate value we should use the off state in
	preference. (andrey gusev)

2009-05-13  Pat Thoyts  <patthoyts@users.sourceforge.net>

	* win/tkWinSend.c: FormatMessage should always use the ignore-inserts
	* win/tkWinTest.c: flag when processing system errors.

	* generic/tkFont.c: [Bug 2791352]: Handle parsing of type 5 font
	* tests/font.test: descriptions with hyphenated family name.

2009-05-06  Pat Thoyts  <patthoyts@users.sourceforge.net>

	* library/images/lamp.svg: Added an SVG version of the Tk lamp and
	* library/images/lamp.png: a pre-rendered PNG version.
	* win/rc/wish.ico: Wish gets a new icon using the SVG lamp and the tk
	* win/rc/tk.ico:   dll gets the tcl rendered feather. This provides
	improved icons for Vista/Windows 7.

2009-05-05  Donal K. Fellows  <dkf@users.sf.net>

	* doc/MainWin.3 (Tk_GetNumMainWindows): [Bug 487220]: Clarified that
	this function works per-thread, not per-process.

	* doc/canvas.n (scale): [Bug 1832015]: Clarified that [$c scale] only
	affects item coordinates.

2009-05-04  Donal K. Fellows  <dkf@users.sf.net>

	* doc/3DBorder.3, doc/BindTable.3, doc/CanvPsY.3, doc/Clipboard.3:
	* doc/ConfigWidg.3, doc/CrtWindow.3, doc/GetBitmap.3:
	* doc/GetCapStyl.3, doc/GetImage.3, doc/GetJoinStl.3, doc/GetScroll.3:
	* doc/GetSelect.3, doc/GetVisual.3, doc/MainWin.3, doc/Name.3:
	* doc/ParseArgv.3, doc/TextLayout.3, doc/Tk_Init.3: [Bug 2431507]:
	Purge all mention of the now-obsolete 'interp->result'.

2009-05-03  Donal K. Fellows  <dkf@users.sf.net>

	* win/tkWinWm.c (UpdateWrapper): [Bug 2785744]: Manipulate flag bit
	correctly so that menubar updates can't smash other attributes.

2009-05-01  Donal K. Fellows  <dkf@users.sf.net>

	* library/mkpsenc.tcl (DrawText): [Bug 2777019]: Corrected point of
	application of rotation transform so rotation is about the anchor
	point of the text.

	* generic/tkCanvPs.c (Tk_PostscriptPhoto):
	* library/mkpsenc.tcl: Factor out the postscript code for converting
	images into postscript so that the code bits are in the prolog and not
	emitted at runtime if a non-thread-safe static says to...

2009-04-30  Pat Thoyts  <patthoyts@users.sourceforge.net>

	* win/tkWinWm.c: [Patch 2504402]: Create icon bitmaps as device
	independent bitmaps. This ensures the icon can be drawn properly on
	various colour depth surfaces - in particular it fixes a problem with
	remote desktop and looks better in the vista task switching overlay.
	(cjmcdonald)

2009-04-30  Donal K. Fellows  <dkf@users.sf.net>

	* win/tkWinPixmap.c (Tk_GetPixmap): [Bug 2080533]: Added patch that
	allows Tk to keep working even when the graphics card is stressed.

2009-04-28  Jeff Hobbs  <jeffh@ActiveState.com>

	* unix/tcl.m4, unix/configure (SC_CONFIG_CFLAGS): Harden the check
	to add _r to CC on AIX with threads.

2009-04-27  Donal K. Fellows  <dkf@users.sf.net>

	* generic/tkInt.decls: [Bug 2768945]: Expose (as "private") a set of
	functions needed for easily building canvas items that work like
	existing standard ones.

2009-04-24  Jeff Hobbs  <jeffh@ActiveState.com>

	* win/tkWinDialog.c (ChooseDirectoryValidateProc): No need to set cwd
	on selchange. Prevents delete of selected folder in dialog.

2009-04-24  Stuart Cassoff <stwo@users.sf.net>

	* unix/Makefile.in: Assorted issues:
	[Bug 2764263]: Removed stray @ from Makefile.in test target.
	[Bug 1945073]: Don't chmod+x square demo.
	[Patch 2764272]: Adjustable demo install location.

2009-04-24  Stuart Cassoff <stwo@users.sf.net>

	* unix/Makefile.in: [Patch 2769530]: Don't chmod/exec installManPage.

2009-04-23  Jeff Hobbs  <jeffh@ActiveState.com>

	* win/tkWinDialog.c (Tk_ChooseDirectoryObjCmd): [Bug 2779910]: Enable
	the new style choosedir that has a "New Folder" button, with
	::tk::winChooseDirFlags override for new behavior.

2009-04-14  Donal K. Fellows  <dkf@users.sf.net>

	* library/xmfbox.tcl (MotifFDialog_ActivateSEnt): Ensure that the
	* library/tkfbox.tcl (Done):			  dialogs have the
	correct levels for [upvar] for accessing the -typevariable var.

2009-04-13  Donal K. Fellows  <dkf@users.sf.net>

	* library/tk.tcl: Corrected another problem; can't determine the exact
	type of OS - needed for figuring out how to guess the correct binding
	in some circumstances - in a safe interpreter.

	* library/tkfbox.tcl: [Bug 2759119]: Corrected level handling for the
	* library/xmfbox.tcl: -typevariable option following updates to tk.tcl
	[Patch 2739360]: Use more modern images from Tango set for the non-
	Motif file dialog. Thanks to Emiliano for bring this to my attention.

2008-04-10  Joe English  <jenglish@users.sourceforge.net

	* library/palette.tcl (tk_setPalette): Don't set *selectColor:
	#b03060; this makes radio- and checkbuttons look wrong post-TIP#109.

2009-04-10  Daniel Steffen  <das@users.sourceforge.net>

	* unix/configure.in (Darwin):	Use Darwin SUSv3 extensions if
					available.
	* unix/configure:		autoconf-2.59
	* unix/tkConfig.h.in:		autoheader-2.59

	* library/demos/filebox.tcl: Only show "Motif Style Dialog"
	checkbutton on X11 windowingsystem.

	* library/demos/widget: GOOBE: use ttk::cursor

	* library/demos/knightstour.tcl: Fix knightstour demo not running from
	interactive wish.

	* library/console.tcl (::tk::ConsoleInit): Remove redundant TkAqua
	Quit menu item.

	* generic/tkPointer.c (Tk_UpdatePointer): Use all 5 buttons.

	* generic/tkMenu.c (PostProcessEntry): Delay call to
	TkpConfigureMenuEntry() until all menu entry attributes are setup.

	* library/menu.tcl (::tk::MbPost): Fix error thrown in y position
	computation with indicatoron.

	* generic/tkMenubutton.c: s/DEF_BUTTON_JUSTIFY/DEF_MENUBUTTON_JUSTIFY/

	* generic/tkUtil.c (TkBackgroundEvalObjv): Use Tcl_BackgroundException

	* generic/tkTextBTree.c (TkBTreeDeleteIndexRange): Add bounds check
	to startEnd array access (fixes testsuite crash).

	* tests/unixFont.test: Only use xlsfonts with X11 windowingsystem.

2009-04-10  Donal K. Fellows  <dkf@users.sf.net>

	* library/tk.tcl: [Bug 2116837]: Add event definitions to handle the
	standard virtual events when Caps Lock is on.

2009-04-08  Donal K. Fellows  <dkf@users.sf.net>

	* library/demos/widget (addFormattedText): Stop marking demonstrations
	as new for 8.6; that label is for wholly new demos.

2009-04-04  Donal K. Fellows  <dkf@users.sf.net>

	* doc/messageBox.n: [Bug 1881896]: Reworded to be clearer on what the
	platform restrictions really are.

2009-04-03  Joe English  <jenglish@users.sourceforge.net>

	* unix/tkUnixWm.c: [Bug 1789819]: Don't panic when the window manager
	does something unexpected with the stacking order.

2009-04-03  Donal K. Fellows  <dkf@users.sf.net>

	* doc/TextLayout.3: [Bug 974421]: Clarified description of how result
	of lookup of a point after end of layout relates to the underlying
	string's length.

2009-04-02  Pat Thoyts  <patthoyts@users.sourceforge.net>

	* tests/textTag.test: Ensure the pointer begins outside the window for
	all the tests checking Enter/Leave motion events.

	* library/demos/pendulum.tcl: Use unicode labels
	* library/demos/knightstour.tcl: Use polygon knight on x11.

2009-03-31  Donal K. Fellows  <dkf@users.sf.net>

	* library/demos/mclist.tcl: Added support for arrow indicators to show
	which way a column is being sorted. Corrected determination of which
	fonts to use for measurements.

2009-03-25  Jan Nijtmans  <nijtmans@users.sf.net>

	* doc/wish.1:		Bring doc and demos in line with
	* library/demos/hello:	http://wiki.tcl.tk/812
	* library/demos/rmt
	* library/demos/square
	* library/demos/tcolor
	* library/demos/timer
	* library/demos/widget
	* win/tkWinMenu.c:	Eliminate a few compiler warnings on mingw
	* win/ttkWinXPTheme.c:	Spacing

2009-03-25  Donal K. Fellows  <dkf@users.sf.net>

	* generic/ttk/ttkTheme.c (BuildOptionMap, NewElementClass):
	[Bug 2178820]: Ensure that zero-size allocations don't happen; some
	malloc implementations don't like it at all.

	* win/wish.exe.manifest.in: [Bug 1871101]: Add magic to make Tk not be
	blurred on Vista with large fonts.

2009-03-14  Donal K. Fellows  <dkf@users.sf.net>

	* unix/tk.pc.in (new file):		[Patch 2243962] (hat0)
	* unix/configure.in, unix/Makefile.in: Added support for reporting
	Tk's public build configuration via the pkg-config system. TEA is
	still the official mechanism though, in part because pkg-config is not
	universally supported across all Tk's supported platforms.

2009-03-10  Donal K. Fellows  <dkf@users.sf.net>

	* doc/event.n: Tidy up and improve examples.

2009-03-09  Benjamin Riefenstahl  <b.riefenstahl@turtle-trading.net>

	* tkMacOSXFont.c (GetFontFamilyName): [Bug 2548661]: Handle NULL
	return from CFStringCreate.

2009-02-27  Jan Nijtmans  <nijtmans@users.sf.net>

	* doc/GetBitmap.3     [Feature Request 2636558]: Tk_DefineBitmap
	* generic/tk.decls    and Tk_GetBitmapFromData signature problem
	* generic/tkInt.decls
	* generic/tkBitmap.c
	* generic/tkInt.h
	* generic/tkStubInit.c
	* generic/tkDecls.h:    (regenerated)
	* generic/tkIntDecls.h: (regenerated)
	* macosx/tkMacOSXBitmap.c

2009-02-27  Pat Thoyts  <patthoyts@users.sourceforge.net>

	* generic/tkWindow.c: [Bug 2645457]: Check for dead windows after
	calling Tk_MakeWindowExist to avoid a crash when mapping dead windows.

2009-02-23  Pat Thoyts  <patthoyts@users.sourceforge.net>

	* win/rc/*.cur: [Patch 2513104]: Fix cursor hotspots (cjmcdonald)

	* win/tkWinMenu.c: Applied patch for menu image display bug.
	[Bug 1329198, 456299] [Patch 2507419] (cjmcdonald)

2009-02-22  Pat Thoyts  <patthoyts@users.sourceforge.net>

	* win/tkWinCursor.c: Applied patch to support stock Win32 help arrow
	cursor when question_arrow requested [Patch 2542828] (danckaert)

2009-02-21  Pat Thoyts  <patthoyts@users.sourceforge.net>

	* library/ttk/vistaTheme.tcl: Correct the ttk::treeview border on
	* win/ttkWinXpTheme.c:        XP and vista.

	* library/console.tcl: [Bug 2546087]: In 2004 a fix to Tcl channels
	prevented the exposure of the internal UTF-8 representation of the
	ASCII NUL character (\uc080). Since then strings in the console have
	been truncated at NUL. This restores the older behaviour.

2009-02-17  Jeff Hobbs  <jeffh@ActiveState.com>

	* win/tcl.m4, win/configure: Check if cl groks _WIN64 already to avoid
	CC manipulation that can screw up later configure checks. Use 'd'ebug
	runtime in 64-bit builds.

2009-02-16  Jeff Hobbs  <jeffh@ActiveState.com>

	* win/configure.in, win/configure: Align better with tcl version.
	Ensures finding correct CPP for Win64.

2009-02-16  Donal K. Fellows  <dkf@users.sf.net>

	* doc/ttk_intro.n: [Bug 2604420]: Improve wording so that this page
	feels less obviously incomplete.

2009-02-12  Donal K. Fellows  <dkf@users.sf.net>

	* library/iconlist.tcl: Split out the IconList megawidget from
	tkfbox.tcl into its own file so as to make it easier to maintain. Also
	cleans up the API for the megawidget, making it more like a
	conventional Tk widget.

2009-02-11  Donal K. Fellows  <dkf@users.sf.net>

	* library/demos/items.tcl, .../label.tcl, .../twind.tcl:
	* library/demos/images/ouster.png: [Bug 2588919]: Demo GOOBE. Added
	new image of John Ousterhout that does not look quite so massively out
	of date, and also showed off a bit of how we can adjust PNG images
	when loading them. Also labeled JO as the creator; it's the TCT who
	are the proprietors now.

2009-02-10  Jan Nijtmans  <nijtmans@users.sf.net>

	* unix/tcl.m4: [Bug 2502365]: Building of head on HPUX was broken when
	using the native CC.
	* unix/configure (autoconf-2.59)

2009-02-08  Joe English  <jenglish@users.sourceforge.net>

	* generic/ttk/*.[ch]: Renamed several internal data structures and
	functions: ElementImpl -> ElementClass, LayoutNode -> Element. Remove
	more unnecessary casts. Add function Ttk_ClientRegion, common factor
	of entry, scale, progress, and treeview widgets.
	* generic/ttk/ttkTrack.c: Fix [Bug 2431428].

2009-02-06  Daniel Steffen  <das@users.sourceforge.net>

	* generic/tkImgPhInstance.c:	Fix numerous leaks discovered with the
	* generic/tkMenu.c:		Mac OS X Instruments.app Leaks tool.
	* generic/tkText.c:
	* generic/tkTextImage.c:
	* generic/tkTextIndex.c:
	* generic/tkUndo.c:
	* generic/tkUtil.c:
	* generic/ttk/ttkFrame.c:
	* macosx/tkMacOSXWm.c:

2009-01-29  Jan Nijtmans  <nijtmans@users.sf.net>

	* generic/tkCanvArc.c   - eliminate some unnessary type casts
	* generic/tkCanvBmap.c  - some internal const decorations
	* generic/tkCanvImg.c   - spacing
	* generic/tkCanvWind.c
	* generic/tkCmds.c
	* generic/tkConfig.c
	* generic/tkEntry.c
	* generic/tkFocus.c
	* generic/tkFont.c
	* generic/tkFrame.c
	* generic/tkGrab.c
	* generic/tkGrid.c
	* generic/tkImage.c
	* generic/tkListbox.c
	* generic/tkObj.c
	* generic/tkOption.c
	* generic/tkPack.c
	* generic/tkPanedWindow.c
	* generic/tkRectOval.c
	* generic/tkSelect.c
	* generic/tkText.c
	* generic/tkTextMark.c
	* generic/tkTextTag.c

2009-01-28  Jan Nijtmans  <nijtmans@users.sf.net>

	* generic/ttk/ttkCache.c:  - eliminate some unnessary type casts
	* generic/ttk/ttkLayout.c  - some internal const decorations
	* generic/ttk/ttkState.c   - spacing
	* generic/ttk/ttkTheme.c
	* macosx/tkMacOSXMenu.c
	* macosx/tkMacOSXPrivate.h
	* unix/tkUnixFont.c
	* unix/tkUnixMenu.c
	* unix/tkUnixWm.c
	* win/tkWinColor.c
	* win/tkWinDialog.c
	* win/tkWinFont.c
	* win/tkWinMenu.c
	* win/tkWinSend.c
	* win/tkWinWindow.c
	* win/tkWinWM.c

2009-01-22  Kevin B. Kenny  <kennykb@acm.org>

	* unix/tcl.m4: Corrected a typo ($(SHLIB_VERSION) should be
	${SHLIB_VERSION}).
	* unix/configure: Autoconf 2.59

2009-01-19  Kevin B. Kenny  <kennykb@acm.org>

	* unix/Makefile.in: Added a CONFIG_INSTALL_DIR parameter so that
	* unix/tcl.m4:      distributors can control where tclConfig.sh goes.
	Made the installation of 'ldAix' conditional upon actually being on an
	AIX system. Allowed for downstream packagers to customize
	SHLIB_VERSION on BSD-derived systems.
	Thanks to Stuart Cassoff for [Patch 907924].
	* unix/configure: Autoconf 2.59

2009-01-16  Don Porter  <dgp@users.sourceforge.net>

	* generic/tk.h:		Bump patchlevel to 8.6b1.1 to distinguish
	* library/tk.tcl:	CVS snapshots from the 8.6b1 and 8.6b2
	* unix/configure.in:	releases.
	* win/configure.in:

	* unix/configure:	autoconf-2.59
	* win/configure:

2009-01-14  Jan Nijtmans  <nijtmans@users.sf.net>

	* generic/tkImgPhoto.c: [Bug 2507326]: Fix for aMSN compatibility
	* generic/tkMenu.h: CONSTify Tk(Create|Find)MenuReferences
	* generic/tkMenu.c: various internal "const" decorations.

2009-01-13  Jan Nijtmans  <nijtmans@users.sf.net>

	* unix/tcl.m4: [Bug 2502365]: Building of head on HPUX was broken when
	using the native CC
	* unix/configure (autoconf-2.59)

2009-01-13  Pat Thoyts  <patthoyts@users.sourceforge.net>

	* tests/constraints.tcl: Made the tests more independent of the
	* tests/*.test:          presence of images in the interpreter.

2009-01-11  Pat Thoyts  <patthoyts@users.sourceforge.net>

	* tests/bind.test: Fixed keysym bind tests for unix [Bug 2336454]

2009-01-11  George Peter Staplin <georgeps@users.sourceforge.net>

	* generic/tkEvent.c: Fix a possible segv due to a NULL pointer
	dereference that occurs when XCreateIC fails.

2009-01-11  Pat Thoyts  <patthoyts@users.sourceforge.net>

	* library/bgerror.tcl: Pretty up the unix tk_messageBox icons with PNG
	* library/icons.tcl:   images and grouped all the stock icons in one
	* library/msgbox.tcl:  file.
	* library/tk.tcl:

2009-01-11  Joe English  <jenglish@users.sourceforge.net>

	* generic/ttk/ttkNotebook.c (NotebookCleanup): [Bug 2496162]: Don't
	call Tk_DeleteOptionTable(), it's unnecessary and quite possibly
	harmful.

2009-01-08  Jan Nijtmans  <nijtmans@users.sf.net>

	* generic/tk3d.c:     CONSTify TkDebugBorder
	* generic/tkBind.c:   CONSTify TkStringToKeysym
	* generic/tkBitmap.c: CONSTify TkDebugBitmap
	* generic/tkColor.c:  CONSTify TkDebugColor
	* generic/tkCursor.c: CONSTify TkDebugCursor
	* generic/tkFont.c:   CONSTify TkDebugFont
	* generic/tkInt.decls All those mods TIP #27 complient,
	                      no incompatibility risks.
	* generic/tkIntDecls.h (regenerated)

2009-01-08  Pat Thoyts  <patthoyts@users.sourceforge.net>

	* library/bgerror.tcl: Theme the bgerror dialog and make use of our
	PNG support to improve the icon.

2009-01-07  Pat Thoyts  <patthoyts@users.sourceforge.net>

	* library/tkfbox.tcl: [Bug 2473120]: Mis-ordered messagebox args.

	* win/tkWinWm.c: [Bug 1847002]: Prevent grabs being bypassed on
	Windows.

2009-01-06  Jan Nijtmans  <nijtmans@users.sf.net>

	* generic/tk.h:		A few const -> CONST86 modifications,
	* generic/tkCanvas.c:	improving backwards compatibility. Change
	* generic/tkCanvLine.c:	Tk_ItemIndexProc and Tk_ItemInsertProc
	* generic/tkCanvPoly.c:	signature to have a Tcl_Obj parameter instead
	* generic/tkCanvText.c:	of a string parameter. This is binary and
	* doc/CrtItemType.3:	source compatible with previous API, it just
	* doc/Clipboard.3:	prevents the need for a type cast in the
	* doc/ConfigWidg.3:	Tk_ItemType table construction. Bring doc in
	* doc/ParseArgv.3:	line with API.

2009-01-06  Donal K. Fellows  <dkf@users.sf.net>

	* generic/tkImgPhoto.c (Tk_PhotoPutBlock): Optimize a common case for
	photo image building. [Patch 1539990] (jepler)

2009-01-06  Pat Thoyts  <patthoyts@users.sourceforge.net>

	* win/tkWinDialog.c: Use task modal for messagebox instead of system
	modal. [Bug 2484771] (ferrieux,thoyts,mjanssen)

2009-01-03  Donal K. Fellows  <dkf@users.sf.net>

	* doc/canvas.n: [Bug 1836621]: Improve the documentation of the
	-offset and -outlineoffset item options.

2009-01-03  Jan Nijtmans  <nijtmans@users.sf.net>

	* generic/tk.decls:       CONSTify Tk_ClipboardAppend
	* generic/tkClipboard.c:
	* generic/tkDecls.h: (regenerated)

2008-12-31  David Gravereaux <davygrvy@pobox.com>

	* win/rules.vc: Small bug not setting SYMBOLS macro fixed.

2008-12-31  Joe English  <jenglish@users.sourceforge.net>

	* generic/ttk/ttkDefaultTheme.c: Fix color palette for radiobutton and
	checkbutton indicators. Fixes [Bug 2003310]; also makes "alt" theme
	check/radiobuttons look like Windows 98, as intended.
	* library/ttk/altTheme.tcl: Specify dark gray -bordercolor to soften
	edges.
	* tests/ttk/{checkbutton,radiobutton}.test: Split out of ttk.test.

2008-12-28  Donal K. Fellows  <dkf@users.sf.net>

	TIP #171 IMPLEMENTATION

	* library/listbox.tcl, library/scrlbar.tcl, library/text.tcl: Adjust
	users of the <MouseWheel> event to do the right thing horizontally as
	well as vertically.
	* win/tkWinX.c (GenerateXEvent): Redirect <MouseWheel> to the window
	that contains the mouse.
	* generic/tkEvent.c (InvokeFocusHandlers): Do not direct <MouseWheel>
	through the focus mechanism.
	*** POTENTIAL INCOMPATIBILITY *** for anyone counting on shift-wheel
	to do something else (or nothing at all) or for the wheel events to be
	following the keyboard on Win.

	* generic/tkImgPNG.c (ReadIDAT): Corrected code to transfer blocks of
	compressed data into the Tcl_ZlibStream. Allows the reading of all
	images from PngSuite set. Thanks to Michael Kirkham for fix/testing.

	TIP #244 IMPLEMENTATION

	* generic/tkImgPNG.c, tests/imgPNG.test, doc/photo.n: Adaptation of
	tkpng to the Tk core, proving support for PNG image reading and
	writing, based on Tcl's zlib support.

2008-12-27  Joe English  <jenglish@users.sourceforge.net>

	* generic/ttk/ttkTreeview.c: [Bug 2381555]: Fix inconsistent use of
	treeArea / headingArea. ([$tv identify] didn't work when horizontally
	scrolled).

2008-12-21  Donal K. Fellows  <dkf@users.sf.net>

	* doc/canvas.n (postscript): Regularized documentation of -channel
	option.

2008-12-19  Don Porter  <dgp@users.sourceforge.net>

	*** 8.6b1 TAGGED FOR RELEASE ***

	* changes:	Updates for 8.6b1 release.

	* tests/clrpick.test:	Eliminate duplicate test names.
	* tests/embed.test:
	* tests/text.test:
	* tests/textMark.test:

	* README:		Bump version number to 8.6b1
	* generic/tk.h:
	* library/tk.tcl:
	* unix/configure.in:
	* unix/tk.spec:
	* win/configure.in:

	* unix/configure:	autoconf-2.59
	* win/configure:

2008-12-18  Don Porter  <dgp@users.sourceforge.net>

	* library/msgs/de.msg:	[Patch 2442309]: Updated German messages.
	Thanks to Ruediger Haertel.

2008-12-17  Jan Nijtmans  <nijtmans@users.sf.net>

	* generic/tk.h:		VOID --> void
	* unix/tkUnixPort.h:
	* macosx/tkMacOSXPort.h:

2008-12-17  Donal K. Fellows  <dkf@users.sf.net>

	* doc/selection.n: [Bugs 2441817,2441884]: Assorted small fixes.

2008-12-16  Jan Nijtmans  <nijtmans@users.sf.net>

	* win/tkWinDialog.c: Remove unused variables

2008-12-15  Don Porter  <dgp@users.sourceforge.net>

	TIP #338 IMPLEMENTATION

	* doc/Tk_Main.c:	Removed the last two '#include "tclInt.h"'.
	* generic/tkMain.c:	Tk is now limited to Tcl's public interface.
	* macosx/tkMacOSXInit.c:

2008-12-12  Pat Thoyts  <patthoyts@users.sourceforge.net>

	* library/demos/fontchoose.tcl: Simple fontchooser demo.
	* library/demos/widget:

2008-12-11  Jan Nijtmans  <nijtmans@users.sf.net>

	* generic/tk3d.c:	Make error message from Tk_GetRelief the same
				as for Tk_GetReliefFromObj.
	* tests/canvas.test:	Adapt test cases for changed error message.
	* tests/scrollbar.test
	* tests/textTag.test

2008-12-11  Joe English  <jenglish@users.sourceforge.net>

	* library/demos/*.tcl: Omit contraindicated [package require Ttk].
	Remove logic that switches [ttk::scrollbar]s to [tk::scrollbar]s
	based on [tk windowingsystem]; this is already handled in
	library/ttk/scrollbar.tcl.

2008-12-10  Daniel Steffen  <das@users.sourceforge.net>

	TIP #324 IMPLEMENTATION

	* generic/tkCmds.c:		Implementation of [tk fontchooser] as
	* generic/tkInt.h:		a Ttk dialog for X11 and as a native
	* win/tkWinDialog.c:		platform dialog on Mac OS X & Windows.
	* win/tkWinInt.h:		(thoyts, vetter, robert, steffen)
	* win/tkWinTest.c:		[Patch 1477426]
	* win/tkWinX.c:
	* macosx/tkMacOSXCarbonEvents.c:
	* macosx/tkMacOSXDialog.c:
	* macosx/tkMacOSXEvent.c:
	* macosx/tkMacOSXEvent.h:
	* macosx/tkMacOSXFont.c:
	* macosx/tkMacOSXFont.h:
	* macosx/Wish.xcodeproj/project.pbxproj:
	* library/fontchooser.tcl (new):
	* library/tclIndex:
	* library/msgs/de.msg:
	* library/msgs/en.msg:
	* tests/fontchooser.test (new):
	* tests/winDialog.test:
	* doc/fontchooser.n (new):
	* doc/tk.n:

	* library/console.tcl:		Let user select console font via
					[tk fontchooser].
	* library/demos/text.tcl:	Add [tk fontchooser] demo.

	* generic/tkUtil.c:		Add TkBackgroundEvalObjv() and
					TkSendVirtualEvent() utility functions
					(used by TIP #324 code).

	* generic/tkInt.h:		Turn [tk] into an ensemble.
	* generic/tkBusy.c:		(thoyts, steffen)
	* generic/tkCmds.c:
	* generic/tkWindow.c:

	* macosx/tkMacOSXInit.c (TkpInit): Unconditionally show Tk console if
					   TK_CONSOLE env var is set.

2008-12-09  Don Porter  <dgp@users.sourceforge.net>

	TIP #337 IMPLEMENTATION

	* generic/tkBind.c:	Updated callers of Tcl_BackgroundError() to
	* generic/tkCanvas.c:	use the new routine
	* generic/tkEntry.c:	Tcl_BackgroundException() as appropriate.
	* generic/tkImgBmap.c:
	* generic/tkListbox.c:
	* generic/tkSelect.c:
	* generic/tkTextDisp.c:
	* generic/tkTextWind.c:
	* macosx/tkMacOSXHLEvents.c:
	* macosx/tkMacOSXMenu.c:
	* macosx/tkMacOSXMenus.c:
	* macosx/tkMacOSXScale.c:
	* macosx/tkMacOSXWindowEvent.c:
	* unix/tkUnixScale.c:
	* unix/tkUnixWm.c:
	* win/tkWinButton.c:
	* win/tkWinMenu.c:
	* win/tkWinScrlbr.c:
	* win/tkWinWm.c:

2008-12-07  Joe English  <jenglish@users.sourceforge.net>

	* macosx/ttkMacOSXTheme.c: [Bug 2219588]: Add native aqua elements for
	ttk::spinbox
	* generic/ttk/ttkEntry.c, library/ttk/spinbox.tcl,
	* tests/ttk/spinbox.test: Moved most spinbox "business logic" out of
	ttkEntry.c into Tcl bindings.
	* library/ttk/clamTheme.tcl: Minor spinbox appearance improvements.
	* library/ttk/combobox.tcl, library/ttk/utils.tcl:
	Factor out ttk::bindMouseWheel procedure.
	* library/ttk/spinbox.tcl: Add cross-platform MouseWheel bindings.

2008-12-06  Donal K. Fellows  <dkf@users.sf.net>

	TIP #197 IMPLEMENTATION

	* generic/tkText.c (insertUnfocussedStrings, optionSpecs):
	* generic/tkText.h (TkText, TkTextInsertUnfocussed):
	* doc/text.n, tests/text.test:
	Added definitions/tests/docs for "-insertunfocussed" field.
	* generic/tkTextMark.c (TkTextInsertDisplayProc):
	* generic/tkText.c (TextBlinkProc):
	Added user-controlledrendering of insertion cursor when focus is not
	in the text widget.

2008-12-05  Pat Thoyts  <patthoyts@users.sourceforge.net>

	* library/ttk/ttk.tcl:	      Added vista theme to iron out the visual
	* library/ttk/vistaTheme.tcl: differences between vista and XP.
	* library/ttk/xpTheme.tcl:
	* win/ttkWinXPTheme.c:

2008-12-05  Donal K. Fellows  <dkf@users.sf.net>

	* generic/tkCanvPs.c (Tk_PostscriptFont): [Bug 2107938]: Ensure that
	font sizes can ever be negative; it triggers a really strange case
	that is definitely not what is wanted.
	* library/mkpsenc.tcl: Corrected and improved generation of postscript
	* library/prolog.ps:  prolog. Removed prolog.ps, which wasn't used and
	was misleading.

2008-12-04  Jan Nijtmans  <nijtmans@users.sf.net>

	* generic/tkInt.decls:	[FRQ 220906]: Move 10 functions from tkText.h
	* generic/tkText.h:     to stub table.
	* generic/tkStubInit.c (regenerated)
	* generic/tkIntDecls.h (regenerated)

2008-12-04  Donal K. Fellows  <dkf@users.sf.net>

	* doc/ttk_button.n, doc/ttk_checkbutton.n, doc/ttk_menubutton.n:
	* doc/ttk_radiobutton.n: Added mention of the Toolbutton style to all
	widgets that can sensibly make use of it.

2008-12-03  Joe English  <jenglish@users.sourceforge.net>

	* generic/ttk/ttkState.c, generic/ttk/ttkTheme.h,
	* generic/ttk/ttkWidget.c, doc/ttk_widget.n:
	Add new "hover" state (patch from Pat Thoyts; needed to support proper
	visual feedback on Vista).

2008-11-29  Pat Thoyts  <patthoyts@users.sourceforge.net>

	* library/ttk/altTheme.tcl:     Use a styled frame around the popdown
	* library/ttk/clamTheme.tcl:    listbox so we can adjust the border
	* library/ttk/classicTheme.tcl: for each theme as needed.
	* library/ttk/combobox.tcl:
	* library/ttk/defaults.tcl:
	* library/ttk/winTheme.tcl:
	* library/ttk/xpTheme.tcl:
	* tests/ttk/combobox.test:

2008-11-28  Alexandre Ferrieux  <ferrieux@users.sourceforge.net>

	* generic/tkCanvUtil.c:	[Bug 1813597,2218964]: Millimeter patch.
	* generic/tkInt.h:	Eliminates the functional redundancy and
	* generic/tkObj.c:	unnecessary loss of precision of the
	* generic/tkText.c:	{pixel,mm}ObjType tandem.

2008-11-27  Jan Nijtmans  <nijtmans@users.sf.net>

	* generic/tkCanvLine.c:	Replace Tcl_SetResult(interp, NULL, ....)
	* generic/tkEntry.c:	calls with Tcl_ResetResult(interp)
	* generic/tkMenu.c
	* generic/tkOldConfig.c
	* win/tkWinTest.c:	Eliminate warning: unused variable 'tkwin'

2008-11-23  Pat Thoyts  <patthoyts@users.sourceforge.net>

	* generic/tkBind.c:  [Bug 1389270]: event generate silently ignored
	* generic/tkFocus.c: focus events. These can now be generated.
	* generic/tkGrab.c:
	* generic/tkInt.h:
	* tests/bind.test: Fixed some locale dependencies in various
	tests to reduce the noise on non-English windows systems.

2008-11-22  Donal K. Fellows  <dkf@users.sf.net>

	* library/demos/ctext.tcl: Extended to show off what you can do with
	angled text; there is now a pie selector to change the orientation.

2008-11-22  Pat Thoyts  <patthoyts@users.sourceforge.net>

	* library/ttk/combobox.tcl: [Bug 1939129,1991930]: combobox dropdown
				    was drawn behind topmost toplevels.
	* generic/tkCanvText.c:  Fixed up complaints from MSVC engendered
	* generic/tkFont.c:      by the last commit. In particular replaced
	* win/tkWinDraw.c:       round() which is a C99 function.
	* win/tkWinFont.c:

2008-11-22  Donal K. Fellows  <dkf@users.sf.net>

	TIP #119 IMPLEMENTATION

	* generic/tkCanvText.c:  Added -angle configuration option to canvas
	* generic/tkFont.c:	 text items. This required reengineering the
	* library/prolog.ps:	 whole text rendering engine to be able to
	* macosx/tkMacOSXFont.c: handle an angle! No change to any external
	* unix/tkUnixFont.c:	 API. Note, this feature was originally
	* unix/tkUnixRFont.c:	 approved for Tk 8.5, but it has proved much
	* win/tkWinFont.c:	 harder to implement than originally
	* generic/tkInt.h:	 estimated. [Patch 1611359]
	* tests/canvText.test:

2008-11-22  Pat Thoyts  <patthoyts@users.sourceforge.net>

	* test/winDialog.test: [Bug 2307837]: Avoid some locale-dependent
	* win/tkWinTest.c:     failures by using id's or an english constraint

2008-11-19  Joe English  <jenglish@users.sourceforge.net>

	* doc/ttk_panedwindow.n: [Bug 1824996]: Remove inoperative text
	stating that slave windows must be direct children of the master.

2008-11-19  Jan Nijtmans  <nijtmans@users.sf.net>

	* generic/tkImgPhoto.c	 Minor simplification in fix for [Bug 2312027]
				 no need to malloc and copy photo type name
				 because it is a constant to begin with.
	* generic/tkOldConfig.c	 Convert Tcl_SetResult(......, TCL_DYNAMIC) to
	* mac/tkMacOSXWm.c	 Tcl_SetResult(......, TCL_VOLATILE), in
	* unix/tkUnixWm.c	 preparation for TIP #340
	* unix/tkUnixSend.c
	* win/tkWinWm.c

2008-11-16  Joe English  <jenglish@users.sourceforge.net>

	* generic/ttk/ttkWidget.c: [Bug 2298720]: Widget self-destruction is
	not necessarily an error.

2008-11-16  Donal K. Fellows  <dkf@users.sf.net>

	* doc/wm.n: Added note about [wm overrideredirect] so that users will
	avoid making unwarranted assumptions about how magical it is.
	Triggered by [Bug 2282861] discussion.

2008-11-14  Pat Thoyts  <patthoyts@users.sourceforge.net>

	* generic/tk.h:	       The TIP 125 implementation permits the
	* generic/tkFrame.c:   [wm manage] command to manage any widget but
	* macosx/tkMacOSXWm.c: only those with Frame instance data should be
	* unix/tkUnixWm.c:     permitted. We now check for the suitability and
	* win/tkWinWm.c:       raise an error for non-frame widgets. Updated
	* test/wm.test:	       the tests and documentation. See also [Bug
	* doc/wm.n:	       2239034]

2008-11-12  Joe English  <jenglish@users.sourceforge.net>

	* generic/ttk/ttkWidget.c: Reworked widget construction and
	destruction sequence; fixes [Bug 2207435] and several other problems
	discovered during investigation of same.
	* generic/ttk/ttkButton.c (CheckbuttonInitialize): Account for
	initializeProc being called earlier in the construction sequence now.
	* tests/ttk/ttk.test: Updated test suite.

2008-11-12  Pat Thoyts  <patthoyts@users.sourceforge.net>

	* library/text.tcl: [Bug 1777362]: Handle windows with funky names by
	* test/text.test:   avoiding use of the window path for anchors.

2008-11-11  Jan Nijtmans  <nijtmans@users.sf.net>

	* generic/tkImgPhoto.c	  Fix [Bug 2265860] new test failures

2008-11-11  Joe English  <jenglish@users.sourceforge.net>

	* generic/ttk/ttkWidget.c (BeginDrawing): [Bug 2264732]: Don't crash
	when application uses nondefault visual.

2008-11-11  Jan Nijtmans  <nijtmans@users.sf.net>

	* win/tcl.m4:	    Reverted change from 2008-11-06 (was under the
			    impression that "-Wno-implicit-int" added an extra
			    warning)
	* win/configure	    (regenerated)
	* unix/tcl.m4:	    Use -O2 as gcc optimization compiler flag, and get
			    rid of -Wno-implicit-int for UNIX
	* unix/configure    (regenerated)

	* generic/tk.decls     Modify Tk_Create(Old)ImageType signature,
	* generic/tk.h	       relaxing the constraint that every Tk_ImageType
	* generic/tkImage.c    can only be passed to this function once. This
	* generic/tkImgBmap.c  lets tkImg be loaded in multiple interpreters
	* generic/tkImgPhoto.c in a thread-enabled build of Tk. [Bug 2312027]
	* generic/tkTest.c     This CONSTification complies with TIP #27. It
	* doc/CrtImgType.3     is binary compatible with the old interface,
			       but not fully source compatible (although tkImg
			       does not suffer).
	* generic/tkDecls.h (regenerated)

	*** POTENTIAL INCOMPATIBILITY ***

2008-11-09  Joe English  <jenglish@users.sourceforge.net>

	* generic/ttk/ttkWidget.c: Remove unnecessary casts.

	* generic/ttk/ttkWidget.h, generic/ttk/ttkWidget.c: Ttk widget
	initializeProc()s now return void instead of a status code, and are no
	longer allowed to fail. (Fix for [Bug 2207435] in progress).

	* generic/ttk/ttkButton.c, generic/ttk/ttkEntry.c,
	* generic/ttk/ttkFrame.c, generic/ttk/ttkNotebook.c,
	* generic/ttk/ttkPanedwindow.c, generic/ttk/ttkProgress.c,
	* generic/ttk/ttkScale.c, generic/ttk/ttkScrollbar.c,
	* generic/ttk/ttkTreeview.c: Adjustments for the above.

2008-11-09  Jan Nijtmans  <nijtmans@users.sf.net>

	* generic/tkCanvas.c:	 Make all Tk_CustomOption tables const and
	* generic/tkCanvBmap.c:	 remove unnecessary type cast.
	* generic/tkCanvImg.c:
	* generic/tkCanvPoly.c:
	* generic/tkCanvText.c:
	* generic/tkCanvWind.c:
	* generic/tkRectOval.c:
	* generic/tkScrollbar.c:
	* generic/tk.decls:	Two more (hopefully the last) signature
	* generic/tkInt.h:	changes in Tk_CreateSmoothMethod and
	* generic/tkCanvLine.c: Tk_CreatePhotoImageFormat
	* generic/tkCanvUtil.c:
	* generic/tkImgPhoto.c:
	* generic/tkDecls.h: (regenerated)
	* doc/CrtImgType.3:  doc updates
	* doc/CrtPhImgFmt.3:

2008-11-06  Jan Nijtmans  <nijtmans@users.sf.net>

	* win/tcl.m4: Add "-Wno-implicit-int" flag for gcc, as on UNIX
	* win/configure: (regenerated)
	* generic/default.h: Use tkUnixDefault.h under CygWin. With this
			     change, at least the X11 version of Tk can be
			     built with cygwin.

2008-11-06  Donal K. Fellows  <dkf@users.sf.net>

	* unix/configure.in: [Bug 2229999]: Work around the fact that the
	HP-UX system compiler cannot handle 'inline'.

2008-11-05  Jan Nijtmans  <nijtmans@users.sf.net>

	* unix/tkUnixFont.c:   [Bug 2226093]: Const changes not all correct
	* unix/tkUnixButton.c: More internal -Wwrite-strings warning fixes
	* unix/tkUnixCursor.c:
	* unix/tkUnixSend.c:
	* unix/tkUnixRFont.c:
	* generic/tkInt.h:     No need to use CONST in internal header files
	* generic/tkFont.h
	* generic/tkInt.decls: CONSTify string and fileName parameters of
	* generic/tkImgBmap.c: TkGetBitmapData
	* generic/tkBitmap.c:  Remove unneccessary type cast
	* generic/tkIntDecls.h: (regenerated)
	* doc/GetCursor.3:     Fix documentation about obsolete X10 bitmaps
	* doc/GetBitmap.3:     [Bug 1866774]: Remove X10 references from docs

2008-11-03  Jan Nijtmans  <nijtmans@users.sf.net>

	* generic/ttk/ttkEntry.c: Fix warning: unused variable `currentValue'
	* generic/tkOldTest.c:	  Fix warning: assignment discards qualifiers
	* win/tkWinTest.c:	  from pointer target type

2008-11-03  Pat Thoyts  <patthoyts@users.sourceforge.net>

	* tests/winClipboard.test: testclipboard no longer returns strings
	with embedded \r but now returns Tcl strings
	* tests/winfo.test: Fixed embedding test broken during upgrade
	* tests/busy.test: Default wait cursor on windows is 'wait'
	* win/tkWinFont.c: const fixes for the windows code.

2008-11-02  Jan Nijtmans  <nijtmans@users.sf.net>

	* generic/tkFont.h:	 More internal -Wwrite-strings warning fixes
	* generic/tkFont.c
	* generic/ttk/ttkTheme.h
	* generic/ttk/ttkDefaultTheme.c
	* generic/ttk/ttkState.c
	* macosx/tkMacOSXFont.c
	* unix/tkUnixFont.c
	* win/tkWinFont.c

2008-11-01  Donal K. Fellows  <dkf@users.sf.net>

	TIP #97 IMPLEMENTATION

	* generic/tkCanvas.c (CanvasWidgetCmd): Implementation of the 'imove'
	and 'rchars' subcommands.
	* generic/tk.h (TK_MOVABLE_POINTS): New flag to allow items to state
	whether they support finding and moving individual coordinates.
	* doc/canvas.n, tests/canvas.test: Docs 'n' tests.

2008-11-01  Pat Thoyts  <patthoyts@users.sourceforge.net>

	* generic/ttk/ttkEntry.c:      Implemented the themed spinbox
	* library/ttk/altTheme.tcl:    widget.
	* library/ttk/clamTheme.tcl:
	* library/ttk/classicTheme.tcl:
	* library/ttk/defaults.tcl:
	* library/ttk/entry.tcl:
	* library/ttk/ttk.tcl:
	* library/ttk/winTheme.tcl:
	* library/ttk/xpTheme.tcl:
	* library/ttk/spinbox.tcl:
	* win/ttkWinTheme.c:
	* win/ttkWinXPTheme.c:
	* doc/ttk_spinbox.n:
	* tests/ttk/spinbox.test:

2008-10-31  Joe English  <jenglish@users.sourceforge.net>

	* generic/widget.c: Temporary workaround for [Bug 2207435]

2008-10-30  Jan Nijtmans  <nijtmans@users.sf.net>

	* generic/tkAtom.c:	 more internal -Wwrite-strings warning fixes
	* generic/tkBusy.c
	* generic/tkButton.c
	* generic/tkCanvPoly.c
	* generic/tkCanvText.c
	* generic/tkCmds.c
	* generic/tkListbox.c
	* generic/tkMenu.c
	* generic/tkOldConfig.c
	* generic/tkOption.c
	* generic/tkPanedWindow.c
	* generic/tkPlace.c
	* generic/tkScale.c
	* generic/tkTest.c
	* generic/tkText.c
	* generic/tkTextImage.c

2008-10-30  Don Porter  <dgp@users.sourceforge.net>

	* tests/unixSelect.test:	Revise the unixSelect-1.* tests so that
	they test the ability of Tk's selection mechanism to faithfully pass
	valid Tcl values without corruption, and stop testing details of
	Tcl's internal encoding scheme.	 With this change, the Tk test suite
	no longer uses the identity encoding or [string bytelength].

2008-10-30  Jan Nijtmans  <nijtmans@users.sf.net>

	* generic/tk.h:		      CONSTify return value of
	* generic/tkInt.h	      Tk_OptionPrintProc, and customPtr
	* generic/tk.decls	      field of Tk_ConfigSpec.
	* generic/tkCanvArc.c	      See [Bug 2190619]: Warnings due to
	* generic/tkCanvLine.c	      Tk_SmoothMethod name constness change
	* generic/tkCanvUtil.c
	* generic/tkUtil.c
	* generic/tkDecls.h:	      (regenerated)

2008-10-29  Joe English  <jenglish@users.sourceforge.net>

	* generic/tkAtom.c(Tk_GetAtomName): Remove incorrect 'const' qualifier.
	Remove useless 'register' declarations too, while we're at it.

2008-10-28  Jan Nijtmans  <nijtmans@users.sf.net>

	* generic/tk.h:		Add "const" to a few struct member fields.
	* generic/tkInt.h:	CONSTify TkPrintPadAmount
	* generic/tkSelect.h:	Move TkSelGetSelection to tkInt.decls
	* generic/tk.decls:	CONSTify Tk_ParseArgv
	* generic/tkInt.decls:	CONSTify TkCreateFrame and TkCreateMainWindow
	* generic/tkDecls.h:	(regenerated)
	* generic/tkIntDecls.h:	(regenerated)
	* generic/tkArgv.c:
	* generic/tkAtom.c:
	* generic/tkEntry.c:
	* generic/tkFrame.c:
	* generic/tkImgPhoto.c:
	* generic/tkPack.c:
	* generic/tkSelect.c:
	* generic/tkVisual.c:
	* generic/tkWindow.c:
	* win/tkWinTest.c:	Fix compilation under mingw32

2008-10-28  Joe English  <jenglish@users.sourceforge.net>

	* library/ttk/cursors.tcl, library/ttk/combobox.tcl,
	library/ttk/entry.tcl, library/ttk/paned.tcl, library/ttk/sizegrip.tcl,
	library/treeview.tcl:
	[Bug 2054562]: Add correct platform-specific cursors for OSX
	[Bug 1534835]: Expanded set of symbolic cursors.  Use correct cursor
	for ttk::entry and ttk::combobox widgets

2008-10-28  Don Porter  <dgp@users.sourceforge.net>

	* win/tkWinTest.c:		[Bug 2191960]: Revise [testclipboard]
	* tests/winClipboard.test:	to form that handles encodings.
	* tests/constraints.tcl: [tcltest::bytestring] no longer used.

2008-10-24  Joe English  <jenglish@users.sourceforge.net>

	* tests/ttk/ttk.test: [Bug 2175411]: Disable test ttk-6.3, it's not
	applicable.

	* generic/ttk/ttkTheme.c: Use different Tcl_AssocData key so the tile
	extension can be loaded into an 8.6 interp, in the off-chance that
	anyone wants to do this.

2008-10-24  Donal K. Fellows  <dkf@users.sf.net>

	* generic/tkCanvUtil.c (TkSmoothPrintProc): [Bug 2190619]: Corrected
	'const'ness to quell warning.

2008-10-23  Don Porter  <dgp@users.sourceforge.net>

	* README:		Bump version number to 8.6a4
	* generic/tk.h:
	* library/tk.tcl:
	* unix/configure.in:
	* unix/tk.spec:
	* win/configure.in:

	* unix/configure:	autoconf-2.59
	* win/configure:

2008-10-22  Jan Nijtmans  <nijtmans@users.sf.net>

	* generic/tk.h:		      CONST -> const and white-spacing
	* generic/tk.decls
	* generic/tkInt.decls
	* generic/tkDecls.h:	      (regenerated)
	* generic/tkIntDecls.h:	      (regenerated)
	* generic/tkIntPlatDecls.h:   (regenerated)
	* generic/tkIntXlibDecls.h:   (regenerated)
	* generic/tkPlatDecls.h:      (regenerated)
	* generic/ttk/tk.decls
	* generic/ttk/ttkDecls.h      (regenerated)
	* generic/ttk/ttkGenStubs.tcl

2008-10-20  Donal K. Fellows  <dkf@users.sf.net>

	* generic/tkBusy.c, macosx/tkMacOSXEmbed.c, unix/tkUnixEmbed.c:
	* win/tkWinWindow.c: [Bug 2180919]: Factor out the platform-specific
	parts into the platform directories.

2008-10-18  Donal K. Fellows  <dkf@users.sf.net>

	TIP #321 IMPLEMENTATION

	* generic/tkBusy.c, doc/busy.n, tests/busy.test: [Patch 1997907]:
	Implementation of the [tk busy] command.

2008-10-18  Pat Thoyts  <patthoyts@users.sourceforge.net>

	* win/tkWinFont.c: [Bug 1825353]: To fix a problem with tiny fonts on
	Russian versions of Windows we will avoid removing the internal
	leading for fixed width fonts.

2008-10-15  Jan Nijtmans  <nijtmans@users.sf.net>

	* generic/tk.h:		 Add "const" to many internal const tables, so
	* generic/tkBind.c:	 those will be put by the C-compiler in the
	* generic/tkButton.c:	 TEXT segment instead of the DATA segment.
	* generic/tkCanvas.c:	 This makes those tables as being shareable in
	* generic/tkClipboard.c: shared libraries.
	* generic/tkCmds.c:
	* generic/tkConsole.c:
	* generic/tkEntry.c:
	* generic/tkFocus.c:
	* generic/tkFrame.c:
	* generic/tkGet.c:
	* generic/tkGrab.c:
	* generic/tkGrid.c:
	* generic/tkImage.c:
	* generic/tkImgBmap.c:
	* generic/tkImgGIF.c:
	* generic/tkImgPhoto.c:
	* generic/tkListbox.c:
	* generic/tkMenu.c:
	* generic/tkMenu.h:
	* generic/tkMenubutton.c:
	* generic/tkMessage.c:
	* generic/tkOption.c:
	* generic/tkPack.c:
	* generic/tkPanedWindow.c:
	* generic/tkPlace.c:
	* generic/tkScale.c:
	* generic/tkSelect.c:
	* generic/tkSquare.c:
	* generic/tkTest.c:
	* generic/tkText.c:
	* generic/tkTextDisp.c:
	* generic/tkTextMark.c:
	* generic/tkTextTag.c:
	* generic/tkTextWind.c:
	* macosx/tkMacOSXDialog.c:
	* macosx/tkMacOSXSend.c:
	* macosx/tkMacOSXWin.c:
	* unix/tkUnixFont.c:
	* unix/tkUnixWm.c:
	* win/tkWinButton.c:
	* win/tkWinColor.c:
	* win/tkWinDialog.c:
	* win/tkWinMenu.c:
	* win/tkWinSend.c:
	* win/tkWinWm.c:
	* xlib/xcolors.c:

2008-10-17  Pat Thoyts  <patthoyts@users.sourceforge.net>

	* library/ttk/scale.tcl: Implemented keyboard bindings for ttk::scale

2008-10-15  Jan Nijtmans  <nijtmans@users.sf.net>

	* generic/tkInt.h:	 Add "const" to many internal const tables, so
	* generic/tk3d.c:	 those will be put by the C-compiler in the
	* generic/tkBitmap.c:	 TEXT segment instead of the DATA segment.
	* generic/tkColor.c:	 This makes those tables as being shareable in
	* generic/tkConfig.c:	 shared libraries.
	* generic/tkCursor.c:
	* generic/tkFont.c:
	* generic/tkObj.c:
	* generic/tkStyle.c:
	* generic/tkTextIndex.c:
	* generic/tkUtil.c:

2008-10-14  Donal K. Fellows  <dkf@users.sf.net>

	* generic/tkObj.c (TkNewWindowObj): Added utility function for making
	a Tcl_Obj from a Tk_Window reference. Candidate for future exposure to
	third-party code I suppose, but useful internal to Tk for sure.

2008-10-11  Donal K. Fellows  <donal.k.fellows@man.ac.uk>

	* generic/tkCanvas.c (CanvasWidgetCmd): Corrected result generation.

2008-10-10  Don Porter  <dgp@users.sourceforge.net>

	*** 8.6a3 TAGGED FOR RELEASE ***

	* changes:	Updates for 8.6a3 release.

2008-10-09  Don Porter  <dgp@users.sourceforge.net>

	* generic/tkListbox.c:	Make literal return values consistent with
	those generated by Tcl_PrintDouble().

	* tests/entry.test:	Restore test naming consistency with Tk 8.5.
	* tests/listbox.test:	Remove some more dependency on precision in
	* tests/spinbox.test:	test results.

2008-10-08  Jan Nijtmans  <nijtmans@users.sf.net>

	* unix/tcl.m4:		[Bug 2073255]: fix
	* unix/configure:	regenerated

2008-10-08  Don Porter  <dgp@users.sourceforge.net>

	* tests/textDisp.test (textDisp-16.34): Update test that tested string
	equality of double values based on an assumption of tcl_precision==12.
	Test now does its own formatting.

	* tests/scrollbar.test: Revised testing of the cget subcommand so that
	it tests consistency with the configure subcommand and not agreement
	with a hardcoded value that will change as tastes in GUIs evolve.

	* tests/canvText.test (canvText-17.1): Update expected result to match
	revised PostScript output due to more predictable formatting of
	floating point values.

	* unix/tkUnixWm.c:	[Bug 2021443]: Restored consistency of error
	* macosx/tkMacOSXWm.c:	messages from [wm iconphoto] with the test
	* tests/unixWm.test:	suite and across all platforms.

2008-10-07  Pat Thoyts  <patthoyts@users.sourceforge.net>

	* tests/canvImg.test:  Removed dependency on precision in results
	* tests/canvRect.test:
	* tests/canvText.test:
	* tests/entry.test:
	* tests/listbox.test:
	* tests/scrollbar.test:
	* tests/spinbox.test:
	* tests/winWm.test: Fixed incorrect error strings
	* tests/wm.test:

2008-10-06  Pat Thoyts  <patthoyts@users.sourceforge.net>

	* tests/winDialog.test: Fixed tests for Vista+
	* win/tkWinWm.c: corrected some errors from the previous commit

2008-10-05  Donal K. Fellows  <dkf@users.sf.net>

	* win/tkWinWm.c (WmAttributesCmd, WmOverrideredirectCmd)
	(WmStackorderCmd):
	* win/tkWinSendCom.c (Async):
	* win/tkWinSend.c (Tk_SendObjCmd):
	* win/tkWinFont.c (TkpGetFontFamilies, TkpGetSubFonts):
	* unix/tkUnixWm.c (WmOverrideredirectCmd, WmStackorderCmd):
	* unix/tkUnixFont.c (TkpGetFontFamilies, TkpGetSubFonts):
	* macosx/tkMacOSXWm.c (WmOverrideredirectCmd, WmStackorderCmd):
	* generic/tkTextIndex.c (SetTextIndexFromAny):
	* generic/tkTest.c (TrivialConfigObjCmd):
	* generic/tkSelect.c (HandleTclCommand):
	* generic/tkPanedWindow.c (Tk_PanedWindowObjCmd)
	(PanedWindowSashCommand, PanedWindowProxyCommand):
	* generic/tkMenubutton.c (Tk_MenubuttonObjCmd):
	* generic/tkMenu.c (MenuWidgetObjCmd):
	* generic/tkListbox.c (ListboxWidgetObjCmd):
	* generic/tkImgPhoto.c (ImgPhotoCmd): (mostly)
	* generic/tkImage.c (Tk_ImageObjCmd):
	* generic/tkFont.c (Tk_FontObjCmd, GetAttributeInfoObj):
	* generic/tkEntry.c (EntryWidgetObjCmd, SpinboxWidgetObjCmd):
	* generic/tkConfig.c (SetOptionFromAny, Tk_SetOptions):
	* generic/tkCmds.c (Tk_TkObjCmd, Tk_WinfoObjCmd, TkGetDisplayOf):
	* generic/tkButton.c (ButtonCreate): Get rid of code that insists on
	non-idiomatically writing to the object in the interpreter result.

2008-10-03  Donal K. Fellows  <dkf@users.sf.net>

	* generic/tkArgv.c, generic/tkCanvText.c, generic/tkEntry.c:
	* generic/tkListbox.c, generic/tkScrollbar.c, macosx/tkMacOSXScrlbr.c:
	* win/tkWinScrlbr.c: [Bug 2112563]: Convert use of %g to
	Tcl_PrintDouble to create string versions of floats so as to avoid
	trouble with some locales.

2008-10-02  Joe Mistachkin  <joe@mistachkin.com>

	* doc/canvas.n: Fix unmatched font change.
	* win/buildall.vc.bat: Prefer the HtmlHelp target over the WinHelp
	target.

2008-10-01  Donal K. Fellows  <dkf@users.sf.net>

	TIP #236 IMPLEMENTATION

	* doc/canvas.n, generic/tkCanvas.c (CanvasWidgetCmd)
	* tests/canvMoveto.test: Added 'moveto' subcommand to canvases to
	allow items to be easily moved to a particular place.

2008-09-23  Donal K. Fellows  <dkf@users.sf.net>

	* doc/listbox.n (SEE ALSO): [Bug 2123813]: Redirected this to
	ttk::treeview(n) which is far more useful (it does multicolumn listbox
	duties).

	* doc/*.n: [Bug 2118116]: Make sure that the initial line of the
	manpage includes nothing that chokes old versions of man.

2008-08-25  Todd M. Helfter  <tmh@users.sourceforge.net>

	* library/menu.tcl: [Bug 1023955]: Additional fix.

2008-09-08  Todd M. Helfter  <tmh@users.sourceforge.net>

	* doc/menu.n: [Bug 2098425]: Fix typo in docs.

2008-09-03  Don Porter  <dgp@users.sourceforge.net>

	* generic/tk.h:		Dropped use of _ANSI_ARGS_ macro to preserve
	* generic/tkSelect.h:	Tk's TCL_NO_DEPRECATED build.

2008-08-30  Ania Pawelczyk  <aniap@users.sourceforge.net>

	* tests/textWind.test: Update to tcltest2
	* tests/unixSelect.test:
	* tests/visual_bb.test:
	* tests/visual.test:
	* tests/window.test:
	* tests/winfo.test:
	* tests/xmfbox.test:
	* tests/winButton.test:
	* tests/winDialog.test:
	* tests/winFont.test:
	* tests/winMenu.test:
	* tests/winMsbox.test:
	* tests/winWm.test:

2008-08-28  Don Porter  <dgp@users.sourceforge.net>

	* unix/tkConfig.sh.in:	Added @XFT_LIBS@ to the definition of TK_LIBS
	to avoid link failures when a "big wish" program links against a
	--disable-shared build of libtk. (Discovered building expectTk.)

	* generic/tkImgPhoto.c:	Changed TclStack* calls to ck* calls so that
	we don't create new dependencies on Tcl internals.

	* unix/tkUnixPort.h:	Removed #include of tclInt.h that has been
	* win/tkWinPort.h:	disabled for three years. If we needed this
	we'd have noticed by now.

	* README:		Bump version number to 8.6a3
	* generic/tk.h:
	* library/tk.tcl:
	* unix/configure.in:
	* unix/tk.spec:
	* win/configure.in:

	* unix/configure:	autoconf-2.59
	* win/configure:

2008-08-28  Donal K. Fellows  <dkf@users.sf.net>

	* tests/imgPhoto.test: [Bug 2080587]: Fix failures.

2008-08-28  Ania Pawelczyk  <aniap@users.sourceforge.net>

	* tests/option.test: Update to tcltest2
	* tests/place.test:
	* tests/scale.test:
	* tests/select.test:
	* tests/textBTree.test:
	* tests/textImage.test:
	* tests/textMark.test:
	* tests/textTag.test:
	* tests/unixMenu.test:

2008-08-25  Todd M. Helfter  <tmh@users.sourceforge.net>

	* library/menu.tcl: [Bug 1023955]: Fix typo.

2008-08-27  Peter Spjuth  <peter.spjuth@gmail.com>

	* tests/grid.test: [Bug 2075285]: Added a "knownBug"-marked test to
	show a problem identified in the grid implementation.

2008-08-26  Donal K. Fellows  <dkf@users.sf.net>

	* tests/imgPhoto.test: More style improvements.

2008-08-25  Todd M. Helfter  <tmh@users.sourceforge.net>

	* library/menu.tcl: [Bug 1023955]: Do not flip to the arrow cursor on
	menus. This was a Motif convention. Current behavior is maintained iff
	tk_strictMotif is enabled.

2008-08-25  Donal K. Fellows  <dkf@users.sf.net>

	* generic/tkImgPhoto.c (ImgPhotoConfigureMaster): Ensure that uses of
	TclStackAlloc and TclStackFree balance.

2008-08-25  Todd M. Helfter  <tmh@users.sourceforge.net>

	* library/tkfbox.tcl: [Bug 1936220]: Fix the multiple selection error
	for tk_getOpenFile -multiple 1 which fails on all unix platforms since
	the adoption of ttk widgets.

2008-08-25  Donal K. Fellows  <dkf@users.sf.net>

	* generic/tkImgPhoto.c:	     Split the implementation of the core of
	* generic/tkImgPhoto.h:	     photo images into two pieces, the photo
	* generic/tkImgPhInstance.c: master (which manages the data model and
	the interaction with the script level) and the photo instances (which
	handle display).

2008-08-22  Don Porter  <dgp@users.sourceforge.net>

	*** 8.6a2 TAGGED FOR RELEASE ***

	* changes:	Updates for 8.6a2 release.

2008-08-21  Ania Pawelczyk  <aniap@users.sourceforge.net>

	* tests/menuDraw.test: Update to tcltest2
	* tests/msgbox.test:
	* tests/oldpack.test:
	* tests/pack.test:
	* tests/panedwindow.test:

2008-08-21  Donal K. Fellows  <dkf@users.sf.net>

	* generic/tkOption.c (ExtendArray): Rework so that the code uses
	ckrealloc (idiomatically) rather than its home-brewed version.

2008-08-19  George Peter Staplin  <georgeps@users.sourceforge.net>

	[Bug 2039720]: After some discussion with Joe English and subsequently
	the X.org developers (Keith Packard in particular), it was discovered
	that Tk is doing management of XIDs that it shouldn't need to do. The
	very common XC-MISC extension which has come with every version of X
	for the last 15 years is used with Xlib now, to retrieve the
	information about the used/unused XIDs. The public Tk_FreeXId is now a
	no-op.

	* generic/tkError.c: Remove the usage of TkpWindowWasRecentlyDeleted.
	* generic/tkInt.decls: Update the declarations for the now unused
	internal stubs.
	* generic/tkIntDecls.h: Regenerated based on tkInt.decls.
	* generic/tkIntPlatDecls.h: Regenerated based on tkInt.decls.
	* generic/tkStubInit.c
	* generic/tkWindow.c: Remove the calls to TkInitXId, and
	TkFreeWindowId.
	* macosx/tkMaxOSXPort.h: Remove TkFreeWindowId and TkInitXId macro
	definitions.
	* macosx/tkMacOSXXStubs.c: Remove the no-op
	TkpWindowWasRecentlyDeleted.
	* unix/tkUnixEvent.c: Remove call to TkFreeXId.
	* unix/tkUnixXId.c: Remove a lot of unnecessary code (see above).
	* win/tkWinPort.h: Remove TkFreeWindowId and TkInitXId.
	* win/tkWinWindow.c: Remove TkpWindowWasRecentlyDeleted.
	* tests/id.test: Remove this unnecessary test.

2008-08-19  Joe English  <jenglish@users.sourceforge.net>

	* generic/ttk/ttkScroll.c: Don't use sprintf "%g" to format floating
	point numbers in -[xy]scrollcommand callbacks or [xy]view methods.
	Minor incompatibility: 0 and 1 now formatted as "0.0" resp "1.0".
	* tests/ttk/entry.test, tests/ttk/treeview.test: Updated to account
	for above change.

2008-08-19  Daniel Steffen  <das@users.sourceforge.net>

	* macosx/tkMacOSXFont.c (SetFontFeatures): Disable antialiasing of
						   fixed-width fonts with
						   size <= 10.

2008-08-18  Ania Pawelczyk  <aniap@users.sourceforge.net>

	* tests/canvWind.test: Update to tcltest2
	* tests/menubut.test:
	* tests/raise.test:
	* tests/unixButton.test:
	* tests/unixEmbed.test:
	* tests/winClipboard.test:

2008-08-17  Ania Pawelczyk  <aniap@users.sourceforge.net>

	* tests/focus.test: Update to tcltest2
	* tests/focusTcl.test:
	* tests/geometry.test:
	* tests/grab.test:
	* tests/grid.test:
	* tests/imgBmap.test:
	* tests/imgPhoto.test:
	* tests/imgPPM.test:
	* tests/listbox.test:
	* tests/safe.test:
	* tests/tk.test:
	* tests/util.test:

2008-08-15  Ania Pawelczyk  <aniap@users.sourceforge.net>

	* tests/clrpick.test: Update to tcltest2
	* tests/frame.test:
	* tests/font.test:
	* tests/image.test:

2008-08-14  Ania Pawelczyk  <aniap@users.sourceforge.net>

	* tests/event.test: Update to tcltest2
	* tests/id.test:
	* tests/menu.test:

2008-08-14  Daniel Steffen  <das@users.sourceforge.net>

	* unix/tcl.m4 (SC_PATH_X):	Check for libX11.dylib in addition to
					libX11.so et al.

	* unix/configure:		autoconf-2.59

2008-08-12  Ania Pawelczyk  <aniap@users.sourceforge.net>

	* tests/choosedir.test: Update to tcltest2
	* tests/clipboard.test:
	* tests/embed.test:
	* tests/main.test:

2008-08-12  Don Porter  <dgp@users.sourceforge.net>

	* README:		Bump version number to 8.6a2
	* generic/tk.h:
	* library/tk.tcl:
	* unix/configure.in:
	* unix/tk.spec:
	* win/configure.in:

	* unix/configure:	autoconf-2.59
	* win/configure:

	* changes:	Updates for 8.6a2 release.

2008-08-11  Ania Pawelczyk  <aniap@users.sourceforge.net>

	* tests/canvImg.test: Update to tcltest2
	* tests/canvRect.test:
	* tests/canvText.test:
	* tests/obj.test:

2008-08-07  Ania Pawelczyk  <aniap@users.sourceforge.net>

	* tests/canvPs.test: Update to tcltest2
	* tests/config.test:
	* tests/canvas.test:

2008-08-05  Joe English  <jenglish@users.sourceforge.net>

	* generic/tk.h, generic/tkEvent.c: Fix for [Bug 2010422] "no event
	type or button # or keysym while executing "bind Listbox
	<MouseWheel> [...]".

2008-08-03  Ania Pawelczyk  <aniap@users.sourceforge.net>

	* tests/cmds.test: Update to tcltest2
	* tests/dialog.test:
	* tests/get.test:
	* tests/text.test: Update to tcltest2; report: 33.11 fails

2008-08-01  Pat Thoyts  <patthoyts@users.sourceforge.net>

	* win/tkWinWm.c: [Bug 2028703]: Check wmPtr is valid in
	* tests/wm.test: TopLevelReqProc.

2008-07-31  Don Porter  <dgp@users.sourceforge.net>

	* generic/tk.h: Added missing EXTERN for the Tcl_PkgInitStubsCheck
	declaration to fix inability to embed non-stub-enabled Tk on Windows.

2008-07-29  Ania Pawelczyk  <aniap@users.sourceforge.net>

	* tests/constraints.tcl: -highlightthickness entry's option (fonts
	constraint)

2008-07-28  Ania Pawelczyk  <aniap@users.sourceforge.net>

	* tests/cursor.test: Update to tcltest2
	* tests/message.test:

2008-07-26  Pat Thoyts  <patthoyts@users.sourceforge.net>

	* doc/options.n: [Bug 1686012]: Direct to the font manual for -font.

	* tests/constraints.tcl: Add a nonwin contraint.
	* tests/listbox.test:	 [Bug 2024753]: Conform to testing policy.

	* win/tkWinWm.c: [Bug 2009788]: Check that the parent has been mapped
	* tests/wm.test: before calling RemapWindows.

	* win/tkWinWindow.c: [Bug 2026405]: Check for 0x prefix in sprintf %p.

2008-07-25  Ania Pawelczyk  <aniap@users.sourceforge.net>

	* tests/bind.test: Update to tcltest2

2008-07-24  Jan Nijtmans  <nijtmans@users.sf.net>

	* generic/*.c: [Bug 2021443]: Fix inconsistant "wrong # args" messages
	* macosx/tkMacOSXSend.c
	* macosx/tkMacOSXWm.c
	* unix/tkUnixSend.c
	* unix/tkUnixWm.c
	* tests/*.test

2008-07-22  Ania Pawelczyk  <aniap@users.sourceforge.net>

	* tests/bell.test:   Update to tcltest2
	* tests/bgerror.test:
	* tests/bitmap.test:
	* tests/border.test:
	* tests/button.test:
	* tests/entry.test:
	* tests/spinbox.test:

2008-07-22  Daniel Steffen  <das@users.sourceforge.net>

	* library/ttk/aquaTheme.tcl: Use system color names and TIP145 named
	font instead of hardcoded color values and deprecated native font name

	* macosx/tkMacOSXHLEvents.c: Factor out common code; formatting.

2008-07-08  Pat Thoyts  <patthoyts@users.sourceforge.net>

	* doc/*.n: Fixed broken line endings from last doc commit.

2008-07-04  Joe English  <jenglish@users.sourceforge.net>

	* generic/ttk/ttkDefaultTheme.c, generic/ttk/ttkClamTheme.c,
	* generic/ttk/ttkClassicTheme.c, generic/ttk/ttkElements.c:
	[Bug 2009213]: Audit: ensure that output arguments to Tk_Get*FromObj()
	are initialized, in case of erroneous style specifications.

2008-07-02  Donal K. Fellows  <dkf@users.sf.net>

	* macosx/tkMacOSXHLEvents.c: Some tidying up of this file. Make sure
	that failing handling callbacks get reported as background errors.

2008-06-30  Donal K. Fellows  <dkf@users.sf.net>

	* doc/*.1, doc/*.3, doc/*.n: Remove out of date changebars, make
	formatting of typedefs consistent, other small changes.

2008-06-25  Don Porter  <dgp@users.sourceforge.net>

	*** 8.6a1 TAGGED FOR RELEASE ***

	* changes:		Updates for 8.6a1 release.

2008-06-24  Pat Thoyts  <patthoyts@users.sourceforge.net>

	* library/demos/ttkpane.tcl: Work around missing timezones
	* doc/text.n: [Bug 1997293]: Fix documentation of text tag options.

2008-06-19  Don Porter  <dgp@users.sourceforge.net>

	* changes:		Updates for 8.6a1 release.

	* generic/tk.h:		TIP 285 additions make Tk 8.6 call the new
	* library/tk.tcl:	Tcl_Canceled() routine, available only in Tcl
	8.6, so bump our Tcl dependencies to version 8.6. Tk 8.6a1 will no
	longer [load] into a Tcl 8.5 interp.

	* README:		Bump version number to 8.6a1
	* generic/tk.h:
	* library/tk.tcl:
	* unix/configure.in:
	* unix/tk.spec:
	* win/configure.in:

	* unix/configure:	autoconf-2.59
	* win/configure:

2008-06-18  Daniel Steffen  <das@users.sourceforge.net>

	* macosx/tkMacOSXCarbonEvents.c: Fix debug carbon event tracing.
	(InstallStandardApplicationEventHandler): Replace needless use of
	TkMacOSXInitNamedDebugSymbol() by standard TkMacOSXInitNamedSymbol().

	* macosx/tkMacOSXDebug.c:	Revert 2007-11-09 commit making
	* macosx/tkMacOSXDebug.h:	TkMacOSXInitNamedDebugSymbol()
					available outside of debug builds.

	* macosx/tkMacOSXEmbed.c (TkpMakeWindow):	Fix bug with missing
	* macosx/tkMacOSXSubwindows.c (XMapWindow):	focus on first map by
	only sending VisibilityNotify events once windows are mapped (rather
	than when they are created).

	* macosx/tkMacOSXWindowEvent.c (TkMacOSXProcessWindowEvent): Fix
	return value.

	* macosx/tkMacOSXInit.c:	Add helper to efficiently convert from
	* macosx/tkMacOSXPrivate.h:	CFString to Tcl_Obj.

	* macosx/tkMacOSXFont.c (TkpGetFontFromAttributes, InitFont):	Fix
	incorrect conversion to points of font sizes already in points; factor
	out retrieval of font family name from font family ID.

2008-06-13  Jeff Hobbs  <jeffh@ActiveState.com>

	* win/configure, win/configure.in (TK_WIN_VERSION): Fix handling of
	interim a/b versioning for manifest usage.

2008-06-13  Joe Mistachkin  <joe@mistachkin.com>

	TIP #285 IMPLEMENTATION

	* generic/tkCmds.c: During [tkwait] and [update], always cooperatively
	check for script cancellation.
	* win/makefile.vc: Added 'pdbs' option for Windows build rules to
	* win/rules.vc: allow for non-debug builds with full symbols.

2008-06-12  Daniel Steffen  <das@users.sourceforge.net>

	* generic/tkPointer.c (Tk_UpdatePointer): [Bug 1991932]: Fix failure
	to restore a global grab capture and to release the restrict window
	capture when releasing a button grab. Fixes segfault due to dangling
	reference to restrict window inside TkpSetCapture() implementation.

	* generic/ttk/ttkTreeview.c:	Fix warning.

	* unix/tcl.m4 (SunOS-5.11): Fix 64bit amd64 support with gcc & Sun cc.
	* unix/configure: autoconf-2.59

	* macosx/tkMacOSXXStubs.c (Tk_ResetUserInactiveTime): Use UsrActivity
	instead of OverallAct (which may be ignored in some circumstances).

	* macosx/Wish.xcodeproj/project.pbxproj: Add tclIORTrans.c; add tclOO
	* macosx/Wish.xcodeproj/default.pbxuser: files to tktest-X11 target;
	add debug configs for 64bit and with corefoundation disabled; updates
	and cleanup for Xcode 3.1 and for Leopard; sync with Tcl.xcodeproj.
	* macosx/Wish.xcode/project.pbxproj:	Sync Wish.xcodeproj changes.
	* macosx/Wish.xcode/default.pbxuser:
	* macosx/README:			Document new build configs.

2008-06-10  Joe English  <jenglish@users.sourceforge.net>

	* unix/tkUnixKey.c: [Patch 1986818]: Use Xutf8LookupString if
	available. This should fix problems (like [Bug 1908443]) where Xlib's
	idea of the system encoding does not match Tcl's.

2008-06-01  Daniel Steffen  <das@users.sourceforge.net>

	* macosx/Wish.xcodeproj/project.pbxproj: Add new tclOO files; add
	* macosx/README:			 debug configs with gcov;
						 update to Xcode 3.1.

2008-05-27  Pat Thoyts  <patthoyts@users.sourceforge.net>

	* generic/ttk/ttkTheme.c: [ttk::style theme use] without an argument
	* doc/ttk_style.n: now returns the current theme.

2008-05-23  Joe English  <jenglish@users.sourceforge.net>

	* doc/ttk_treeview.n, generic/ttk/ttkTreeview.c,
	* generic/ttk/ttkTagSet.c, generic/ttk/ttkLayout.c,
	* generic/ttk/ttkTheme.c, generic/ttk/ttkTheme.h,
	* generic/ttk/ttkThemeInt.h, generic/ttk/ttkWidget.h:
	Added [$tv identify region], [$tv identify element], and [$tv identify
	item] subcommands. Simplified bindings. Added [$tv tag has]
	subcommand. Tag-related display improvements; setting a tag
	-background or -foreground no longer overrides selection feedback.

	* library/ttk/altTheme.tcl, library/ttk/aquaTheme.tcl,
	* library/ttk/clamTheme.tcl, library/ttk/classicTheme.tcl,
	* library/ttk/defaults.tcl, library/ttk/treeview.tcl,
	* library/ttk/winTheme.tcl, library/ttk/xpTheme.tcl:
	Don't need separate 'Item', 'Cell', and 'Row' style settings anymore,
	only the base "Treeview" style is used.

2008-05-23  Joe English  <jenglish@users.sourceforge.net>

	* generic/ttk/ttkLabel.c: [Bug 1967576]: Avoid passing width or height
	<= 0 to Tk_RedrawImage, as this leads to a panic on Windows.

2008-05-16  Pat Thoyts  <patthoyts@users.sourceforge.net>

	* library/ttk/xpTheme.tcl: Add correct border to combobox on Vista

2008-05-15  Pat Thoyts  <patthoyts@users.sourceforge.net>

	* win/makefile.vc: We should use the thread allocator for threaded
	* win/rules.vc: builds. Added 'tclalloc' option to disable.

2008-05-14  Donal K. Fellows  <dkf@users.sf.net>

	* generic/tkPanedWindow.c (PanedWindowProxyCommand)
	(DisplayPanedWindow): [Bug 1639824]: Ensure that a zero width never
	gets fed to the underlying window system.

2008-05-13  Pat Thoyts  <patthoyts@users.sourceforge.net>

	* library/console.tcl: Support pixel sized font in +/- keybinding.
	* tests/listbox.test: -activestyle default is underline on windows.
	* tests/winDialog.test: Fixed hanging tk_chooseColor tests.

2008-05-11  Pat Thoyts  <patthoyts@users.sourceforge.net>

	* library/tk.tcl: Support for ttk widgets in AmpWidget
	* doc/button.n: [Patch 1883418]: Note negative widths for button.

2008-05-09  Pat Thoyts  <patthoyts@users.sourceforge.net>

	* doc/ttk_*: 'identify' widget command is on all ttk widgets.

2008-05-04  Joe English  <jenglish@users.sourceforge.net>

	* macosx/ttkMacOSAquaTheme.c: [Bug 1942785]: "default" and "focus"
	adornments should not be disjoint.

2008-04-27  Donal K. Fellows  <dkf@users.sf.net>

	* */*.c: A large tranche of getting rid of pre-C89-isms; if your
	compiler doesn't support things like proper function declarations,
	'void' and 'const', borrow a proper one when building Tcl. (The header
	files allow building things that link against Tcl with really ancient
	compilers still; the requirement is just when building Tcl itself.)

2008-04-25  Joe English  <jenglish@users.sourceforge.net>

	* library/ttk/treeview.tcl: [Bug 1951733]: [$tv selection] takes a
	list of items, not a single item.

2008-04-20  Pat Thoyts  <patthoyts@users.sourceforge.net>

	* win/makefile.vc: [Bug 1900872]: Include ws2_32 in the link list.
	* doc/menu.n: [Bug 1887169]: Minor change regarding the system menu.
	* doc/button.n: [Bug 1926223]: Minor clarification of button flash.

2008-04-17  Donal K. Fellows  <dkf@cspool38.cs.man.ac.uk>

	* doc/text.n: Correct description of when -relief option is ignored on
	a tag. Thanks to emiliano for spotting.

2008-04-17  Don Porter  <dgp@users.sourceforge.net>

	* generic/tkCanvas.c: [Bug 1327482]: Fix logic that determines when
	canvas item <Enter> event should fire. Thanks to Sebastian Wangnick.

2008-04-16  Daniel Steffen  <das@users.sourceforge.net>

	* generic/tkStubInit.c:			[Patch 1938497]: Make stubs
	* generic/tkWindow.c (Initialize):	tables static const and export
	only a module-scope pointer to to the main stubs table (for package
	init).

2008-04-14  Pat Thoyts  <patthoyts@users.sourceforge.net>

	* win/tkWinDialog.c:	[Bug 1941740]: Fix [tk_chooseColor -title].
	* win/tkWinTest.c:	Added parent to testgetwininfo
	* tests/winDialog.test:	Created some tk_chooseColor win tests.

2008-04-09  Jan Nijtmans  <nijtmans@users.sourceforge.net>

	* generic/tkImgGIF.c:	Let the GIF writer use a real LZW compressor.

2008-04-08  Pat Thoyts  <patthoyts@users.sourceforge.net>

	* win/ttkWinXpTheme.c:	Provide a visual-styles API element engine
	* tests/ttk/vsapi.test: to permit scripts to create any available
	* doc/ttk_vsapi.n:    windows xp/vista element. Plus basic tests.

2008-04-08  Daniel Steffen  <das@users.sourceforge.net>

	* generic/tkDecls.h:		make genstubs (genStubs.tcl changes).
	* generic/tkIntDecls.h:
	* generic/tkIntPlatDecls.h:
	* generic/tkIntXlibDecls.h:
	* generic/tkPlatDecls.h:

2008-04-08  Kevin Kenny  <kennykb@acm.org>

	* tkWinEmbed.c:	 Removed #if 0 code. Trust the revision control
	system, if you need it again, you can find it.

	* tkWinSend.c:	 Added conditional compilation to silence several
	compiler warnings.

2008-04-07  Jeff Hobbs  <jeffh@ActiveState.com>

	* generic/tkWindow.c (Initialize): [Bug 1937135]: Fix double-free on
	* tests/main.test (main-3.*):	   Tk_ParseArgv error.

	* generic/tkArgv.c: Fix -help mem explosion. [Bug 1936238] (kenny)

2008-04-04  Pat Thoyts  <patthoyts@users.sourceforge.net>

	* library/ttk/sizegrip.tcl: Don't resize if the toplevel is not
	resizable or the sizegrip has been disabled.

2008-04-03  Pat Thoyts  <patthoyts@users.sourceforge.net>

	* win/makefile.vc:    Fixed stubs usage
	* library/ttk/xpTheme.tcl: fix the colour of labelframe in xp

2008-04-02  Daniel Steffen  <das@users.sourceforge.net>

	* generic/tk.decls:	Remove 'export' declarations of symbols now
				only in libtkstub and no longer in libtk.

	* generic/tkStubLib.c:	[Bug 1819422]: Make symbols in libtkstub.a
				MODULE_SCOPE to avoid exporting them from
				libraries that link with -ltkstub; constify
				tk*StubsPtr and stub table hook pointers.

	* generic/tkStubLib.c:	    Undef USE_TCL_STUBS before defining it
	* generic/ttk/ttkStubLib.c: unconditionally; remove needless #ifdef

	* generic/tkDecls.h:		make genstubs
	* generic/tkIntDecls.h:
	* generic/tkIntPlatDecls.h:
	* generic/tkIntXlibDecls.h:
	* generic/tkPlatDecls.h:
	* generic/tkStubInit.c:

	* unix/configure.in (Darwin):	Remove now unnecessary unexporting of
					libtclstub symbols from libtk.

	* unix/configure:		autoconf-2.59

2008-04-01  Don Porter  <dgp@users.sourceforge.net>

	* generic/tkStubLib.c (Tk_InitStubs):		Added missing error
	* generic/tkWindow.c (Tk_PkgInitStubsCheck):	message and removed
	needless #ifdef complexity.

	* generic/tkWindow.c:	[Tcl Bug 1819422]: Revised package init so
	* unix/Makefile.in:	that "tkStubsPtr" is not present in libtk.so,
	* win/Makefile.in:	but is present only in libtkstub.a. This
	* win/makefile.bc:	tightens up the rules for users of the stubs
	* win/makefile.vc:	interfaces.

	* README:		Bump version number to 8.6a0
	* generic/tk.h:
	* library/tk.tcl:
	* macosx/Wish-Common.xcconfig:
	* unix/configure.in:
	* unix/tk.spec:
	* win/README:
	* win/configure.in:
	* win/tcl.m4:

	* unix/configure:	autoconf-2.59
	* win/configure:

	* generic/tkConsole.c:	Relax Tcl_InitStubs() calls so that a Tk 8.6
	* generic/tkMain.c:	might [load] into a Tcl 8.5 interp.
	* generic/tkWindow.c:

	* generic/tkDecls.h:		make genstubs
	* generic/tkIntDecls.h:
	* generic/tkIntPlatDecls.h:
	* generic/tkIntXlibDecls.h:
	* generic/tkPlatDecls.h:

2008-03-28  Don Porter  <dgp@users.sourceforge.net>

	*** 8.5.2 TAGGED FOR RELEASE ***

	* README:		Bump to 8.5.2 for release.
	* generic/tk.h:
	* library/tk.tcl:
	* unix/configure.in:
	* unix/tk.spec:
	* win/configure.in:

	* unix/configure:	autoconf-2.59
	* win/configure:

	* changes:	Updates for 8.5.2 release.

2008-03-27  Jeff Hobbs  <jeffh@ActiveState.com>

	* library/safetk.tcl (::safe::tkInterpInit): Make sure tk_library and
	its subdirs (eg, ttk) are on the "safe" access path.

2008-03-27  Daniel Steffen  <das@users.sourceforge.net>

	* unix/tcl.m4 (SunOS-5.1x): [Bug 1921166]: Fix 64bit support for Sun
	cc.

	* unix/configure: autoconf-2.59

2008-03-27  Daniel Steffen  <das@users.sourceforge.net>

	* generic/ttk/ttkStubLib.c:	Ensure tcl stubs are used in libtkstub
					even in a static build of Tk.
	* generic/ttk/ttkDecls.h:	Fix incorrect number of arguments in
					Ttk_InitStubs macro definition.

2008-03-26  Don Porter  <dgp@users.sourceforge.net>

	* changes:	Updates for 8.5.2 release.

	* unix/tkUnixCursor.c:	[Bug 1922466]: Stop crash in [. configure
	-cursor] on X11. Thanks to emiliano gavilan.

2008-03-26  Joe English  <jenglish@users.sourceforge.net>

	* generic/tkInt.h, generic/tkEvent.c, unix/tkUnixEvent.c,
	* unix/tkUnixKey.c: XIM reorganization and cleanup; see
	[Patch 1919791] for details.

2008-03-21  Joe English  <jenglish@users.sourceforge.net>

	* generic/tk.decls, generic/ttk/ttkStubLib.c, unix/Makefile.in:
	[Bug 1920030]: Keep ttkStubLib.o in libtkstub instead of libtk.

2008-03-20  Donal K. Fellows  <dkf@users.sf.net>

	* tests/wm.test: Rewrote so that tests clean up after themselves
	rather than leaving that to the following test. Makes it easier to
	catch problems where they originate. Inspired by [Bug 1852338]

2008-03-19  Donal K. Fellows  <dkf@users.sf.net>

	* doc/GetClrmap.3: [Bug 220809]: Documented Tk_PreserveColormap.

2008-03-17  Joe English  <jenglish@users.sourceforge.net>

	* unix/Makefile.in, win/Makefile.in, win/makefile.vc: [Bug 1863007]:
	Put ttkStubLib.o in libtkstub instead of libtk.

2008-03-16  Donal K. Fellows  <dkf@users.sf.net>

	* library/demos/goldberg.tcl: [Bug 1899664]: Made work when run twice
	in the same session. Also made the control panel use Ttk widgets.

2008-03-13  Daniel Steffen  <das@users.sourceforge.net>

	* unix/configure.in: [Bug 1913622]: Use backslash-quoting instead of
	* unix/tcl.m4:	     double-quoting for lib paths in tkConfig.sh.
	* unix/configure:    autoconf-2.59

2008-03-13  Don Porter  <dgp@users.sourceforge.net>

	* changes:	Updates for 8.5.2 release.

2008-03-12  Daniel Steffen  <das@users.sourceforge.net>

	* macosx/Wish.xcodeproj/project.pbxproj: Add support for Xcode 3.1
	* macosx/Wish.xcodeproj/default.pbxuser: CODE_SIGN_IDENTITY and
	* macosx/Wish-Common.xcconfig:		 'xcodebuild install'.

2008-03-12  Joe English  <jenglish@users.sourceforge.net>

	* unix/tkUnixRFont.c: Try a fallback font if XftFontOpenPattern()
	fails in GetFont (workaround for [Bug 1090382]).

2008-03-11  Daniel Steffen  <das@users.sourceforge.net>

	* library/demos/knightstour.tcl:	Aqua GOOBE.
	* library/demos/widget:

	* macosx/Wish.xcodeproj/project.pbxproj: Add support for Xcode 3.1 and
	* macosx/Wish.xcodeproj/default.pbxuser: configs for building with
	* macosx/Wish-Common.xcconfig:		 gcc-4.2 and llvm-gcc-4.2.

	* generic/tkCanvUtil.c:			Fix gcc-4.2 warnings.

	* macosx/GNUmakefile:			Fix quoting to allow paths to
	* macosx/Wish-Common.xcconfig:		${builddir}, ${INSTALL_ROOT}
	* unix/Makefile.in:			and ${TCL_BIN_DIR} to contain
	* unix/configure.in:			spaces.
	* unix/install-sh:
	* unix/tcl.m4:

	* unix/configure:			autoconf-2.59

	* unix/Makefile.in (install-strip):	Strip non-global symbols from
						dynamic library.

2008-03-10  Don Porter  <dgp@users.sourceforge.net>

	* changes:	Updates for 8.5.2 release.

2008-03-07  Donal K. Fellows  <donal.k.fellows@man.ac.uk>

	* doc/colors.n: Reworked to produce nicer HTML output.

2008-03-06  Joe English  <jenglish@users.sourceforge.net>

	* doc/ttk_notebook.n: [Bug 1882011]: Move "TAB IDENTIFIERS" section
	above "WIDGET COMMAND" section.

2008-02-29  Pat Thoyts  <patthoyts@users.sourceforge.net>

	* library/demos/widget:	 Added a Knight's tour canvas demo.
	* library/demos/knightstour.tcl:

2008-02-27  Daniel Steffen  <das@users.sourceforge.net>

	* macosx/tkMacOSXDraw.c: Workaround leak in Carbon SetPortPenPixPat()
	API [Bug 1863346]; avoid repeated PixPat allocation/deallocation.

2008-02-23  Joe English  <jenglish@users.sourceforge.net>

	* library/ttk/combobox.tcl, doc/ttk_combobox.n,
	* tests/ttk/combobox.test: Arrange to deliver <<ComboboxSelected>>
	event after listbox is unposted, as intended [Bug 1890211]. Clarified
	documentation.

2008-02-23  Joe English  <jenglish@users.sourceforge.net>

	* generic/ttk/ttkPanedWindow.c: [FRQ 1898288]: Don't enforce minimum
	sash thickness of 5 pixels, just use 5 as a default.

2008-02-14  Donal K. Fellows  <donal.k.fellows@man.ac.uk>

	* unix/README: Documented missing configure flags.

2008-02-06  Donal K. Fellows  <donal.k.fellows@man.ac.uk>

	* doc/ttk_scale.n (new file): [Bug 1881925]: Added basic documentation

2008-02-04  Don Porter  <dgp@users.sourceforge.net>

	*** 8.5.1 TAGGED FOR RELEASE ***

	* generic/tk.h:		Bump to 8.5.1 for release.
	* library/tk.tcl:
	* unix/configure.in:
	* unix/tk.spec:
	* win/configure.in:

	* unix/configure:	autoconf-2.59
	* win/configure:

2008-02-04  Donal K. Fellows  <donal.k.fellows@man.ac.uk>

	* doc/MeasureChar.3, doc/FontId.3: Minor improvements (formatting,
	keywords).

2008-02-02  Daniel Steffen  <das@users.sourceforge.net>

	* macosx/Wish-Info.plist.in:	Add CFBundleLocalizations key, listing
	* unix/configure.in (Darwin):	all library/msgs locales.

	* unix/configure.in (Darwin):	Correct Info.plist year substitution
					in non-framework builds.

	* unix/configure:		autoconf-2.59

2008-02-01  Don Porter  <dgp@users.sourceforge.net>

	* changes:	Updates for 8.5.1 release.

2008-02-01  Reinhard Max  <max@suse.de>

	* generic/tkImgGIF.c: Fixed a buffer overflow (CVE-2008-0553).
	* tests/imgPhoto.test: Added a test for the above.

2008-01-31  Jeff Hobbs  <jeffh@ActiveState.com>

	* library/msgbox.tcl (::tk::MessageBox): Don't use ttk::label in low
	depth/aqua fallback, as it doesn't support -bitmap.

	* win/tkWinDialog.c (Tk_MessageBoxObjCmd): [Bug 1881892]: Pass ""
	instead of NULL when -title isn't set.

2008-01-31  Donal K. Fellows  <donal.k.fellows@man.ac.uk>

	* doc/panedwindow.n: Added proper description of -height and -width
	options, which aren't "standard". Last of fallout from [Bug 1882495].

2008-01-30  Donal K. Fellows  <donal.k.fellows@man.ac.uk>

	* doc/canvas.n, doc/listbox.n, doc/message.n: [Bug 1882495]: Fix
	erroneous listing of "standard" options.

2008-01-29  Joe English  <jenglish@users.sourceforge.net>

	* library/treeview.tcl: Fix bug in Shift-ButtonPress-1 binding (error
	if no current focus item; reported on c.l.t.)

2008-01-29  Donal K. Fellows  <donal.k.fellows@man.ac.uk>

	* doc/ttk_*.n: [Bug 1876493]: Adjusted handling of the standard
	options part of the Ttk manual pages so that they are documented in
	the correct location.

2008-01-28  Joe English  <jenglish@users.sourceforge.net>

	* unix/tkUnixRFont.c: Re-fix strict-aliasing warnings reintroduced by
	last patch.

2008-01-27  Joe English  <jenglish@users.sourceforge.net>

	* generic/ttk/ttkNotebook.c: [Bug 1878298]: Make sure to schedule a
	redisplay when adding and/or hiding tabs.

2008-01-27  Joe English  <jenglish@users.sourceforge.net>

	* unix/tkUnixRFont.c: Merged common code from InitFont() and
	TkpGetFontAttrsForChar(), factored into GetTkFontAttributes() and
	GetTkFontMetrics(). Removed write-only struct UnixFtFont member
	'drawable'. Removed unneeded double-pointer indirections. Ensure that
	TkFontAttributes.family member is a Tk_Uid, as specified. Use
	FcTypeDouble for XFT_SIZE attribute. Finally: fix [Bug 1835848]

2008-01-25  Don Porter  <dgp@users.sourceforge.net>

	* changes:	Updates for 8.5.1 release.

2008-01-08  Joe English  <jenglish@users.sourceforge.net>

	* generic/ttk/ttkFrame.c: [Bug 1867122]: fix crash in
	[ttk::labelframe] when -style option specified.

2008-01-08  Joe English  <jenglish@users.sourceforge.net>

	* win/ttkWinTheme.c: [Bug 1865898]: Add tristate support to
	checkbuttons and radiobuttons.
	[Bug 1679067]: Fix check and radio indicator size.

2008-01-06  Joe English  <jenglish@users.sourceforge.net>

	* generic/ttk/ttkWidget.c, generic/ttk/ttkWidget.h: Call
	Tk_MakeWindowExist() in widget constructor. Removed now-unnecessary
	initial ConfigureNotify processing.

2008-01-06  Joe English  <jenglish@users.sourceforge.net>

	* library/ttk/treeview.tcl, library/ttk/utils.tcl:
	[Bugs 1442006, 1821939, 1862692]: Fix MouseWheel bindings for
	ttk::treeview widget.

2008-01-02  Don Porter  <dgp@users.sourceforge.net>

	* generic/tk.h:		Bump version number to 8.5.1b1 to distinguish
	* library/tk.tcl:	CVS development snapshots from the 8.5.0 and
	* unix/configure.in:	8.5.1 releases.
	* unix/tk.spec:
	* win/configure.in:

	* unix/configure:	autoconf (2.59)
	* win/configure:

	******************************************************************
	*** CHANGELOG ENTRIES FOR 2005 TO 2007 IN "ChangeLog.2007"     ***
	*** CHANGELOG ENTRIES FOR 2004 AND 2003 IN "ChangeLog.2004"    ***
	*** CHANGELOG ENTRIES FOR 2002 AND EARLIER IN "ChangeLog.2002" ***
	******************************************************************<|MERGE_RESOLUTION|>--- conflicted
+++ resolved
@@ -1,9 +1,3 @@
-<<<<<<< HEAD
-2012-04-20  Donal K. Fellows  <dkf@users.sf.net>
-
-	* generic/tkWindow.c (commands): Ensure that all descriptions of
-	commands created by Tk are correct.
-=======
 2012-04-22  Donal K. Fellows  <dkf@users.sf.net>
 
 	* generic/tkBind.c (ExpandPercents): [Bug 3520202]: Ensure that the
@@ -12,7 +6,11 @@
 	was causing significant indigestion (and a read of goodness knows what
 	memory) to Tkinter/Python because of the way they map events between
 	languages.
->>>>>>> e4db9ce4
+
+2012-04-20  Donal K. Fellows  <dkf@users.sf.net>
+
+	* generic/tkWindow.c (commands): Ensure that all descriptions of
+	commands created by Tk are correct.
 
 2012-04-20  Jan Nijtmans  <nijtmans@users.sf.net>
 
