--- conflicted
+++ resolved
@@ -13,16 +13,6 @@
 #include "tkInt.h"
 
 /*
-<<<<<<< HEAD
- * This value will be set to the number of colors in the color table
- * the first time it is needed.
- */
-
-static int numXColors = 0;
-
-/*
-=======
->>>>>>> 672ad30f
  * Forward declarations for functions used only in this file.
  */
 
@@ -36,11 +26,7 @@
  */
 
 typedef struct {
-<<<<<<< HEAD
-    char *name;
-=======
     const char *name;
->>>>>>> 672ad30f
     unsigned char red, green, blue;
 } XColorEntry;
 
@@ -826,21 +812,6 @@
     int l, u, r, i = 0;
 
     /*
-<<<<<<< HEAD
-     * Count the number of elements in the color array if we haven't done so
-     * yet.
-     */
-
-    if (numXColors == 0) {
-	XColorEntry *ePtr;
-	for (ePtr = xColors; ePtr->name != NULL; ePtr++) {
-	    numXColors++;
-	}
-    }
-
-    /*
-=======
->>>>>>> 672ad30f
      * Perform a binary search on the sorted array of colors.
      */
 
