/*
 * xcolors.c --
 *
 *	This file contains the routines used to map from X color names to RGB
 *	and pixel values.
 *
 * Copyright (c) 1996 by Sun Microsystems, Inc.
 *
 * See the file "license.terms" for information on usage and redistribution of
 * this file, and for a DISCLAIMER OF ALL WARRANTIES.
 */

#include <tkInt.h>

/*
 * This value will be set to the number of colors in the color table
 * the first time it is needed.
 */

static int numXColors = 0;

/*
 * Forward declarations for functions used only in this file.
 */

static int	FindColor(const char *name, XColor *colorPtr);

/*
 * Define an array that defines the mapping from color names to RGB values.
 * Note that this array must be kept sorted alphabetically so that the binary
 * search used in XParseColor will succeed.
 */

typedef struct {
    char *name;
    unsigned char red, green, blue;
} XColorEntry;

static XColorEntry xColors[] = {
     { "alice blue", 240, 248, 255 },
     { "AliceBlue", 240, 248, 255 },
     { "antique white", 250, 235, 215 },
     { "AntiqueWhite", 250, 235, 215 },
     { "AntiqueWhite1", 255, 239, 219 },
     { "AntiqueWhite2", 238, 223, 204 },
     { "AntiqueWhite3", 205, 192, 176 },
     { "AntiqueWhite4", 139, 131, 120 },
     { "aquamarine", 127, 255, 212 },
     { "aquamarine1", 127, 255, 212 },
     { "aquamarine2", 118, 238, 198 },
     { "aquamarine3", 102, 205, 170 },
     { "aquamarine4", 69, 139, 116 },
     { "azure", 240, 255, 255 },
     { "azure1", 240, 255, 255 },
     { "azure2", 224, 238, 238 },
     { "azure3", 193, 205, 205 },
     { "azure4", 131, 139, 139 },
     { "beige", 245, 245, 220 },
     { "bisque", 255, 228, 196 },
     { "bisque1", 255, 228, 196 },
     { "bisque2", 238, 213, 183 },
     { "bisque3", 205, 183, 158 },
     { "bisque4", 139, 125, 107 },
     { "black", 0, 0, 0 },
     { "blanched almond", 255, 235, 205 },
     { "BlanchedAlmond", 255, 235, 205 },
     { "blue", 0, 0, 255 },
     { "blue violet", 138, 43, 226 },
     { "blue1", 0, 0, 255 },
     { "blue2", 0, 0, 238 },
     { "blue3", 0, 0, 205 },
     { "blue4", 0, 0, 139 },
     { "BlueViolet", 138, 43, 226 },
     { "brown", 165, 42, 42 },
     { "brown1", 255, 64, 64 },
     { "brown2", 238, 59, 59 },
     { "brown3", 205, 51, 51 },
     { "brown4", 139, 35, 35 },
     { "burlywood", 222, 184, 135 },
     { "burlywood1", 255, 211, 155 },
     { "burlywood2", 238, 197, 145 },
     { "burlywood3", 205, 170, 125 },
     { "burlywood4", 139, 115, 85 },
     { "cadet blue", 95, 158, 160 },
     { "CadetBlue", 95, 158, 160 },
     { "CadetBlue1", 152, 245, 255 },
     { "CadetBlue2", 142, 229, 238 },
     { "CadetBlue3", 122, 197, 205 },
     { "CadetBlue4", 83, 134, 139 },
     { "chartreuse", 127, 255, 0 },
     { "chartreuse1", 127, 255, 0 },
     { "chartreuse2", 118, 238, 0 },
     { "chartreuse3", 102, 205, 0 },
     { "chartreuse4", 69, 139, 0 },
     { "chocolate", 210, 105, 30 },
     { "chocolate1", 255, 127, 36 },
     { "chocolate2", 238, 118, 33 },
     { "chocolate3", 205, 102, 29 },
     { "chocolate4", 139, 69, 19 },
     { "coral", 255, 127, 80 },
     { "coral1", 255, 114, 86 },
     { "coral2", 238, 106, 80 },
     { "coral3", 205, 91, 69 },
     { "coral4", 139, 62, 47 },
     { "cornflower blue", 100, 149, 237 },
     { "CornflowerBlue", 100, 149, 237 },
     { "cornsilk", 255, 248, 220 },
     { "cornsilk1", 255, 248, 220 },
     { "cornsilk2", 238, 232, 205 },
     { "cornsilk3", 205, 200, 177 },
     { "cornsilk4", 139, 136, 120 },
     { "cyan", 0, 255, 255 },
     { "cyan1", 0, 255, 255 },
     { "cyan2", 0, 238, 238 },
     { "cyan3", 0, 205, 205 },
     { "cyan4", 0, 139, 139 },
     { "dark blue", 0, 0, 139 },
     { "dark cyan", 0, 139, 139 },
     { "dark goldenrod", 184, 134, 11 },
     { "dark gray", 169, 169, 169 },
     { "dark green", 0, 100, 0 },
     { "dark grey", 169, 169, 169 },
     { "dark khaki", 189, 183, 107 },
     { "dark magenta", 139, 0, 139 },
     { "dark olive green", 85, 107, 47 },
     { "dark orange", 255, 140, 0 },
     { "dark orchid", 153, 50, 204 },
     { "dark red", 139, 0, 0 },
     { "dark salmon", 233, 150, 122 },
     { "dark sea green", 143, 188, 143 },
     { "dark slate blue", 72, 61, 139 },
     { "dark slate gray", 47, 79, 79 },
     { "dark slate grey", 47, 79, 79 },
     { "dark turquoise", 0, 206, 209 },
     { "dark violet", 148, 0, 211 },
     { "DarkBlue", 0, 0, 139 },
     { "DarkCyan", 0, 139, 139 },
     { "DarkGoldenrod", 184, 134, 11 },
     { "DarkGoldenrod1", 255, 185, 15 },
     { "DarkGoldenrod2", 238, 173, 14 },
     { "DarkGoldenrod3", 205, 149, 12 },
     { "DarkGoldenrod4", 139, 101, 8 },
     { "DarkGray", 169, 169, 169 },
     { "DarkGreen", 0, 100, 0 },
     { "DarkGrey", 169, 169, 169 },
     { "DarkKhaki", 189, 183, 107 },
     { "DarkMagenta", 139, 0, 139 },
     { "DarkOliveGreen", 85, 107, 47 },
     { "DarkOliveGreen1", 202, 255, 112 },
     { "DarkOliveGreen2", 188, 238, 104 },
     { "DarkOliveGreen3", 162, 205, 90 },
     { "DarkOliveGreen4", 110, 139, 61 },
     { "DarkOrange", 255, 140, 0 },
     { "DarkOrange1", 255, 127, 0 },
     { "DarkOrange2", 238, 118, 0 },
     { "DarkOrange3", 205, 102, 0 },
     { "DarkOrange4", 139, 69, 0 },
     { "DarkOrchid", 153, 50, 204 },
     { "DarkOrchid1", 191, 62, 255 },
     { "DarkOrchid2", 178, 58, 238 },
     { "DarkOrchid3", 154, 50, 205 },
     { "DarkOrchid4", 104, 34, 139 },
     { "DarkRed", 139, 0, 0 },
     { "DarkSalmon", 233, 150, 122 },
     { "DarkSeaGreen", 143, 188, 143 },
     { "DarkSeaGreen1", 193, 255, 193 },
     { "DarkSeaGreen2", 180, 238, 180 },
     { "DarkSeaGreen3", 155, 205, 155 },
     { "DarkSeaGreen4", 105, 139, 105 },
     { "DarkSlateBlue", 72, 61, 139 },
     { "DarkSlateGray", 47, 79, 79 },
     { "DarkSlateGray1", 151, 255, 255 },
     { "DarkSlateGray2", 141, 238, 238 },
     { "DarkSlateGray3", 121, 205, 205 },
     { "DarkSlateGray4", 82, 139, 139 },
     { "DarkSlateGrey", 47, 79, 79 },
     { "DarkTurquoise", 0, 206, 209 },
     { "DarkViolet", 148, 0, 211 },
     { "deep pink", 255, 20, 147 },
     { "deep sky blue", 0, 191, 255 },
     { "DeepPink", 255, 20, 147 },
     { "DeepPink1", 255, 20, 147 },
     { "DeepPink2", 238, 18, 137 },
     { "DeepPink3", 205, 16, 118 },
     { "DeepPink4", 139, 10, 80 },
     { "DeepSkyBlue", 0, 191, 255 },
     { "DeepSkyBlue1", 0, 191, 255 },
     { "DeepSkyBlue2", 0, 178, 238 },
     { "DeepSkyBlue3", 0, 154, 205 },
     { "DeepSkyBlue4", 0, 104, 139 },
     { "dim gray", 105, 105, 105 },
     { "dim grey", 105, 105, 105 },
     { "DimGray", 105, 105, 105 },
     { "DimGrey", 105, 105, 105 },
     { "dodger blue", 30, 144, 255 },
     { "DodgerBlue", 30, 144, 255 },
     { "DodgerBlue1", 30, 144, 255 },
     { "DodgerBlue2", 28, 134, 238 },
     { "DodgerBlue3", 24, 116, 205 },
     { "DodgerBlue4", 16, 78, 139 },
     { "firebrick", 178, 34, 34 },
     { "firebrick1", 255, 48, 48 },
     { "firebrick2", 238, 44, 44 },
     { "firebrick3", 205, 38, 38 },
     { "firebrick4", 139, 26, 26 },
     { "floral white", 255, 250, 240 },
     { "FloralWhite", 255, 250, 240 },
     { "forest green", 34, 139, 34 },
     { "ForestGreen", 34, 139, 34 },
     { "gainsboro", 220, 220, 220 },
     { "ghost white", 248, 248, 255 },
     { "GhostWhite", 248, 248, 255 },
     { "gold", 255, 215, 0 },
     { "gold1", 255, 215, 0 },
     { "gold2", 238, 201, 0 },
     { "gold3", 205, 173, 0 },
     { "gold4", 139, 117, 0 },
     { "goldenrod", 218, 165, 32 },
     { "goldenrod1", 255, 193, 37 },
     { "goldenrod2", 238, 180, 34 },
     { "goldenrod3", 205, 155, 29 },
     { "goldenrod4", 139, 105, 20 },
     { "gray", 190, 190, 190 },
     { "gray0", 0, 0, 0 },
     { "gray1", 3, 3, 3 },
     { "gray10", 26, 26, 26 },
     { "gray100", 255, 255, 255 },
     { "gray11", 28, 28, 28 },
     { "gray12", 31, 31, 31 },
     { "gray13", 33, 33, 33 },
     { "gray14", 36, 36, 36 },
     { "gray15", 38, 38, 38 },
     { "gray16", 41, 41, 41 },
     { "gray17", 43, 43, 43 },
     { "gray18", 46, 46, 46 },
     { "gray19", 48, 48, 48 },
     { "gray2", 5, 5, 5 },
     { "gray20", 51, 51, 51 },
     { "gray21", 54, 54, 54 },
     { "gray22", 56, 56, 56 },
     { "gray23", 59, 59, 59 },
     { "gray24", 61, 61, 61 },
     { "gray25", 64, 64, 64 },
     { "gray26", 66, 66, 66 },
     { "gray27", 69, 69, 69 },
     { "gray28", 71, 71, 71 },
     { "gray29", 74, 74, 74 },
     { "gray3", 8, 8, 8 },
     { "gray30", 77, 77, 77 },
     { "gray31", 79, 79, 79 },
     { "gray32", 82, 82, 82 },
     { "gray33", 84, 84, 84 },
     { "gray34", 87, 87, 87 },
     { "gray35", 89, 89, 89 },
     { "gray36", 92, 92, 92 },
     { "gray37", 94, 94, 94 },
     { "gray38", 97, 97, 97 },
     { "gray39", 99, 99, 99 },
     { "gray4", 10, 10, 10 },
     { "gray40", 102, 102, 102 },
     { "gray41", 105, 105, 105 },
     { "gray42", 107, 107, 107 },
     { "gray43", 110, 110, 110 },
     { "gray44", 112, 112, 112 },
     { "gray45", 115, 115, 115 },
     { "gray46", 117, 117, 117 },
     { "gray47", 120, 120, 120 },
     { "gray48", 122, 122, 122 },
     { "gray49", 125, 125, 125 },
     { "gray5", 13, 13, 13 },
     { "gray50", 127, 127, 127 },
     { "gray51", 130, 130, 130 },
     { "gray52", 133, 133, 133 },
     { "gray53", 135, 135, 135 },
     { "gray54", 138, 138, 138 },
     { "gray55", 140, 140, 140 },
     { "gray56", 143, 143, 143 },
     { "gray57", 145, 145, 145 },
     { "gray58", 148, 148, 148 },
     { "gray59", 150, 150, 150 },
     { "gray6", 15, 15, 15 },
     { "gray60", 153, 153, 153 },
     { "gray61", 156, 156, 156 },
     { "gray62", 158, 158, 158 },
     { "gray63", 161, 161, 161 },
     { "gray64", 163, 163, 163 },
     { "gray65", 166, 166, 166 },
     { "gray66", 168, 168, 168 },
     { "gray67", 171, 171, 171 },
     { "gray68", 173, 173, 173 },
     { "gray69", 176, 176, 176 },
     { "gray7", 18, 18, 18 },
     { "gray70", 179, 179, 179 },
     { "gray71", 181, 181, 181 },
     { "gray72", 184, 184, 184 },
     { "gray73", 186, 186, 186 },
     { "gray74", 189, 189, 189 },
     { "gray75", 191, 191, 191 },
     { "gray76", 194, 194, 194 },
     { "gray77", 196, 196, 196 },
     { "gray78", 199, 199, 199 },
     { "gray79", 201, 201, 201 },
     { "gray8", 20, 20, 20 },
     { "gray80", 204, 204, 204 },
     { "gray81", 207, 207, 207 },
     { "gray82", 209, 209, 209 },
     { "gray83", 212, 212, 212 },
     { "gray84", 214, 214, 214 },
     { "gray85", 217, 217, 217 },
     { "gray86", 219, 219, 219 },
     { "gray87", 222, 222, 222 },
     { "gray88", 224, 224, 224 },
     { "gray89", 227, 227, 227 },
     { "gray9", 23, 23, 23 },
     { "gray90", 229, 229, 229 },
     { "gray91", 232, 232, 232 },
     { "gray92", 235, 235, 235 },
     { "gray93", 237, 237, 237 },
     { "gray94", 240, 240, 240 },
     { "gray95", 242, 242, 242 },
     { "gray96", 245, 245, 245 },
     { "gray97", 247, 247, 247 },
     { "gray98", 250, 250, 250 },
     { "gray99", 252, 252, 252 },
     { "green", 0, 255, 0 },
     { "green yellow", 173, 255, 47 },
     { "green1", 0, 255, 0 },
     { "green2", 0, 238, 0 },
     { "green3", 0, 205, 0 },
     { "green4", 0, 139, 0 },
     { "GreenYellow", 173, 255, 47 },
     { "grey", 190, 190, 190 },
     { "grey0", 0, 0, 0 },
     { "grey1", 3, 3, 3 },
     { "grey10", 26, 26, 26 },
     { "grey100", 255, 255, 255 },
     { "grey11", 28, 28, 28 },
     { "grey12", 31, 31, 31 },
     { "grey13", 33, 33, 33 },
     { "grey14", 36, 36, 36 },
     { "grey15", 38, 38, 38 },
     { "grey16", 41, 41, 41 },
     { "grey17", 43, 43, 43 },
     { "grey18", 46, 46, 46 },
     { "grey19", 48, 48, 48 },
     { "grey2", 5, 5, 5 },
     { "grey20", 51, 51, 51 },
     { "grey21", 54, 54, 54 },
     { "grey22", 56, 56, 56 },
     { "grey23", 59, 59, 59 },
     { "grey24", 61, 61, 61 },
     { "grey25", 64, 64, 64 },
     { "grey26", 66, 66, 66 },
     { "grey27", 69, 69, 69 },
     { "grey28", 71, 71, 71 },
     { "grey29", 74, 74, 74 },
     { "grey3", 8, 8, 8 },
     { "grey30", 77, 77, 77 },
     { "grey31", 79, 79, 79 },
     { "grey32", 82, 82, 82 },
     { "grey33", 84, 84, 84 },
     { "grey34", 87, 87, 87 },
     { "grey35", 89, 89, 89 },
     { "grey36", 92, 92, 92 },
     { "grey37", 94, 94, 94 },
     { "grey38", 97, 97, 97 },
     { "grey39", 99, 99, 99 },
     { "grey4", 10, 10, 10 },
     { "grey40", 102, 102, 102 },
     { "grey41", 105, 105, 105 },
     { "grey42", 107, 107, 107 },
     { "grey43", 110, 110, 110 },
     { "grey44", 112, 112, 112 },
     { "grey45", 115, 115, 115 },
     { "grey46", 117, 117, 117 },
     { "grey47", 120, 120, 120 },
     { "grey48", 122, 122, 122 },
     { "grey49", 125, 125, 125 },
     { "grey5", 13, 13, 13 },
     { "grey50", 127, 127, 127 },
     { "grey51", 130, 130, 130 },
     { "grey52", 133, 133, 133 },
     { "grey53", 135, 135, 135 },
     { "grey54", 138, 138, 138 },
     { "grey55", 140, 140, 140 },
     { "grey56", 143, 143, 143 },
     { "grey57", 145, 145, 145 },
     { "grey58", 148, 148, 148 },
     { "grey59", 150, 150, 150 },
     { "grey6", 15, 15, 15 },
     { "grey60", 153, 153, 153 },
     { "grey61", 156, 156, 156 },
     { "grey62", 158, 158, 158 },
     { "grey63", 161, 161, 161 },
     { "grey64", 163, 163, 163 },
     { "grey65", 166, 166, 166 },
     { "grey66", 168, 168, 168 },
     { "grey67", 171, 171, 171 },
     { "grey68", 173, 173, 173 },
     { "grey69", 176, 176, 176 },
     { "grey7", 18, 18, 18 },
     { "grey70", 179, 179, 179 },
     { "grey71", 181, 181, 181 },
     { "grey72", 184, 184, 184 },
     { "grey73", 186, 186, 186 },
     { "grey74", 189, 189, 189 },
     { "grey75", 191, 191, 191 },
     { "grey76", 194, 194, 194 },
     { "grey77", 196, 196, 196 },
     { "grey78", 199, 199, 199 },
     { "grey79", 201, 201, 201 },
     { "grey8", 20, 20, 20 },
     { "grey80", 204, 204, 204 },
     { "grey81", 207, 207, 207 },
     { "grey82", 209, 209, 209 },
     { "grey83", 212, 212, 212 },
     { "grey84", 214, 214, 214 },
     { "grey85", 217, 217, 217 },
     { "grey86", 219, 219, 219 },
     { "grey87", 222, 222, 222 },
     { "grey88", 224, 224, 224 },
     { "grey89", 227, 227, 227 },
     { "grey9", 23, 23, 23 },
     { "grey90", 229, 229, 229 },
     { "grey91", 232, 232, 232 },
     { "grey92", 235, 235, 235 },
     { "grey93", 237, 237, 237 },
     { "grey94", 240, 240, 240 },
     { "grey95", 242, 242, 242 },
     { "grey96", 245, 245, 245 },
     { "grey97", 247, 247, 247 },
     { "grey98", 250, 250, 250 },
     { "grey99", 252, 252, 252 },
     { "honeydew", 240, 255, 240 },
     { "honeydew1", 240, 255, 240 },
     { "honeydew2", 224, 238, 224 },
     { "honeydew3", 193, 205, 193 },
     { "honeydew4", 131, 139, 131 },
     { "hot pink", 255, 105, 180 },
     { "HotPink", 255, 105, 180 },
     { "HotPink1", 255, 110, 180 },
     { "HotPink2", 238, 106, 167 },
     { "HotPink3", 205, 96, 144 },
     { "HotPink4", 139, 58, 98 },
     { "indian red", 205, 92, 92 },
     { "IndianRed", 205, 92, 92 },
     { "IndianRed1", 255, 106, 106 },
     { "IndianRed2", 238, 99, 99 },
     { "IndianRed3", 205, 85, 85 },
     { "IndianRed4", 139, 58, 58 },
     { "ivory", 255, 255, 240 },
     { "ivory1", 255, 255, 240 },
     { "ivory2", 238, 238, 224 },
     { "ivory3", 205, 205, 193 },
     { "ivory4", 139, 139, 131 },
     { "khaki", 240, 230, 140 },
     { "khaki1", 255, 246, 143 },
     { "khaki2", 238, 230, 133 },
     { "khaki3", 205, 198, 115 },
     { "khaki4", 139, 134, 78 },
     { "lavender", 230, 230, 250 },
     { "lavender blush", 255, 240, 245 },
     { "LavenderBlush", 255, 240, 245 },
     { "LavenderBlush1", 255, 240, 245 },
     { "LavenderBlush2", 238, 224, 229 },
     { "LavenderBlush3", 205, 193, 197 },
     { "LavenderBlush4", 139, 131, 134 },
     { "lawn green", 124, 252, 0 },
     { "LawnGreen", 124, 252, 0 },
     { "lemon chiffon", 255, 250, 205 },
     { "LemonChiffon", 255, 250, 205 },
     { "LemonChiffon1", 255, 250, 205 },
     { "LemonChiffon2", 238, 233, 191 },
     { "LemonChiffon3", 205, 201, 165 },
     { "LemonChiffon4", 139, 137, 112 },
     { "light blue", 173, 216, 230 },
     { "light coral", 240, 128, 128 },
     { "light cyan", 224, 255, 255 },
     { "light goldenrod", 238, 221, 130 },
     { "light goldenrod yellow", 250, 250, 210 },
     { "light gray", 211, 211, 211 },
     { "light green", 144, 238, 144 },
     { "light grey", 211, 211, 211 },
     { "light pink", 255, 182, 193 },
     { "light salmon", 255, 160, 122 },
     { "light sea green", 32, 178, 170 },
     { "light sky blue", 135, 206, 250 },
     { "light slate blue", 132, 112, 255 },
     { "light slate gray", 119, 136, 153 },
     { "light slate grey", 119, 136, 153 },
     { "light steel blue", 176, 196, 222 },
     { "light yellow", 255, 255, 224 },
     { "LightBlue", 173, 216, 230 },
     { "LightBlue1", 191, 239, 255 },
     { "LightBlue2", 178, 223, 238 },
     { "LightBlue3", 154, 192, 205 },
     { "LightBlue4", 104, 131, 139 },
     { "LightCoral", 240, 128, 128 },
     { "LightCyan", 224, 255, 255 },
     { "LightCyan1", 224, 255, 255 },
     { "LightCyan2", 209, 238, 238 },
     { "LightCyan3", 180, 205, 205 },
     { "LightCyan4", 122, 139, 139 },
     { "LightGoldenrod", 238, 221, 130 },
     { "LightGoldenrod1", 255, 236, 139 },
     { "LightGoldenrod2", 238, 220, 130 },
     { "LightGoldenrod3", 205, 190, 112 },
     { "LightGoldenrod4", 139, 129, 76 },
     { "LightGoldenrodYellow", 250, 250, 210 },
     { "LightGray", 211, 211, 211 },
     { "LightGreen", 144, 238, 144 },
     { "LightGrey", 211, 211, 211 },
     { "LightPink", 255, 182, 193 },
     { "LightPink1", 255, 174, 185 },
     { "LightPink2", 238, 162, 173 },
     { "LightPink3", 205, 140, 149 },
     { "LightPink4", 139, 95, 101 },
     { "LightSalmon", 255, 160, 122 },
     { "LightSalmon1", 255, 160, 122 },
     { "LightSalmon2", 238, 149, 114 },
     { "LightSalmon3", 205, 129, 98 },
     { "LightSalmon4", 139, 87, 66 },
     { "LightSeaGreen", 32, 178, 170 },
     { "LightSkyBlue", 135, 206, 250 },
     { "LightSkyBlue1", 176, 226, 255 },
     { "LightSkyBlue2", 164, 211, 238 },
     { "LightSkyBlue3", 141, 182, 205 },
     { "LightSkyBlue4", 96, 123, 139 },
     { "LightSlateBlue", 132, 112, 255 },
     { "LightSlateGray", 119, 136, 153 },
     { "LightSlateGrey", 119, 136, 153 },
     { "LightSteelBlue", 176, 196, 222 },
     { "LightSteelBlue1", 202, 225, 255 },
     { "LightSteelBlue2", 188, 210, 238 },
     { "LightSteelBlue3", 162, 181, 205 },
     { "LightSteelBlue4", 110, 123, 139 },
     { "LightYellow", 255, 255, 224 },
     { "LightYellow1", 255, 255, 224 },
     { "LightYellow2", 238, 238, 209 },
     { "LightYellow3", 205, 205, 180 },
     { "LightYellow4", 139, 139, 122 },
     { "lime green", 50, 205, 50 },
     { "LimeGreen", 50, 205, 50 },
     { "linen", 250, 240, 230 },
     { "magenta", 255, 0, 255 },
     { "magenta1", 255, 0, 255 },
     { "magenta2", 238, 0, 238 },
     { "magenta3", 205, 0, 205 },
     { "magenta4", 139, 0, 139 },
     { "maroon", 176, 48, 96 },
     { "maroon1", 255, 52, 179 },
     { "maroon2", 238, 48, 167 },
     { "maroon3", 205, 41, 144 },
     { "maroon4", 139, 28, 98 },
     { "medium aquamarine", 102, 205, 170 },
     { "medium blue", 0, 0, 205 },
     { "medium orchid", 186, 85, 211 },
     { "medium purple", 147, 112, 219 },
     { "medium sea green", 60, 179, 113 },
     { "medium slate blue", 123, 104, 238 },
     { "medium spring green", 0, 250, 154 },
     { "medium turquoise", 72, 209, 204 },
     { "medium violet red", 199, 21, 133 },
     { "MediumAquamarine", 102, 205, 170 },
     { "MediumBlue", 0, 0, 205 },
     { "MediumOrchid", 186, 85, 211 },
     { "MediumOrchid1", 224, 102, 255 },
     { "MediumOrchid2", 209, 95, 238 },
     { "MediumOrchid3", 180, 82, 205 },
     { "MediumOrchid4", 122, 55, 139 },
     { "MediumPurple", 147, 112, 219 },
     { "MediumPurple1", 171, 130, 255 },
     { "MediumPurple2", 159, 121, 238 },
     { "MediumPurple3", 137, 104, 205 },
     { "MediumPurple4", 93, 71, 139 },
     { "MediumSeaGreen", 60, 179, 113 },
     { "MediumSlateBlue", 123, 104, 238 },
     { "MediumSpringGreen", 0, 250, 154 },
     { "MediumTurquoise", 72, 209, 204 },
     { "MediumVioletRed", 199, 21, 133 },
     { "midnight blue", 25, 25, 112 },
     { "MidnightBlue", 25, 25, 112 },
     { "mint cream", 245, 255, 250 },
     { "MintCream", 245, 255, 250 },
     { "misty rose", 255, 228, 225 },
     { "MistyRose", 255, 228, 225 },
     { "MistyRose1", 255, 228, 225 },
     { "MistyRose2", 238, 213, 210 },
     { "MistyRose3", 205, 183, 181 },
     { "MistyRose4", 139, 125, 123 },
     { "moccasin", 255, 228, 181 },
     { "navajo white", 255, 222, 173 },
     { "NavajoWhite", 255, 222, 173 },
     { "NavajoWhite1", 255, 222, 173 },
     { "NavajoWhite2", 238, 207, 161 },
     { "NavajoWhite3", 205, 179, 139 },
     { "NavajoWhite4", 139, 121, 94 },
     { "navy", 0, 0, 128 },
     { "navy blue", 0, 0, 128 },
     { "NavyBlue", 0, 0, 128 },
     { "old lace", 253, 245, 230 },
     { "OldLace", 253, 245, 230 },
     { "olive drab", 107, 142, 35 },
     { "OliveDrab", 107, 142, 35 },
     { "OliveDrab1", 192, 255, 62 },
     { "OliveDrab2", 179, 238, 58 },
     { "OliveDrab3", 154, 205, 50 },
     { "OliveDrab4", 105, 139, 34 },
     { "orange", 255, 165, 0 },
     { "orange red", 255, 69, 0 },
     { "orange1", 255, 165, 0 },
     { "orange2", 238, 154, 0 },
     { "orange3", 205, 133, 0 },
     { "orange4", 139, 90, 0 },
     { "OrangeRed", 255, 69, 0 },
     { "OrangeRed1", 255, 69, 0 },
     { "OrangeRed2", 238, 64, 0 },
     { "OrangeRed3", 205, 55, 0 },
     { "OrangeRed4", 139, 37, 0 },
     { "orchid", 218, 112, 214 },
     { "orchid1", 255, 131, 250 },
     { "orchid2", 238, 122, 233 },
     { "orchid3", 205, 105, 201 },
     { "orchid4", 139, 71, 137 },
     { "pale goldenrod", 238, 232, 170 },
     { "pale green", 152, 251, 152 },
     { "pale turquoise", 175, 238, 238 },
     { "pale violet red", 219, 112, 147 },
     { "PaleGoldenrod", 238, 232, 170 },
     { "PaleGreen", 152, 251, 152 },
     { "PaleGreen1", 154, 255, 154 },
     { "PaleGreen2", 144, 238, 144 },
     { "PaleGreen3", 124, 205, 124 },
     { "PaleGreen4", 84, 139, 84 },
     { "PaleTurquoise", 175, 238, 238 },
     { "PaleTurquoise1", 187, 255, 255 },
     { "PaleTurquoise2", 174, 238, 238 },
     { "PaleTurquoise3", 150, 205, 205 },
     { "PaleTurquoise4", 102, 139, 139 },
     { "PaleVioletRed", 219, 112, 147 },
     { "PaleVioletRed1", 255, 130, 171 },
     { "PaleVioletRed2", 238, 121, 159 },
     { "PaleVioletRed3", 205, 104, 137 },
     { "PaleVioletRed4", 139, 71, 93 },
     { "papaya whip", 255, 239, 213 },
     { "PapayaWhip", 255, 239, 213 },
     { "peach puff", 255, 218, 185 },
     { "PeachPuff", 255, 218, 185 },
     { "PeachPuff1", 255, 218, 185 },
     { "PeachPuff2", 238, 203, 173 },
     { "PeachPuff3", 205, 175, 149 },
     { "PeachPuff4", 139, 119, 101 },
     { "peru", 205, 133, 63 },
     { "pink", 255, 192, 203 },
     { "pink1", 255, 181, 197 },
     { "pink2", 238, 169, 184 },
     { "pink3", 205, 145, 158 },
     { "pink4", 139, 99, 108 },
     { "plum", 221, 160, 221 },
     { "plum1", 255, 187, 255 },
     { "plum2", 238, 174, 238 },
     { "plum3", 205, 150, 205 },
     { "plum4", 139, 102, 139 },
     { "powder blue", 176, 224, 230 },
     { "PowderBlue", 176, 224, 230 },
     { "purple", 160, 32, 240 },
     { "purple1", 155, 48, 255 },
     { "purple2", 145, 44, 238 },
     { "purple3", 125, 38, 205 },
     { "purple4", 85, 26, 139 },
     { "red", 255, 0, 0 },
     { "red1", 255, 0, 0 },
     { "red2", 238, 0, 0 },
     { "red3", 205, 0, 0 },
     { "red4", 139, 0, 0 },
     { "rosy brown", 188, 143, 143 },
     { "RosyBrown", 188, 143, 143 },
     { "RosyBrown1", 255, 193, 193 },
     { "RosyBrown2", 238, 180, 180 },
     { "RosyBrown3", 205, 155, 155 },
     { "RosyBrown4", 139, 105, 105 },
     { "royal blue", 65, 105, 225 },
     { "RoyalBlue", 65, 105, 225 },
     { "RoyalBlue1", 72, 118, 255 },
     { "RoyalBlue2", 67, 110, 238 },
     { "RoyalBlue3", 58, 95, 205 },
     { "RoyalBlue4", 39, 64, 139 },
     { "saddle brown", 139, 69, 19 },
     { "SaddleBrown", 139, 69, 19 },
     { "salmon", 250, 128, 114 },
     { "salmon1", 255, 140, 105 },
     { "salmon2", 238, 130, 98 },
     { "salmon3", 205, 112, 84 },
     { "salmon4", 139, 76, 57 },
     { "sandy brown", 244, 164, 96 },
     { "SandyBrown", 244, 164, 96 },
     { "sea green", 46, 139, 87 },
     { "SeaGreen", 46, 139, 87 },
     { "SeaGreen1", 84, 255, 159 },
     { "SeaGreen2", 78, 238, 148 },
     { "SeaGreen3", 67, 205, 128 },
     { "SeaGreen4", 46, 139, 87 },
     { "seashell", 255, 245, 238 },
     { "seashell1", 255, 245, 238 },
     { "seashell2", 238, 229, 222 },
     { "seashell3", 205, 197, 191 },
     { "seashell4", 139, 134, 130 },
     { "sienna", 160, 82, 45 },
     { "sienna1", 255, 130, 71 },
     { "sienna2", 238, 121, 66 },
     { "sienna3", 205, 104, 57 },
     { "sienna4", 139, 71, 38 },
     { "sky blue", 135, 206, 235 },
     { "SkyBlue", 135, 206, 235 },
     { "SkyBlue1", 135, 206, 255 },
     { "SkyBlue2", 126, 192, 238 },
     { "SkyBlue3", 108, 166, 205 },
     { "SkyBlue4", 74, 112, 139 },
     { "slate blue", 106, 90, 205 },
     { "slate gray", 112, 128, 144 },
     { "slate grey", 112, 128, 144 },
     { "SlateBlue", 106, 90, 205 },
     { "SlateBlue1", 131, 111, 255 },
     { "SlateBlue2", 122, 103, 238 },
     { "SlateBlue3", 105, 89, 205 },
     { "SlateBlue4", 71, 60, 139 },
     { "SlateGray", 112, 128, 144 },
     { "SlateGray1", 198, 226, 255 },
     { "SlateGray2", 185, 211, 238 },
     { "SlateGray3", 159, 182, 205 },
     { "SlateGray4", 108, 123, 139 },
     { "SlateGrey", 112, 128, 144 },
     { "snow", 255, 250, 250 },
     { "snow1", 255, 250, 250 },
     { "snow2", 238, 233, 233 },
     { "snow3", 205, 201, 201 },
     { "snow4", 139, 137, 137 },
     { "spring green", 0, 255, 127 },
     { "SpringGreen", 0, 255, 127 },
     { "SpringGreen1", 0, 255, 127 },
     { "SpringGreen2", 0, 238, 118 },
     { "SpringGreen3", 0, 205, 102 },
     { "SpringGreen4", 0, 139, 69 },
     { "steel blue", 70, 130, 180 },
     { "SteelBlue", 70, 130, 180 },
     { "SteelBlue1", 99, 184, 255 },
     { "SteelBlue2", 92, 172, 238 },
     { "SteelBlue3", 79, 148, 205 },
     { "SteelBlue4", 54, 100, 139 },
     { "tan", 210, 180, 140 },
     { "tan1", 255, 165, 79 },
     { "tan2", 238, 154, 73 },
     { "tan3", 205, 133, 63 },
     { "tan4", 139, 90, 43 },
     { "thistle", 216, 191, 216 },
     { "thistle1", 255, 225, 255 },
     { "thistle2", 238, 210, 238 },
     { "thistle3", 205, 181, 205 },
     { "thistle4", 139, 123, 139 },
     { "tomato", 255, 99, 71 },
     { "tomato1", 255, 99, 71 },
     { "tomato2", 238, 92, 66 },
     { "tomato3", 205, 79, 57 },
     { "tomato4", 139, 54, 38 },
     { "turquoise", 64, 224, 208 },
     { "turquoise1", 0, 245, 255 },
     { "turquoise2", 0, 229, 238 },
     { "turquoise3", 0, 197, 205 },
     { "turquoise4", 0, 134, 139 },
     { "violet", 238, 130, 238 },
     { "violet red", 208, 32, 144 },
     { "VioletRed", 208, 32, 144 },
     { "VioletRed1", 255, 62, 150 },
     { "VioletRed2", 238, 58, 140 },
     { "VioletRed3", 205, 50, 120 },
     { "VioletRed4", 139, 34, 82 },
     { "wheat", 245, 222, 179 },
     { "wheat1", 255, 231, 186 },
     { "wheat2", 238, 216, 174 },
     { "wheat3", 205, 186, 150 },
     { "wheat4", 139, 126, 102 },
     { "white", 255, 255, 255 },
     { "white smoke", 245, 245, 245 },
     { "WhiteSmoke", 245, 245, 245 },
     { "yellow", 255, 255, 0 },
     { "yellow green", 154, 205, 50 },
     { "yellow1", 255, 255, 0 },
     { "yellow2", 238, 238, 0 },
     { "yellow3", 205, 205, 0 },
     { "yellow4", 139, 139, 0 },
     { "YellowGreen", 154, 205, 50 },
     { NULL, 0, 0, 0 }
};

/*
 *----------------------------------------------------------------------
 *
 * FindColor --
 *
 *	This routine finds the color entry that corresponds to the specified
 *	color.
 *
 * Results:
 *	Returns non-zero on success. The RGB values of the XColor will be
 *	initialized to the proper values on success.
 *
 * Side effects:
 *	None.
 *
 *----------------------------------------------------------------------
 */

static int
FindColor(
    const char *name,
    XColor *colorPtr)
{
    int l, u, r, i = 0;

    /*
     * Count the number of elements in the color array if we haven't done so
     * yet.
     */

    if (numXColors == 0) {
	XColorEntry *ePtr;
	for (ePtr = xColors; ePtr->name != NULL; ePtr++) {
	    numXColors++;
	}
    }

    /*
     * Perform a binary search on the sorted array of colors.
     */

    l = 0;
    u = numXColors - 1;
    while (l <= u) {
	i = (l + u) / 2;
	r = strcasecmp(name, xColors[i].name);
	if (r == 0) {
	    break;
	} else if (r < 0) {
	    u = i-1;
	} else {
	    l = i+1;
	}
    }
    if (l > u) {
	return 0;
    }
    colorPtr->red = ((xColors[i].red << 8) | xColors[i].red);
    colorPtr->green = ((xColors[i].green << 8) | xColors[i].green);
    colorPtr->blue = ((xColors[i].blue << 8) | xColors[i].blue);
    return 1;
}

/*
 *----------------------------------------------------------------------
 *
 * XParseColor --
 *
 *	Partial implementation of X color name parsing interface.
 *
 * Results:
 *	Returns non-zero on success.
 *
 * Side effects:
 *	None.
 *
 *----------------------------------------------------------------------
 */

Status
XParseColor(
    Display *display,
    Colormap map,
    const char *spec,
    XColor *colorPtr)
{
    if (spec[0] == '#') {
	char *p;
	Tcl_WideInt value = _strtoi64(++spec, &p, 16);

	switch ((int)(p-spec)) {
	case 3:
	    colorPtr->red = (unsigned short) (((value >> 8) & 0xf) * 0x1111);
	    colorPtr->green = (unsigned short) (((value >> 4) & 0xf) * 0x1111);
	    colorPtr->blue = (unsigned short) ((value & 0xf) * 0x1111);
	    break;
	case 6:
	    colorPtr->red = (unsigned short) (((value >> 16) & 0xff) | ((value >> 8) & 0xff00));
	    colorPtr->green = (unsigned short) (((value >> 8) & 0xff) | (value & 0xff00));
	    colorPtr->blue = (unsigned short) ((value & 0xff) | (value << 8));
	    break;
	case 9:
	    colorPtr->red = (unsigned short) (((value >> 32) & 0xf) | ((value >> 20) & 0xfff0));
	    colorPtr->green = (unsigned short) (((value >> 20) & 0xf) | ((value >> 8) & 0xfff0));
	    colorPtr->blue = (unsigned short) (((value >> 8) & 0xf) | (value << 4));
	    break;
	case 12:
	    colorPtr->red = (unsigned short) (value >> 32);
	    colorPtr->green = (unsigned short) (value >> 16);
	    colorPtr->blue = (unsigned short) value;
	    break;
	default:
	    return 0;
	}
<<<<<<< HEAD
	colorPtr->red = (((unsigned short) red) << (4 * (4 - i)))
		| ((unsigned short) red);
	colorPtr->green = (((unsigned short) green) << (4 * (4 - i)))
		| ((unsigned short) green);
	colorPtr->blue = (((unsigned short) blue) << (4 * (4 - i)))
		| ((unsigned short) blue);
=======
>>>>>>> 05750b46
    } else {
	if (!FindColor(spec, colorPtr)) {
	    return 0;
	}
    }
    colorPtr->pixel = TkpGetPixel(colorPtr);
    colorPtr->flags = DoRed|DoGreen|DoBlue;
    colorPtr->pad = 0;
    return 1;
}

/*
 * Local Variables:
 * mode: c
 * c-basic-offset: 4
 * fill-column: 78
 * End:
 */<|MERGE_RESOLUTION|>--- conflicted
+++ resolved
@@ -909,15 +909,6 @@
 	default:
 	    return 0;
 	}
-<<<<<<< HEAD
-	colorPtr->red = (((unsigned short) red) << (4 * (4 - i)))
-		| ((unsigned short) red);
-	colorPtr->green = (((unsigned short) green) << (4 * (4 - i)))
-		| ((unsigned short) green);
-	colorPtr->blue = (((unsigned short) blue) << (4 * (4 - i)))
-		| ((unsigned short) blue);
-=======
->>>>>>> 05750b46
     } else {
 	if (!FindColor(spec, colorPtr)) {
 	    return 0;
