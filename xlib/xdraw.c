/*
 * xdraw.c --
 *
 *	This file contains generic procedures related to X drawing primitives.
 *
 * Copyright (c) 1995 Sun Microsystems, Inc.
 *
<<<<<<< HEAD
 * See the file "license.terms" for information on usage and redistribution of
 * this file, and for a DISCLAIMER OF ALL WARRANTIES.
 *
 * RCS: @(#) $Id: xdraw.c,v 1.5 2007/01/02 23:39:40 dkf Exp $
=======
 * See the file "license.terms" for information on usage and redistribution
 * of this file, and for a DISCLAIMER OF ALL WARRANTIES.
>>>>>>> 53febd68
 */

#include "tk.h"

/*
 *----------------------------------------------------------------------
 *
 * XDrawLine --
 *
 *	Draw a single line between two points in a given drawable.
 *
 * Results:
 *	None.
 *
 * Side effects:
 *	Draws a single line segment.
 *
 *----------------------------------------------------------------------
 */

void
XDrawLine(
    Display *display,
    Drawable d,
    GC gc,
    int x1, int y1,
    int x2, int y2)		/* Coordinates of line segment. */
{
    XPoint points[2];

    points[0].x = x1;
    points[0].y = y1;
    points[1].x = x2;
    points[1].y = y2;
    XDrawLines(display, d, gc, points, 2, CoordModeOrigin);
}

/*
 *----------------------------------------------------------------------
 *
 * XFillRectangle --
 *
 *	Fills a rectangular area in the given drawable. This procedure is
 *	implemented as a call to XFillRectangles.
 *
 * Results:
 *	None
 *
 * Side effects:
 *	Fills the specified rectangle.
 *
 *----------------------------------------------------------------------
 */

void
XFillRectangle(
    Display *display,
    Drawable d,
    GC gc,
    int x,
    int y,
    unsigned int width,
    unsigned int height)
{
    XRectangle rectangle;
    rectangle.x = x;
    rectangle.y = y;
    rectangle.width = width;
    rectangle.height = height;
    XFillRectangles(display, d, gc, &rectangle, 1);
}

/*
 * Local Variables:
 * mode: c
 * c-basic-offset: 4
 * fill-column: 78
 * End:
 */<|MERGE_RESOLUTION|>--- conflicted
+++ resolved
@@ -5,15 +5,8 @@
  *
  * Copyright (c) 1995 Sun Microsystems, Inc.
  *
-<<<<<<< HEAD
  * See the file "license.terms" for information on usage and redistribution of
  * this file, and for a DISCLAIMER OF ALL WARRANTIES.
- *
- * RCS: @(#) $Id: xdraw.c,v 1.5 2007/01/02 23:39:40 dkf Exp $
-=======
- * See the file "license.terms" for information on usage and redistribution
- * of this file, and for a DISCLAIMER OF ALL WARRANTIES.
->>>>>>> 53febd68
  */
 
 #include "tk.h"
