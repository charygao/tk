/*
 * xutil.c --
 *
 *	This function contains generic X emulation routines.
 *
 * Copyright (c) 1995-1996 Sun Microsystems, Inc.
 *
 * See the file "license.terms" for information on usage and redistribution of
 * this file, and for a DISCLAIMER OF ALL WARRANTIES.
<<<<<<< HEAD
 *
 * RCS: @(#) $Id: xutil.c,v 1.5 2010/02/19 13:41:49 dkf Exp $
=======
>>>>>>> 39c6a8e5
 */

#include <stdlib.h>
#include <tk.h>

#include <X11/Xutil.h>
#include <X11/Xatom.h>

/*
 *----------------------------------------------------------------------
 *
 * XInternAtom --
 *
 *	This procedure simulates the XInternAtom function by calling Tk_Uid to
 *	get a unique id for every atom. This is only a partial implementation,
 *	since it doesn't work across applications.
 *
 * Results:
 *	A new Atom.
 *
 * Side effects:
 *	None.
 *
 *----------------------------------------------------------------------
 */

Atom
XInternAtom(
    Display *display,
    _Xconst char *atom_name,
    Bool only_if_exists)
{
    static Atom atom = XA_LAST_PREDEFINED;

    display->request++;
    return ++atom;
}

/*
 *----------------------------------------------------------------------
 *
 * XGetVisualInfo --
 *
 *	Returns information about the specified visual.
 *
 * Results:
 *	Returns a newly allocated XVisualInfo structure.
 *
 * Side effects:
 *	Allocates storage.
 *
 *----------------------------------------------------------------------
 */

XVisualInfo *
XGetVisualInfo(
    Display *display,
    long vinfo_mask,
    XVisualInfo *vinfo_template,
    int *nitems_return)
{
    XVisualInfo *info = ckalloc(sizeof(XVisualInfo));

    info->visual = DefaultVisual(display, 0);
    info->visualid = info->visual->visualid;
    info->screen = 0;
    info->depth = info->visual->bits_per_rgb;
    info->class = info->visual->class;
    info->colormap_size = info->visual->map_entries;
    info->bits_per_rgb = info->visual->bits_per_rgb;
    info->red_mask = info->visual->red_mask;
    info->green_mask = info->visual->green_mask;
    info->blue_mask = info->visual->blue_mask;

    if (((vinfo_mask & VisualIDMask)
	    && (vinfo_template->visualid != info->visualid))
	    || ((vinfo_mask & VisualScreenMask)
		    && (vinfo_template->screen != info->screen))
	    || ((vinfo_mask & VisualDepthMask)
		    && (vinfo_template->depth != info->depth))
	    || ((vinfo_mask & VisualClassMask)
		    && (vinfo_template->class != info->class))
	    || ((vinfo_mask & VisualColormapSizeMask)
		    && (vinfo_template->colormap_size != info->colormap_size))
	    || ((vinfo_mask & VisualBitsPerRGBMask)
		    && (vinfo_template->bits_per_rgb != info->bits_per_rgb))
	    || ((vinfo_mask & VisualRedMaskMask)
		    && (vinfo_template->red_mask != info->red_mask))
	    || ((vinfo_mask & VisualGreenMaskMask)
		    && (vinfo_template->green_mask != info->green_mask))
	    || ((vinfo_mask & VisualBlueMaskMask)
		    && (vinfo_template->blue_mask != info->blue_mask))
	) {
	ckfree(info);
	return NULL;
    }

    *nitems_return = 1;
    return info;
}

/*
 * Local Variables:
 * mode: c
 * c-basic-offset: 4
 * fill-column: 78
 * End:
 */<|MERGE_RESOLUTION|>--- conflicted
+++ resolved
@@ -7,11 +7,6 @@
  *
  * See the file "license.terms" for information on usage and redistribution of
  * this file, and for a DISCLAIMER OF ALL WARRANTIES.
-<<<<<<< HEAD
- *
- * RCS: @(#) $Id: xutil.c,v 1.5 2010/02/19 13:41:49 dkf Exp $
-=======
->>>>>>> 39c6a8e5
  */
 
 #include <stdlib.h>
